--- conflicted
+++ resolved
@@ -1,12 +1,8 @@
 required = ["github.com/docker/distribution",
-<<<<<<< HEAD
-]
-=======
   "github.com/ti-mo/netfilter",
   "github.com/ti-mo/netlink",
   "github.com/mdlayher/netlink",
   "github.com/ti-mo/conntrack",]
->>>>>>> 40a263a6
 
 [[constraint]]
   branch = "master"
@@ -37,10 +33,6 @@
   branch = "sirupsen"
 
 [[constraint]]
-  name = "go.aporeto.io/netlink-go"
-  branch = "master"
-
-[[constraint]]
   name = "github.com/hashicorp/go-version"
   version = "v1.0.0"
 
