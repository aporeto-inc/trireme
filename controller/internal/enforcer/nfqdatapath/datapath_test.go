--- conflicted
+++ resolved
@@ -223,6 +223,7 @@
 		synPacket, err := PacketFlow.GetFirstSynPacket().ToBytes()
 		So(err, ShouldBeNil)
 		tcpPacket, err := packet.New(0, synPacket, "0", true)
+
 		Convey("When I run a TCP Syn packet through a non existing context", func() {
 
 			_, err1 := enforcer.processApplicationTCPPackets(tcpPacket)
@@ -4090,7 +4091,6 @@
 							start, err := PacketFlow.GetSynPackets().GetNthPacket(i).ToBytes()
 							So(err, ShouldBeNil)
 							oldPacket, err := packet.New(0, start, "0", true)
-							oldPacket.Print(123456)
 							if err == nil && oldPacket != nil {
 								oldPacket.UpdateIPChecksum()
 								oldPacket.UpdateTCPChecksum()
@@ -4136,15 +4136,11 @@
 							So(errp, ShouldBeNil)
 
 							//changing the option length
-<<<<<<< HEAD
-							outPacket.IPHdr.Buffer[outPacket.TCPDataStartBytes()-enforcerconstants.TCPAuthenticationOptionBaseLen] = 233
-=======
 							tcpBuffer := outPacket.IPHdr.Buffer[outPacket.IPHeaderLen():]
 							tcpBuffer[outPacket.TCPDataStartBytes()-enforcerconstants.TCPAuthenticationOptionBaseLen] = 233
 
 							err = outPacket.CheckTCPAuthenticationOption(enforcerconstants.TCPAuthenticationOptionBaseLen)
 							So(err, ShouldNotBeNil)
->>>>>>> 40a263a6
 
 							_, err = enforcer.processNetworkTCPPackets(outPacket)
 							So(err, ShouldNotBeNil)
@@ -4253,12 +4249,8 @@
 
 							if PacketFlow.GetUptoFirstSynAckPacket().GetNthPacket(i).GetTCPSyn() && PacketFlow.GetUptoFirstSynAckPacket().GetNthPacket(i).GetTCPAck() {
 								//changing the option length of SynAck packet
-<<<<<<< HEAD
-								outPacket.IPHdr.Buffer[outPacket.TCPDataStartBytes()-enforcerconstants.TCPAuthenticationOptionBaseLen] = 233
-=======
 								tcpBuffer := outPacket.IPHdr.Buffer[outPacket.IPHeaderLen():]
 								tcpBuffer[outPacket.TCPDataStartBytes()-enforcerconstants.TCPAuthenticationOptionBaseLen] = 233
->>>>>>> 40a263a6
 								_, err = enforcer.processNetworkTCPPackets(outPacket)
 								So(err, ShouldNotBeNil)
 							} else {
@@ -4818,13 +4810,8 @@
 			err := enforcer.EnableDatapathPacketTracing(puInfo1.ContextID, packettracing.NetworkOnly, interval)
 			So(err, ShouldBeNil)
 			packetreport := collector.PacketReport{
-<<<<<<< HEAD
-				DestinationIP: tcpPacket.IPHdr.DestinationAddress.String(),
-				SourceIP:      tcpPacket.IPHdr.SourceAddress.String(),
-=======
 				DestinationIP: tcpPacket.DestinationAddress().String(),
 				SourceIP:      tcpPacket.SourceAddress().String(),
->>>>>>> 40a263a6
 			}
 			mockCollector.EXPECT().CollectPacketEvent(PacketEventMatcher(&packetreport)).Times(0)
 			enforcer.collectTCPPacket(&debugpacketmessage{
@@ -4841,13 +4828,8 @@
 			err := enforcer.EnableDatapathPacketTracing(puInfo1.ContextID, packettracing.NetworkOnly, interval)
 			So(err, ShouldBeNil)
 			packetreport := collector.PacketReport{
-<<<<<<< HEAD
-				DestinationIP: tcpPacket.IPHdr.DestinationAddress.String(),
-				SourceIP:      tcpPacket.IPHdr.SourceAddress.String(),
-=======
 				DestinationIP: tcpPacket.DestinationAddress().String(),
 				SourceIP:      tcpPacket.SourceAddress().String(),
->>>>>>> 40a263a6
 			}
 			context, _ := enforcer.puFromContextID.Get(puInfo1.ContextID)
 			tcpConn := connection.NewTCPConnection(context.(*pucontext.PUContext), nil)
@@ -4866,13 +4848,8 @@
 			err := enforcer.EnableDatapathPacketTracing(puInfo1.ContextID, packettracing.NetworkOnly, interval)
 			So(err, ShouldBeNil)
 			packetreport := collector.PacketReport{
-<<<<<<< HEAD
-				DestinationIP: tcpPacket.IPHdr.DestinationAddress.String(),
-				SourceIP:      tcpPacket.IPHdr.SourceAddress.String(),
-=======
 				DestinationIP: tcpPacket.DestinationAddress().String(),
 				SourceIP:      tcpPacket.SourceAddress().String(),
->>>>>>> 40a263a6
 			}
 			context, _ := enforcer.puFromContextID.Get(puInfo1.ContextID)
 			tcpConn := connection.NewTCPConnection(context.(*pucontext.PUContext), nil)
