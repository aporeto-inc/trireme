--- conflicted
+++ resolved
@@ -45,12 +45,7 @@
 func newReconciler(mgr manager.Manager, handler *config.ProcessorConfig, metadataExtractor extractors.PodMetadataExtractor, netclsProgrammer extractors.PodNetclsProgrammer, sandboxExtractor extractors.PodSandboxExtractor, nodeName string, enableHostPods bool, deleteCh chan<- DeleteEvent, deleteReconcileCh chan<- struct{}, resyncInfo *ResyncInfoChan) *ReconcilePod {
 	return &ReconcilePod{
 		client:            mgr.GetClient(),
-<<<<<<< HEAD
-		scheme:            mgr.GetScheme(),
-		recorder:          mgr.GetEventRecorderFor("trireme-pod-controller"),
-=======
 		recorder:          mgr.GetRecorder("trireme-pod-controller"),
->>>>>>> 653c2953
 		handler:           handler,
 		metadataExtractor: metadataExtractor,
 		netclsProgrammer:  netclsProgrammer,
