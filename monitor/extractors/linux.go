package extractors

import (
	"debug/elf"
	"fmt"
	"os/user"
	"strconv"
	"strings"
	"time"

	"github.com/shirou/gopsutil/process"
	"go.aporeto.io/trireme-lib/common"
	"go.aporeto.io/trireme-lib/policy"
	"go.aporeto.io/trireme-lib/utils/cgnetcls"
	portspec "go.aporeto.io/trireme-lib/utils/portspec"
)

// LinuxMetadataExtractorType is a type of Linux metadata extractors
type LinuxMetadataExtractorType func(event *common.EventInfo) (*policy.PURuntime, error)

// DefaultHostMetadataExtractor is a host specific metadata extractor
func DefaultHostMetadataExtractor(event *common.EventInfo) (*policy.PURuntime, error) {

	runtimeTags := policy.NewTagStore()

	for _, tag := range event.Tags {
		parts := strings.SplitN(tag, "=", 2)
		if len(parts) != 2 {
			return nil, fmt.Errorf("invalid tag: %s", tag)
		}
		runtimeTags.AppendKeyValue("@usr:"+parts[0], parts[1])
	}

	options := &policy.OptionsType{
		CgroupName: event.PUID,
		CgroupMark: strconv.FormatUint(cgnetcls.MarkVal(), 10),
		Services:   event.Services,
	}

	runtimeIps := policy.ExtendedMap{"bridge": "0.0.0.0/0"}

	return policy.NewPURuntime(event.Name, int(event.PID), "", runtimeTags, runtimeIps, event.PUType, options), nil
}

// SystemdEventMetadataExtractor is a systemd based metadata extractor
// TODO: Remove OLDTAGS
func SystemdEventMetadataExtractor(event *common.EventInfo) (*policy.PURuntime, error) {

	runtimeTags := policy.NewTagStore()

	for _, tag := range event.Tags {
		parts := strings.SplitN(tag, "=", 2)
		if len(parts) != 2 {
			return nil, fmt.Errorf("invalid tag: %s", tag)
		}
		key, value := parts[0], parts[1]

		if strings.HasPrefix(key, "@app:linux:") {
			runtimeTags.AppendKeyValue(key, value)
			continue
		}

		runtimeTags.AppendKeyValue("@usr:"+key, value)
	}

	userdata := ProcessInfo(event.PID)

	for _, u := range userdata {
		runtimeTags.AppendKeyValue("@sys:"+u, "true")
		runtimeTags.AppendKeyValue("@app:linux:"+u, "true")
	}

	runtimeTags.AppendKeyValue("@sys:hostname", findFQDN(time.Second))
	runtimeTags.AppendKeyValue("@os:hostname", findFQDN(time.Second))

	options := policy.OptionsType{}
	for index, s := range event.Services {
		if s.Port != 0 && s.Ports == nil {
			if pspec, err := portspec.NewPortSpec(s.Port, s.Port, nil); err == nil {
				event.Services[index].Ports = pspec
				event.Services[index].Port = 0
			} else {
				return nil, fmt.Errorf("Invalid Port Spec %s", err)
			}
		}
	}
	options.Services = event.Services
	options.UserID, _ = runtimeTags.Get("@usr:originaluser")
	options.CgroupMark = strconv.FormatUint(cgnetcls.MarkVal(), 10)
	options.AutoPort = event.AutoPort

	runtimeIps := policy.ExtendedMap{"bridge": "0.0.0.0/0"}

	return policy.NewPURuntime(event.Name, int(event.PID), "", runtimeTags, runtimeIps, event.PUType, &options), nil
}

// ProcessInfo returns all metadata captured by a process
func ProcessInfo(pid int32) []string {
	userdata := []string{}

	p, err := process.NewProcess(pid)
	if err != nil {
		return userdata
	}

	uids, err := p.Uids()
	if err != nil {
		return userdata
	}

	groups, err := p.Gids()
	if err != nil {
		return userdata
	}

	username, err := p.Username()
	if err != nil {
		return userdata
	}

	for _, uid := range uids {
		userdata = append(userdata, "uid:"+strconv.Itoa(int(uid)))
	}

	for _, gid := range groups {
		userdata = append(userdata, "gid:"+strconv.Itoa(int(gid)))
	}

	userdata = append(userdata, "username:"+username)

	userid, err := user.Lookup(username)
	if err != nil {
		return userdata
	}

	gids, err := userid.GroupIds()
	if err != nil {
		return userdata
	}

	for i := 0; i < len(gids); i++ {
		userdata = append(userdata, "gids:"+gids[i])
		group, err := user.LookupGroupId(gids[i])
		if err != nil {
			continue
		}
		userdata = append(userdata, "groups:"+group.Name)
	}

	return userdata
}

<<<<<<< HEAD
// libs returns the list of dynamic library dependencies of an executable
func libs(binpath string) []string {
=======
// ComputeFileMd5 computes the Md5 of a file
func ComputeFileMd5(filePath string) ([]byte, error) {

	var result []byte

	file, err := os.Open(filePath)
	if err != nil {
		return result, err
	}
	defer file.Close() //nolint : errcheck

	hash := md5.New()
	if _, err := io.Copy(hash, file); err != nil {
		return result, err
	}

	return hash.Sum(result), nil
}

func findFQDN(expiration time.Duration) string {

	hostname, err := os.Hostname()
	if err != nil {
		return "unknown"
	}

	// Try to find FQDN
	globalHostname := make(chan string, 1)
	go func() {
		addrs, err := net.LookupIP(hostname)
		if err != nil {
			globalHostname <- hostname
			return
		}

		for _, addr := range addrs {
			ip, err := addr.MarshalText()
			if err != nil {
				globalHostname <- hostname
				return
			}
			hosts, err := net.LookupAddr(string(ip))
			if err != nil || len(hosts) == 0 {
				globalHostname <- hostname
				return
			}
			fqdn := hosts[0]
			globalHostname <- strings.TrimSuffix(fqdn, ".") // return fqdn without trailing dot
		}
	}()

	// Use OS hostname if we dont hear back in a second
	select {
	case <-time.After(expiration):
		return hostname
	case name := <-globalHostname:
		return name
	}
}

// Libs returns the list of dynamic library dependencies of an executable
func Libs(binpath string) []string {

>>>>>>> e618807f
	f, err := elf.Open(binpath)
	if err != nil {
		return []string{}
	}

	libraries, _ := f.ImportedLibraries()
	return libraries
}<|MERGE_RESOLUTION|>--- conflicted
+++ resolved
@@ -150,74 +150,8 @@
 	return userdata
 }
 
-<<<<<<< HEAD
 // libs returns the list of dynamic library dependencies of an executable
-func libs(binpath string) []string {
-=======
-// ComputeFileMd5 computes the Md5 of a file
-func ComputeFileMd5(filePath string) ([]byte, error) {
-
-	var result []byte
-
-	file, err := os.Open(filePath)
-	if err != nil {
-		return result, err
-	}
-	defer file.Close() //nolint : errcheck
-
-	hash := md5.New()
-	if _, err := io.Copy(hash, file); err != nil {
-		return result, err
-	}
-
-	return hash.Sum(result), nil
-}
-
-func findFQDN(expiration time.Duration) string {
-
-	hostname, err := os.Hostname()
-	if err != nil {
-		return "unknown"
-	}
-
-	// Try to find FQDN
-	globalHostname := make(chan string, 1)
-	go func() {
-		addrs, err := net.LookupIP(hostname)
-		if err != nil {
-			globalHostname <- hostname
-			return
-		}
-
-		for _, addr := range addrs {
-			ip, err := addr.MarshalText()
-			if err != nil {
-				globalHostname <- hostname
-				return
-			}
-			hosts, err := net.LookupAddr(string(ip))
-			if err != nil || len(hosts) == 0 {
-				globalHostname <- hostname
-				return
-			}
-			fqdn := hosts[0]
-			globalHostname <- strings.TrimSuffix(fqdn, ".") // return fqdn without trailing dot
-		}
-	}()
-
-	// Use OS hostname if we dont hear back in a second
-	select {
-	case <-time.After(expiration):
-		return hostname
-	case name := <-globalHostname:
-		return name
-	}
-}
-
-// Libs returns the list of dynamic library dependencies of an executable
 func Libs(binpath string) []string {
-
->>>>>>> e618807f
 	f, err := elf.Open(binpath)
 	if err != nil {
 		return []string{}
