--- conflicted
+++ resolved
@@ -36,20 +36,12 @@
 	if d.packetLogs {
 		zap.L().Debug("Processing network packet ",
 			zap.String("flow", p.L4FlowHash()),
-<<<<<<< HEAD
-			zap.String("Flags", packet.TCPFlagsToStr(p.TcpHdr.TCPFlags)),
-=======
 			zap.String("Flags", packet.TCPFlagsToStr(p.TCPHdr.TCPFlags)),
->>>>>>> 27257921
 		)
 
 		defer zap.L().Debug("Finished Processing network packet ",
 			zap.String("flow", p.L4FlowHash()),
-<<<<<<< HEAD
-			zap.String("Flags", packet.TCPFlagsToStr(p.TcpHdr.TCPFlags)),
-=======
 			zap.String("Flags", packet.TCPFlagsToStr(p.TCPHdr.TCPFlags)),
->>>>>>> 27257921
 			zap.Error(err),
 		)
 	}
@@ -58,11 +50,7 @@
 
 	// Retrieve connection state of SynAck packets and
 	// skip processing for SynAck packets that we don't have state
-<<<<<<< HEAD
-	switch p.TcpHdr.TCPFlags & packet.TCPSynAckMask {
-=======
 	switch p.TCPHdr.TCPFlags & packet.TCPSynAckMask {
->>>>>>> 27257921
 	case packet.TCPSynMask:
 		conn, err = d.netSynRetrieveState(p)
 
@@ -75,11 +63,7 @@
 				if d.packetLogs {
 					zap.L().Debug("Packet rejected",
 						zap.String("flow", p.L4FlowHash()),
-<<<<<<< HEAD
-						zap.String("Flags", packet.TCPFlagsToStr(p.TcpHdr.TCPFlags)),
-=======
 						zap.String("Flags", packet.TCPFlagsToStr(p.TCPHdr.TCPFlags)),
->>>>>>> 27257921
 						zap.Error(err),
 					)
 				}
@@ -103,11 +87,7 @@
 			if d.packetLogs {
 				zap.L().Debug("Packet rejected",
 					zap.String("flow", p.L4FlowHash()),
-<<<<<<< HEAD
-					zap.String("Flags", packet.TCPFlagsToStr(p.TcpHdr.TCPFlags)),
-=======
 					zap.String("Flags", packet.TCPFlagsToStr(p.TCPHdr.TCPFlags)),
->>>>>>> 27257921
 					zap.Error(err),
 				)
 			}
@@ -136,11 +116,7 @@
 		if d.packetLogs {
 			zap.L().Debug("Rejecting packet ",
 				zap.String("flow", p.L4FlowHash()),
-<<<<<<< HEAD
-				zap.String("Flags", packet.TCPFlagsToStr(p.TcpHdr.TCPFlags)),
-=======
 				zap.String("Flags", packet.TCPFlagsToStr(p.TCPHdr.TCPFlags)),
->>>>>>> 27257921
 				zap.Error(err),
 			)
 		}
@@ -174,40 +150,24 @@
 	if d.packetLogs {
 		zap.L().Debug("Processing application packet ",
 			zap.String("flow", p.L4FlowHash()),
-<<<<<<< HEAD
-			zap.String("Flags", packet.TCPFlagsToStr(p.TcpHdr.TCPFlags)),
-=======
 			zap.String("Flags", packet.TCPFlagsToStr(p.TCPHdr.TCPFlags)),
->>>>>>> 27257921
 		)
 
 		defer zap.L().Debug("Finished Processing application packet ",
 			zap.String("flow", p.L4FlowHash()),
-<<<<<<< HEAD
-			zap.String("Flags", packet.TCPFlagsToStr(p.TcpHdr.TCPFlags)),
-=======
 			zap.String("Flags", packet.TCPFlagsToStr(p.TCPHdr.TCPFlags)),
->>>>>>> 27257921
 			zap.Error(err),
 		)
 	}
 
-<<<<<<< HEAD
-	switch p.TcpHdr.TCPFlags & packet.TCPSynAckMask {
-=======
 	switch p.TCPHdr.TCPFlags & packet.TCPSynAckMask {
->>>>>>> 27257921
 	case packet.TCPSynMask:
 		conn, err = d.appSynRetrieveState(p)
 		if err != nil {
 			if d.packetLogs {
 				zap.L().Debug("Packet rejected",
 					zap.String("flow", p.L4FlowHash()),
-<<<<<<< HEAD
-					zap.String("Flags", packet.TCPFlagsToStr(p.TcpHdr.TCPFlags)),
-=======
 					zap.String("Flags", packet.TCPFlagsToStr(p.TCPHdr.TCPFlags)),
->>>>>>> 27257921
 					zap.Error(err),
 				)
 			}
@@ -219,11 +179,7 @@
 			if d.packetLogs {
 				zap.L().Debug("SynAckPacket Ignored",
 					zap.String("flow", p.L4FlowHash()),
-<<<<<<< HEAD
-					zap.String("Flags", packet.TCPFlagsToStr(p.TcpHdr.TCPFlags)),
-=======
 					zap.String("Flags", packet.TCPFlagsToStr(p.TCPHdr.TCPFlags)),
->>>>>>> 27257921
 				)
 			}
 
@@ -243,20 +199,13 @@
 				// we monitor. This is possible only if IP is in the external
 				// networks or excluded networks. Let this packet go through
 				// for any of these cases. Drop for everything else.
-<<<<<<< HEAD
-				_, policy, perr := ctx.NetworkACLPolicyFromAddr(p.IpHdr.DestinationAddress, p.SourcePort())
-=======
 				_, policy, perr := ctx.NetworkACLPolicyFromAddr(p.IPHdr.DestinationAddress, p.SourcePort())
->>>>>>> 27257921
+
 				if perr == nil && policy.Action.Accepted() {
 					return conn, nil
 				}
 
-<<<<<<< HEAD
-				if ctx.IPinExcludedNetworks(p.IpHdr.DestinationAddress) {
-=======
 				if ctx.IPinExcludedNetworks(p.IPHdr.DestinationAddress) {
->>>>>>> 27257921
 					return conn, nil
 				}
 				// Drop this synack as it belongs to PU
@@ -275,11 +224,7 @@
 			if d.packetLogs {
 				zap.L().Debug("Packet rejected",
 					zap.String("flow", p.L4FlowHash()),
-<<<<<<< HEAD
-					zap.String("Flags", packet.TCPFlagsToStr(p.TcpHdr.TCPFlags)),
-=======
 					zap.String("Flags", packet.TCPFlagsToStr(p.TCPHdr.TCPFlags)),
->>>>>>> 27257921
 					zap.Error(err),
 				)
 			}
@@ -291,7 +236,6 @@
 	defer conn.Unlock()
 
 	p.Print(packet.PacketStageIncoming)
-
 	if d.service != nil {
 		// PreProcessServiceInterface
 		if !d.service.PreProcessTCPAppPacket(p, conn.Context, conn) {
@@ -299,7 +243,6 @@
 			return conn, errors.New("pre service processing failed for application packet")
 		}
 	}
-
 	p.Print(packet.PacketStageAuth)
 
 	// Match the tags of the packet against the policy rules - drop if the lookup fails
@@ -308,11 +251,7 @@
 		if d.packetLogs {
 			zap.L().Debug("Dropping packet  ",
 				zap.String("flow", p.L4FlowHash()),
-<<<<<<< HEAD
-				zap.String("Flags", packet.TCPFlagsToStr(p.TcpHdr.TCPFlags)),
-=======
 				zap.String("Flags", packet.TCPFlagsToStr(p.TCPHdr.TCPFlags)),
->>>>>>> 27257921
 				zap.Error(err),
 			)
 		}
@@ -344,11 +283,7 @@
 	}
 
 	// State machine based on the flags
-<<<<<<< HEAD
-	switch tcpPacket.TcpHdr.TCPFlags & packet.TCPSynAckMask {
-=======
 	switch tcpPacket.TCPHdr.TCPFlags & packet.TCPSynAckMask {
->>>>>>> 27257921
 	case packet.TCPSynMask: //Processing SYN packet from Application
 		return d.processApplicationSynPacket(tcpPacket, context, conn)
 
@@ -368,17 +303,12 @@
 	// If the packet is not in target networks then look into the external services application cache to
 	// make a decision whether the packet should be forwarded. For target networks with external services
 	// network syn/ack accepts the packet if it belongs to external services.
-<<<<<<< HEAD
-	_, pkt, perr := d.targetNetworks.GetMatchingAction(tcpPacket.IpHdr.DestinationAddress, tcpPacket.DestPort())
-
+	dstAddr := make([]byte, len(tcpPacket.IPHdr.DestinationAddress))
+	copy(dstAddr, tcpPacket.IPHdr.DestinationAddress)
+
+	_, pkt, perr := d.targetNetworks.GetMatchingAction(dstAddr, tcpPacket.DestPort())
 	if perr != nil {
-		report, policy, perr := context.ApplicationACLPolicyFromAddr(tcpPacket.IpHdr.DestinationAddress, tcpPacket.DestPort())
-=======
-	_, pkt, perr := d.targetNetworks.GetMatchingAction(tcpPacket.IPHdr.DestinationAddress, tcpPacket.DestPort())
-
-	if perr != nil {
-		report, policy, perr := context.ApplicationACLPolicyFromAddr(tcpPacket.IPHdr.DestinationAddress, tcpPacket.DestPort())
->>>>>>> 27257921
+		report, policy, perr := context.ApplicationACLPolicyFromAddr(dstAddr, tcpPacket.DestPort())
 
 		if perr == nil && policy.Action.Accepted() {
 			return nil, nil
@@ -388,11 +318,7 @@
 		return nil, fmt.Errorf("No acls found for external services. Dropping application syn packet")
 	}
 
-<<<<<<< HEAD
-	if policy, err := context.RetrieveCachedExternalFlowPolicy(tcpPacket.IpHdr.DestinationAddress.String() + ":" + strconv.Itoa(int(tcpPacket.DestPort()))); err == nil {
-=======
 	if policy, err := context.RetrieveCachedExternalFlowPolicy(tcpPacket.IPHdr.DestinationAddress.String() + ":" + strconv.Itoa(int(tcpPacket.DestPort()))); err == nil {
->>>>>>> 27257921
 		d.appOrigConnectionTracker.AddOrUpdate(tcpPacket.L4FlowHash(), conn)
 		d.sourcePortConnectionCache.AddOrUpdate(tcpPacket.SourcePortHash(packet.PacketTypeApplication), conn)
 		return policy, nil
@@ -434,15 +360,9 @@
 	// packets from this connection.
 	if conn.GetState() == connection.TCPData && !conn.ServiceConnection {
 		if err := d.conntrackHdl.ConntrackTableUpdateMark(
-<<<<<<< HEAD
-			tcpPacket.IpHdr.SourceAddress.String(),
-			tcpPacket.IpHdr.DestinationAddress.String(),
-			tcpPacket.IpHdr.IPProto,
-=======
 			tcpPacket.IPHdr.SourceAddress.String(),
 			tcpPacket.IPHdr.DestinationAddress.String(),
 			tcpPacket.IPHdr.IPProto,
->>>>>>> 27257921
 			tcpPacket.SourcePort(),
 			tcpPacket.DestPort(),
 			constants.DefaultConnMark,
@@ -513,21 +433,12 @@
 		// packets after the first data packet, that might be already in the queue
 		// will be transmitted through the kernel directly. Service connections are
 		// delegated to the service module
-<<<<<<< HEAD
-		if !conn.ServiceConnection && tcpPacket.IpHdr.SourceAddress.String() != tcpPacket.IpHdr.DestinationAddress.String() &&
-			!(tcpPacket.IpHdr.SourceAddress.IsLoopback() && tcpPacket.IpHdr.DestinationAddress.IsLoopback()) {
-			if err := d.conntrackHdl.ConntrackTableUpdateMark(
-				tcpPacket.IpHdr.SourceAddress.String(),
-				tcpPacket.IpHdr.DestinationAddress.String(),
-				tcpPacket.IpHdr.IPProto,
-=======
 		if !conn.ServiceConnection && tcpPacket.IPHdr.SourceAddress.String() != tcpPacket.IPHdr.DestinationAddress.String() &&
 			!(tcpPacket.IPHdr.SourceAddress.IsLoopback() && tcpPacket.IPHdr.DestinationAddress.IsLoopback()) {
 			if err := d.conntrackHdl.ConntrackTableUpdateMark(
 				tcpPacket.IPHdr.SourceAddress.String(),
 				tcpPacket.IPHdr.DestinationAddress.String(),
 				tcpPacket.IPHdr.IPProto,
->>>>>>> 27257921
 				tcpPacket.SourcePort(),
 				tcpPacket.DestPort(),
 				constants.DefaultConnMark,
@@ -551,11 +462,7 @@
 	if conn.GetState() == connection.UnknownState {
 		// Check if the destination is in the external services approved cache
 		// and if yes, allow the packet to go and release the flow.
-<<<<<<< HEAD
-		_, policy, perr := context.ApplicationACLPolicyFromAddr(tcpPacket.IpHdr.DestinationAddress, tcpPacket.DestPort())
-=======
 		_, policy, perr := context.ApplicationACLPolicyFromAddr(tcpPacket.IPHdr.DestinationAddress, tcpPacket.DestPort())
->>>>>>> 27257921
 
 		if perr != nil {
 			// If it is an SSH PU, we let the connection go through
@@ -563,15 +470,9 @@
 			// the packet and let it go through.
 			if context.Type() == common.SSHSessionPU {
 				if err := d.conntrackHdl.ConntrackTableUpdateMark(
-<<<<<<< HEAD
-					tcpPacket.IpHdr.SourceAddress.String(),
-					tcpPacket.IpHdr.DestinationAddress.String(),
-					tcpPacket.IpHdr.IPProto,
-=======
 					tcpPacket.IPHdr.SourceAddress.String(),
 					tcpPacket.IPHdr.DestinationAddress.String(),
 					tcpPacket.IPHdr.IPProto,
->>>>>>> 27257921
 					tcpPacket.SourcePort(),
 					tcpPacket.DestPort(),
 					constants.DefaultConnMark,
@@ -593,15 +494,9 @@
 		}
 
 		if err := d.conntrackHdl.ConntrackTableUpdateMark(
-<<<<<<< HEAD
-			tcpPacket.IpHdr.SourceAddress.String(),
-			tcpPacket.IpHdr.DestinationAddress.String(),
-			tcpPacket.IpHdr.IPProto,
-=======
 			tcpPacket.IPHdr.SourceAddress.String(),
 			tcpPacket.IPHdr.DestinationAddress.String(),
 			tcpPacket.IPHdr.IPProto,
->>>>>>> 27257921
 			tcpPacket.SourcePort(),
 			tcpPacket.DestPort(),
 			constants.DefaultConnMark,
@@ -634,11 +529,7 @@
 	}
 
 	// Update connection state in the internal state machine tracker
-<<<<<<< HEAD
-	switch tcpPacket.TcpHdr.TCPFlags & packet.TCPSynAckMask {
-=======
 	switch tcpPacket.TCPHdr.TCPFlags & packet.TCPSynAckMask {
->>>>>>> 27257921
 
 	case packet.TCPSynMask:
 		return d.processNetworkSynPacket(context, conn, tcpPacket)
@@ -758,11 +649,7 @@
 			return nil, nil, fmt.Errorf("PU is already dead - drop SynAck packet")
 		}
 
-<<<<<<< HEAD
-		flowHash := tcpPacket.IpHdr.SourceAddress.String() + ":" + strconv.Itoa(int(tcpPacket.SourcePort()))
-=======
 		flowHash := tcpPacket.IPHdr.SourceAddress.String() + ":" + strconv.Itoa(int(tcpPacket.SourcePort()))
->>>>>>> 27257921
 		if plci, plerr := context.RetrieveCachedExternalFlowPolicy(flowHash); plerr == nil {
 			plc := plci.(*policyPair)
 			d.releaseFlow(context, plc.report, plc.packet, tcpPacket)
@@ -770,11 +657,7 @@
 		}
 
 		// Never seen this IP before, let's parse them.
-<<<<<<< HEAD
-		report, pkt, perr := context.ApplicationACLPolicyFromAddr(tcpPacket.IpHdr.SourceAddress.To4(), tcpPacket.SourcePort())
-=======
 		report, pkt, perr := context.ApplicationACLPolicyFromAddr(tcpPacket.IPHdr.SourceAddress, tcpPacket.SourcePort())
->>>>>>> 27257921
 		if perr != nil || pkt.Action.Rejected() {
 			d.reportReverseExternalServiceFlow(context, report, pkt, true, tcpPacket)
 			return nil, nil, fmt.Errorf("no auth or acls: drop synack packet and connection: %s: action=%d", perr, pkt.Action)
@@ -805,15 +688,9 @@
 
 		// Revert the connmarks - dealing with retransmissions
 		if cerr := d.conntrackHdl.ConntrackTableUpdateMark(
-<<<<<<< HEAD
-			tcpPacket.IpHdr.DestinationAddress.String(),
-			tcpPacket.IpHdr.SourceAddress.String(),
-			tcpPacket.IpHdr.IPProto,
-=======
 			tcpPacket.IPHdr.DestinationAddress.String(),
 			tcpPacket.IPHdr.SourceAddress.String(),
 			tcpPacket.IPHdr.IPProto,
->>>>>>> 27257921
 			tcpPacket.DestPort(),
 			tcpPacket.SourcePort(),
 			0,
@@ -918,11 +795,7 @@
 		_, plcy, perr := context.NetworkACLPolicy(tcpPacket)
 
 		// Ignore FIN packets. Let them go through.
-<<<<<<< HEAD
-		if tcpPacket.TcpHdr.TCPFlags&packet.TCPFinMask != 0 {
-=======
 		if tcpPacket.TCPHdr.TCPFlags&packet.TCPFinMask != 0 {
->>>>>>> 27257921
 			return nil, nil, nil
 		}
 		if perr != nil {
@@ -936,15 +809,9 @@
 		}
 
 		if err := d.conntrackHdl.ConntrackTableUpdateMark(
-<<<<<<< HEAD
-			tcpPacket.IpHdr.DestinationAddress.String(),
-			tcpPacket.IpHdr.SourceAddress.String(),
-			tcpPacket.IpHdr.IPProto,
-=======
 			tcpPacket.IPHdr.DestinationAddress.String(),
 			tcpPacket.IPHdr.SourceAddress.String(),
 			tcpPacket.IPHdr.IPProto,
->>>>>>> 27257921
 			tcpPacket.DestPort(),
 			tcpPacket.SourcePort(),
 			constants.DefaultConnMark,
@@ -999,15 +866,9 @@
 
 		if !conn.ServiceConnection {
 			if err := d.conntrackHdl.ConntrackTableUpdateMark(
-<<<<<<< HEAD
-				tcpPacket.IpHdr.DestinationAddress.String(),
-				tcpPacket.IpHdr.SourceAddress.String(),
-				tcpPacket.IpHdr.IPProto,
-=======
 				tcpPacket.IPHdr.DestinationAddress.String(),
 				tcpPacket.IPHdr.SourceAddress.String(),
 				tcpPacket.IPHdr.IPProto,
->>>>>>> 27257921
 				tcpPacket.DestPort(),
 				tcpPacket.SourcePort(),
 				constants.DefaultConnMark,
@@ -1106,11 +967,7 @@
 		return conn.(*connection.TCPConnection), nil
 	}
 
-<<<<<<< HEAD
-	if p.TcpHdr.TCPFlags&packet.TCPSynAckMask == packet.TCPAckMask {
-=======
 	if p.TCPHdr.TCPFlags&packet.TCPSynAckMask == packet.TCPAckMask {
->>>>>>> 27257921
 		// Let's try if its an existing connection
 		context, err := d.contextFromIP(true, p.Mark, p.SourcePort(), packet.IPProtocolTCP)
 		if err != nil {
@@ -1205,11 +1062,7 @@
 	// We reach in this state for a client PU only when the service connection(encrypt) sends data sparsely.
 	// Packets are dropped when this happens, and that is a BUG!!!
 	// For the server PU we mark the connection in the unknown state.
-<<<<<<< HEAD
-	if p.TcpHdr.TCPFlags&packet.TCPSynAckMask == packet.TCPAckMask {
-=======
 	if p.TCPHdr.TCPFlags&packet.TCPSynAckMask == packet.TCPAckMask {
->>>>>>> 27257921
 		// Let's try if its an existing connection
 		context, cerr := d.contextFromIP(false, p.Mark, p.DestPort(), packet.IPProtocolTCP)
 		if cerr != nil {
@@ -1246,15 +1099,9 @@
 	}
 
 	if err := d.conntrackHdl.ConntrackTableUpdateMark(
-<<<<<<< HEAD
-		tcpPacket.IpHdr.DestinationAddress.String(),
-		tcpPacket.IpHdr.SourceAddress.String(),
-		tcpPacket.IpHdr.IPProto,
-=======
 		tcpPacket.IPHdr.DestinationAddress.String(),
 		tcpPacket.IPHdr.SourceAddress.String(),
 		tcpPacket.IPHdr.IPProto,
->>>>>>> 27257921
 		tcpPacket.DestPort(),
 		tcpPacket.SourcePort(),
 		constants.DefaultConnMark,
@@ -1270,15 +1117,9 @@
 
 	zap.L().Debug("Releasing flow", zap.String("flow", tcpPacket.L4FlowHash()))
 	if err := d.conntrackHdl.ConntrackTableUpdateMark(
-<<<<<<< HEAD
-		tcpPacket.IpHdr.DestinationAddress.String(),
-		tcpPacket.IpHdr.SourceAddress.String(),
-		tcpPacket.IpHdr.IPProto,
-=======
 		tcpPacket.IPHdr.DestinationAddress.String(),
 		tcpPacket.IPHdr.SourceAddress.String(),
 		tcpPacket.IPHdr.IPProto,
->>>>>>> 27257921
 		tcpPacket.DestPort(),
 		tcpPacket.SourcePort(),
 		constants.DefaultConnMark,
