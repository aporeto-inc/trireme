--- conflicted
+++ resolved
@@ -45,12 +45,8 @@
 	cfg                    *runtime.Configuration
 	tokenIssuer            common.ServiceTokenIssuer
 	binaryTokens           bool
-<<<<<<< HEAD
 	isBPFEnabled           bool
-=======
 	ipv6Enabled            bool
-
->>>>>>> 00b3a780
 	sync.RWMutex
 }
 
@@ -326,11 +322,8 @@
 			Secrets:                s.Secrets.PublicSecrets(),
 			Configuration:          s.cfg,
 			BinaryTokens:           s.binaryTokens,
-<<<<<<< HEAD
 			IsBPFEnabled:           s.isBPFEnabled,
-=======
 			IPv6Enabled:            s.ipv6Enabled,
->>>>>>> 00b3a780
 		},
 	}
 
@@ -354,11 +347,8 @@
 	remoteParameters *env.RemoteParameters,
 	tokenIssuer common.ServiceTokenIssuer,
 	binaryTokens bool,
-<<<<<<< HEAD
 	isBPFEnabled bool,
-=======
 	ipv6Enabled bool,
->>>>>>> 00b3a780
 ) enforcer.Enforcer {
 
 	statsServersecret, err := crypto.GenerateRandomString(32)
@@ -388,10 +378,7 @@
 		cfg:                    cfg,
 		tokenIssuer:            tokenIssuer,
 		binaryTokens:           binaryTokens,
-<<<<<<< HEAD
 		isBPFEnabled:           isBPFEnabled,
-=======
 		ipv6Enabled:            ipv6Enabled,
->>>>>>> 00b3a780
 	}
 }