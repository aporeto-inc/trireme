package packet

import "net"

const (
	// PacketTypeNetwork is enum for from-network packets
	PacketTypeNetwork = 0x1000
	// PacketTypeApplication is enum for from-application packets
	PacketTypeApplication = 0x2000

	// PacketStageIncoming is an enum for incoming stage
	PacketStageIncoming = 0x0100
	// PacketStageAuth is an enum for authentication stage
	PacketStageAuth = 0x0200
	// PacketStageService is an enum for crypto stage
	PacketStageService = 0x0400
	// PacketStageOutgoing is an enum for outgoing stage
	PacketStageOutgoing = 0x0800

	// PacketFailureCreate is the drop reason for packet
	PacketFailureCreate = 0x0010
	// PacketFailureAuth is a drop reason for packet due to authentication error
	PacketFailureAuth = 0x0020
	// PacketFailureService is a drop reason for packet due to crypto error
	PacketFailureService = 0x00040
)

func flagsToDir(flags uint64) string {

	if flags&PacketTypeApplication != 0 {
		return "<<<<<"
	} else if flags&PacketTypeNetwork != 0 {
		return ">>>>>"
	}
	return "xxxxx"
}

func flagsToStr(flags uint64) string {

	s := ""
	if flags&PacketTypeApplication != 0 {
		s = s + "Application"
	} else if flags&PacketTypeNetwork != 0 {
		s = s + "Network"
	}

	if flags&PacketStageIncoming != 0 {
		s = s + "-Incoming"
	} else if flags&PacketStageOutgoing != 0 {
		s = s + "-Outgoing"
	} else if flags&PacketStageAuth != 0 {
		s = s + "-Auth"
	} else if flags&PacketStageService != 0 {
		s = s + "-Service"
	}

	if flags&PacketFailureCreate != 0 {
		s = s + "-(Fail Create)"
	} else if flags&PacketFailureAuth != 0 {
		s = s + "-(Fail Auth)"
	} else if flags&PacketFailureService != 0 {
		s = s + "-(Fail Service)"
	}
	return s
}

func tcpFlagsToStr(flags uint8) string {
	s := ""
	if flags&0x20 == 0 {
		s = s + "."
	} else {
		s = s + "U"
	}
	if flags&0x10 == 0 {
		s = s + "."
	} else {
		s = s + "A"
	}
	if flags&0x08 == 0 {
		s = s + "."
	} else {
		s = s + "P"
	}
	if flags&0x04 == 0 {
		s = s + "."
	} else {
		s = s + "R"
	}
	if flags&0x02 == 0 {
		s = s + "."
	} else {
		s = s + "S"
	}
	if flags&0x01 == 0 {
		s = s + "."
	} else {
		s = s + "F"
	}
	return s
}

// TCPFlagsToStr converts the TCP Flags to a string value that is human readable
func TCPFlagsToStr(flags uint8) string {
	s := ""
	if flags&0x20 == 0 {
		s = s + "."
	} else {
		s = s + "U"
	}
	if flags&0x10 == 0 {
		s = s + "."
	} else {
		s = s + "A"
	}
	if flags&0x08 == 0 {
		s = s + "."
	} else {
		s = s + "P"
	}
	if flags&0x04 == 0 {
		s = s + "."
	} else {
		s = s + "R"
	}
	if flags&0x02 == 0 {
		s = s + "."
	} else {
		s = s + "S"
	}
	if flags&0x01 == 0 {
		s = s + "."
	} else {
		s = s + "F"
	}
	return s
}

<<<<<<< HEAD
type ipVer int

const (
	v4 ipVer = iota
	v6
)

// Packet is the main structure holding packet information

=======
// Packet is the main structure holding packet information

>>>>>>> 27257921
type iphdr struct {
	Buffer []byte

	// IP Header fields
<<<<<<< HEAD
	IpHeaderLen        uint8
=======
	IPHeaderLen        uint8
>>>>>>> 27257921
	IPProto            uint8
	IPTotalLength      uint16
	ipID               uint16
	ipChecksum         uint16
	version            ipVer
	SourceAddress      net.IP
	DestinationAddress net.IP
}

type tcphdr struct {
	tcpOptions []byte
	tcpData    []byte

	SourcePort      uint16
	DestinationPort uint16

	TCPSeq        uint32
	TCPAck        uint32
	tcpDataOffset uint8
	TCPFlags      uint8
	TCPChecksum   uint16
}

type udphdr struct {
	SourcePort      uint16
	DestinationPort uint16
	UDPChecksum     uint16
	udpData         []byte
}

<<<<<<< HEAD
=======
//Packet structure
>>>>>>> 27257921
type Packet struct {
	// Metadata
	context uint64

	// Mark is the nfqueue Mark
	Mark string

<<<<<<< HEAD
	IpHdr  iphdr
	TcpHdr tcphdr
	UdpHdr udphdr
=======
	IPHdr  iphdr
	TCPHdr tcphdr
	UDPHdr udphdr
>>>>>>> 27257921
	// Service Metadata
	SvcMetadata interface{}
	// Connection Metadata
	ConnectionMetadata interface{}
}<|MERGE_RESOLUTION|>--- conflicted
+++ resolved
@@ -135,7 +135,6 @@
 	return s
 }
 
-<<<<<<< HEAD
 type ipVer int
 
 const (
@@ -145,19 +144,11 @@
 
 // Packet is the main structure holding packet information
 
-=======
-// Packet is the main structure holding packet information
-
->>>>>>> 27257921
 type iphdr struct {
 	Buffer []byte
 
 	// IP Header fields
-<<<<<<< HEAD
-	IpHeaderLen        uint8
-=======
 	IPHeaderLen        uint8
->>>>>>> 27257921
 	IPProto            uint8
 	IPTotalLength      uint16
 	ipID               uint16
@@ -188,10 +179,7 @@
 	udpData         []byte
 }
 
-<<<<<<< HEAD
-=======
 //Packet structure
->>>>>>> 27257921
 type Packet struct {
 	// Metadata
 	context uint64
@@ -199,15 +187,9 @@
 	// Mark is the nfqueue Mark
 	Mark string
 
-<<<<<<< HEAD
-	IpHdr  iphdr
-	TcpHdr tcphdr
-	UdpHdr udphdr
-=======
 	IPHdr  iphdr
 	TCPHdr tcphdr
 	UDPHdr udphdr
->>>>>>> 27257921
 	// Service Metadata
 	SvcMetadata interface{}
 	// Connection Metadata
