// +build linux

package remoteenforcer

/*
#cgo CFLAGS: -Wall
#include <stdlib.h>
*/
import "C"

import (
	"context"
	"fmt"
	"os"
	"os/exec"
	"os/signal"
	"strconv"
	"strings"
	"sync"
	"syscall"

	"go.aporeto.io/trireme-lib/controller/constants"
	"go.aporeto.io/trireme-lib/controller/internal/enforcer"
	_ "go.aporeto.io/trireme-lib/controller/internal/enforcer/utils/nsenter" // nolint
	"go.aporeto.io/trireme-lib/controller/internal/enforcer/utils/rpcwrapper"
	"go.aporeto.io/trireme-lib/controller/internal/supervisor"
	"go.aporeto.io/trireme-lib/controller/pkg/packetprocessor"
	"go.aporeto.io/trireme-lib/controller/pkg/remoteenforcer/internal/counterclient"
	"go.aporeto.io/trireme-lib/controller/pkg/remoteenforcer/internal/debugclient"
	"go.aporeto.io/trireme-lib/controller/pkg/remoteenforcer/internal/dnsreportclient"
	"go.aporeto.io/trireme-lib/controller/pkg/remoteenforcer/internal/statsclient"
	"go.aporeto.io/trireme-lib/controller/pkg/remoteenforcer/internal/statscollector"
	"go.aporeto.io/trireme-lib/controller/pkg/remoteenforcer/internal/tokenissuer"
	"go.aporeto.io/trireme-lib/controller/pkg/secrets"
	"go.aporeto.io/trireme-lib/policy"
	"go.uber.org/zap"
	"go.uber.org/zap/zapcore"
	"golang.org/x/sys/unix"
)

// Initialization functions as variables in order to enable testing.
var (
	createEnforcer = enforcer.New

	createSupervisor = supervisor.NewSupervisor
)

var cmdLock sync.Mutex

// newRemoteEnforcer starts a new server
func newRemoteEnforcer(
	ctx context.Context,
	cancel context.CancelFunc,
	service packetprocessor.PacketProcessor,
	rpcHandle rpcwrapper.RPCServer,
	secret string,
	statsClient statsclient.StatsClient,
	collector statscollector.Collector,
	debugClient debugclient.DebugClient,
	counterClient counterclient.CounterClient,
<<<<<<< HEAD
	dnsReportClient dnsreportclient.DNSReportClient,
=======
	tokenIssuer tokenissuer.TokenClient,
>>>>>>> 5ce5ac46
	zapConfig zap.Config,
) (*RemoteEnforcer, error) {

	var err error

	if collector == nil {
		collector = statscollector.NewCollector()
	}

	if statsClient == nil {
		statsClient, err = statsclient.NewStatsClient(collector)
		if err != nil {
			return nil, err
		}
	}

	if debugClient == nil {
		debugClient, err = debugclient.NewDebugClient(collector)
		if err != nil {
			return nil, err
		}
	}

	if counterClient == nil {
		counterClient, err = counterclient.NewCounterClient(collector)
		if err != nil {
			return nil, err
		}
	}

<<<<<<< HEAD
	if dnsReportClient == nil {
		dnsReportClient, err = dnsreportclient.NewDNSReportClient(collector)
=======
	if tokenIssuer == nil {
		tokenIssuer, err = tokenissuer.NewClient()
>>>>>>> 5ce5ac46
		if err != nil {
			return nil, err
		}
	}
<<<<<<< HEAD
=======

>>>>>>> 5ce5ac46
	procMountPoint := os.Getenv(constants.EnvMountPoint)
	if procMountPoint == "" {
		procMountPoint = constants.DefaultProcMountPoint
	}

	return &RemoteEnforcer{
<<<<<<< HEAD
		collector:       collector,
		service:         service,
		rpcSecret:       secret,
		rpcHandle:       rpcHandle,
		procMountPoint:  procMountPoint,
		statsClient:     statsClient,
		debugClient:     debugClient,
		counterClient:   counterClient,
		dnsReportClient: dnsReportClient,
		ctx:             ctx,
		cancel:          cancel,
		exit:            make(chan bool),
		zapConfig:       zapConfig,
=======
		collector:      collector,
		service:        service,
		rpcSecret:      secret,
		rpcHandle:      rpcHandle,
		procMountPoint: procMountPoint,
		statsClient:    statsClient,
		debugClient:    debugClient,
		counterClient:  counterClient,
		ctx:            ctx,
		cancel:         cancel,
		exit:           make(chan bool),
		zapConfig:      zapConfig,
		tokenIssuer:    tokenIssuer,
>>>>>>> 5ce5ac46
	}, nil
}

// InitEnforcer is a function called from the controller using RPC. It intializes
// data structure required by the remote enforcer
func (s *RemoteEnforcer) InitEnforcer(req rpcwrapper.Request, resp *rpcwrapper.Response) error {

	zap.L().Debug("Configuring remote enforcer")

	if !s.rpcHandle.CheckValidity(&req, s.rpcSecret) {
		resp.Status = fmt.Sprintf("init message authentication failed")
		return fmt.Errorf(resp.Status)
	}

	cmdLock.Lock()
	defer cmdLock.Unlock()

	payload, ok := req.Payload.(rpcwrapper.InitRequestPayload)
	if !ok {
		resp.Status = fmt.Sprintf("invalid request payload")
		return fmt.Errorf(resp.Status)
	}

	if s.supervisor != nil || s.enforcer != nil {
		resp.Status = fmt.Sprintf("remote enforcer is already initialized")
		return fmt.Errorf(resp.Status)
	}

	var err error

	defer func() {
		if err != nil {
			s.cleanup()
		}
	}()

	if err = s.setupEnforcer(&payload); err != nil {
		resp.Status = err.Error()
		return fmt.Errorf(resp.Status)
	}

	if err = s.setupSupervisor(&payload); err != nil {
		resp.Status = err.Error()
		return fmt.Errorf(resp.Status)
	}

	if err = s.enforcer.Run(s.ctx); err != nil {
		resp.Status = err.Error()
		return fmt.Errorf(resp.Status)
	}

	if err = s.statsClient.Run(s.ctx); err != nil {
		resp.Status = err.Error()
		return fmt.Errorf(resp.Status)
	}

	if err = s.supervisor.Run(s.ctx); err != nil {
		resp.Status = err.Error()
		return fmt.Errorf(resp.Status)
	}

	if err = s.debugClient.Run(s.ctx); err != nil {
		resp.Status = "DebugClient" + err.Error()
		return fmt.Errorf(resp.Status)
	}

	if err = s.counterClient.Run(s.ctx); err != nil {
		resp.Status = "CounterClient" + err.Error()
		return fmt.Errorf(resp.Status)
	}

<<<<<<< HEAD
	if err = s.dnsReportClient.Run(s.ctx); err != nil {
		resp.Status = "DNSReportClient" + err.Error()
=======
	if err = s.tokenIssuer.Run(s.ctx); err != nil {
		resp.Status = "TokenIssuer" + err.Error()
>>>>>>> 5ce5ac46
		return fmt.Errorf(resp.Status)
	}
	resp.Status = ""

	return nil
}

// Enforce this method calls the enforce method on the enforcer created during initenforcer
func (s *RemoteEnforcer) Enforce(req rpcwrapper.Request, resp *rpcwrapper.Response) error {

	if !s.rpcHandle.CheckValidity(&req, s.rpcSecret) {
		resp.Status = "enforce message auth failed"
		return fmt.Errorf(resp.Status)
	}

	cmdLock.Lock()
	defer cmdLock.Unlock()

	payload, ok := req.Payload.(rpcwrapper.EnforcePayload)
	if !ok {
		resp.Status = "invalid enforcer payload"
		return fmt.Errorf(resp.Status)
	}

	plc, err := payload.Policy.ToPrivatePolicy(true)
	if err != nil {
		return err
	}

	puInfo := &policy.PUInfo{
		ContextID: payload.ContextID,
		Policy:    plc,
		Runtime:   policy.NewPURuntimeWithDefaults(),
	}

	if s.enforcer == nil || s.supervisor == nil {
		resp.Status = "enforcer not initialized - cannot enforce"
		return fmt.Errorf(resp.Status)
	}

	// If any error happens, cleanup everything on exit so that we can recover
	// by launcing a new remote.
	defer func() {
		if err != nil {
			s.cleanup()
		}
	}()

	if err = s.supervisor.Supervise(payload.ContextID, puInfo); err != nil {
		resp.Status = err.Error()
		return err
	}

	if err = s.enforcer.Enforce(payload.ContextID, puInfo); err != nil {
		resp.Status = err.Error()
		return err
	}

	resp.Status = ""

	return nil
}

// Unenforce this method calls the unenforce method on the enforcer created from initenforcer
func (s *RemoteEnforcer) Unenforce(req rpcwrapper.Request, resp *rpcwrapper.Response) error {

	if !s.rpcHandle.CheckValidity(&req, s.rpcSecret) {
		resp.Status = "unenforce message auth failed"
		return fmt.Errorf(resp.Status)
	}

	cmdLock.Lock()
	defer cmdLock.Unlock()

	s.statsClient.SendStats()

	payload, ok := req.Payload.(rpcwrapper.UnEnforcePayload)
	if !ok {
		resp.Status = "invalid unenforcer payload"
		return fmt.Errorf(resp.Status)
	}

	var err error

	// If any error happens, cleanup everything on exit so that we can recover
	// by launcing a new remote.
	defer func() {
		if err != nil {
			s.cleanup()
		}
	}()

	if err = s.supervisor.Unsupervise(payload.ContextID); err != nil {
		resp.Status = err.Error()
		return fmt.Errorf("unable to clean supervisor: %s", err)
	}

	if err = s.enforcer.Unenforce(payload.ContextID); err != nil {
		resp.Status = err.Error()
		return fmt.Errorf("unable to stop enforcer: %s", err)
	}

	return nil
}

// SetTargetNetworks calls the same method on the actual enforcer
func (s *RemoteEnforcer) SetTargetNetworks(req rpcwrapper.Request, resp *rpcwrapper.Response) error {

	var err error
	if !s.rpcHandle.CheckValidity(&req, s.rpcSecret) {
		resp.Status = "SetTargetNetworks message auth failed" //nolint
		return fmt.Errorf(resp.Status)
	}

	cmdLock.Lock()
	defer cmdLock.Unlock()

	if s.enforcer == nil || s.supervisor == nil {
		return fmt.Errorf(resp.Status)
	}

	payload := req.Payload.(rpcwrapper.SetTargetNetworksPayload)

	// If any error happens, cleanup everything on exit so that we can recover
	// by launcing a new remote.
	defer func() {
		if err != nil {
			s.cleanup()
		}
	}()

	if err = s.enforcer.SetTargetNetworks(payload.Configuration); err != nil {
		return err
	}

	err = s.supervisor.SetTargetNetworks(payload.Configuration)

	return err
}

// EnforcerExit is processing messages from the remote that are requesting an exit. In this
// case we simply cancel the context.
func (s *RemoteEnforcer) EnforcerExit(req rpcwrapper.Request, resp *rpcwrapper.Response) error {

	s.cleanup()

	s.exit <- true

	return nil
}

// UpdateSecrets updates the secrets used by the remote enforcer
func (s *RemoteEnforcer) UpdateSecrets(req rpcwrapper.Request, resp *rpcwrapper.Response) error {
	var err error
	if !s.rpcHandle.CheckValidity(&req, s.rpcSecret) {
		resp.Status = "updatesecrets auth failed"
		return fmt.Errorf(resp.Status)
	}

	cmdLock.Lock()
	defer cmdLock.Unlock()
	if s.enforcer == nil {
		return fmt.Errorf(resp.Status)
	}

	// If any error happens, cleanup everything on exit so that we can recover
	// by launcing a new remote.
	defer func() {
		if err != nil {
			s.cleanup()
		}
	}()

	payload := req.Payload.(rpcwrapper.UpdateSecretsPayload)
	s.secrets, err = secrets.NewSecrets(payload.Secrets)
	if err != nil {
		return err
	}

	err = s.enforcer.UpdateSecrets(s.secrets)

	return err
}

// EnableDatapathPacketTracing enable nfq datapath packet tracing
func (s *RemoteEnforcer) EnableDatapathPacketTracing(req rpcwrapper.Request, resp *rpcwrapper.Response) error {

	if !s.rpcHandle.CheckValidity(&req, s.rpcSecret) {
		resp.Status = "enable datapath packet tracing auth failed"
		return fmt.Errorf(resp.Status)
	}

	cmdLock.Lock()
	defer cmdLock.Unlock()

	payload := req.Payload.(rpcwrapper.EnableDatapathPacketTracingPayLoad)

	if err := s.enforcer.EnableDatapathPacketTracing(payload.ContextID, payload.Direction, payload.Interval); err != nil {
		resp.Status = err.Error()
		return err
	}

	resp.Status = ""
	return nil
}

// EnableIPTablesPacketTracing enables iptables trace packet tracing
func (s *RemoteEnforcer) EnableIPTablesPacketTracing(req rpcwrapper.Request, resp *rpcwrapper.Response) error {

	if !s.rpcHandle.CheckValidity(&req, s.rpcSecret) {
		resp.Status = "enable iptable packet tracing auth failed"
		return fmt.Errorf(resp.Status)
	}

	cmdLock.Lock()
	defer cmdLock.Unlock()

	payload := req.Payload.(rpcwrapper.EnableIPTablesPacketTracingPayLoad)

	if err := s.supervisor.EnableIPTablesPacketTracing(context.Background(), payload.ContextID, payload.Interval); err != nil {
		resp.Status = err.Error()
		return err
	}

	resp.Status = ""
	return nil
}

// SetLogLevel sets log level.
func (s *RemoteEnforcer) SetLogLevel(req rpcwrapper.Request, resp *rpcwrapper.Response) error {

	if !s.rpcHandle.CheckValidity(&req, s.rpcSecret) {
		resp.Status = "set log level auth failed"
		return fmt.Errorf(resp.Status)
	}

	cmdLock.Lock()
	defer cmdLock.Unlock()
	if s.enforcer == nil {
		return fmt.Errorf(resp.Status)
	}

	payload := req.Payload.(rpcwrapper.SetLogLevelPayload)

	if payload.Level != "" && s.logLevel != payload.Level {
		s.configureZapLogLevel(payload.Level)

		if err := s.enforcer.SetLogLevel(payload.Level); err != nil {
			resp.Status = err.Error()
			return err
		}
	}

	resp.Status = ""
	return nil
}

func (s *RemoteEnforcer) configureZapLogLevel(level constants.LogLevel) {

	zapLogLevel := triremeLogLevelToZapLogLevel(level)
	s.zapConfig.Level = zap.NewAtomicLevelAt(zapLogLevel)
	l, err := s.zapConfig.Build()
	if err != nil {
		zap.L().Warn("unable to build logger", zap.Error(err))
		return
	}

	zap.ReplaceGlobals(l)
	s.logLevel = level
}

// triremeLogLevelToZapLogLevel converts trireme log level to zap log level.
func triremeLogLevelToZapLogLevel(level constants.LogLevel) zapcore.Level {

	switch level {
	case constants.Debug, constants.Trace:
		return zap.DebugLevel
	case constants.Error:
		return zap.ErrorLevel
	case constants.Info:
		return zap.InfoLevel
	case constants.Warn:
		return zap.WarnLevel
	default:
		return zap.InfoLevel
	}
}

// setup an enforcer
func (s *RemoteEnforcer) setupEnforcer(payload *rpcwrapper.InitRequestPayload) error {

	var err error

	s.secrets, err = secrets.NewSecrets(payload.Secrets)
	if err != nil {
		return err
	}

	if s.enforcer, err = createEnforcer(
		payload.MutualAuth,
		payload.FqConfig,
		s.collector,
		s.service,
		s.secrets,
		payload.ServerID,
		payload.Validity,
		constants.RemoteContainer,
		s.procMountPoint,
		payload.ExternalIPCacheTimeout,
		payload.PacketLogs,
		payload.Configuration,
		s.tokenIssuer,
	); err != nil || s.enforcer == nil {
		return fmt.Errorf("Error while initializing remote enforcer, %s", err)
	}

	return nil
}

func (s *RemoteEnforcer) setupSupervisor(payload *rpcwrapper.InitRequestPayload) error {

	h, err := createSupervisor(
		s.collector,
		s.enforcer,
		constants.RemoteContainer,
		payload.Configuration,
		s.service,
	)
	if err != nil {
		return fmt.Errorf("unable to setup supervisor: %s", err)
	}
	s.supervisor = h

	return nil
}

// cleanup cleans all the acls and any state of the local enforcer.
func (s *RemoteEnforcer) cleanup() {

	if s.supervisor != nil {
		if err := s.supervisor.CleanUp(); err != nil {
			zap.L().Error("unable to clean supervisor state", zap.Error(err))
		}
	}

	if s.enforcer != nil {
		if err := s.enforcer.CleanUp(); err != nil {
			zap.L().Error("unable to clean enforcer state", zap.Error(err))
		}
	}

	if s.service != nil {
		if err := s.service.Stop(); err != nil {
			zap.L().Error("unable to clean service state", zap.Error(err))
		}
	}

	s.cancel()
}

// LaunchRemoteEnforcer launches a remote enforcer
func LaunchRemoteEnforcer(service packetprocessor.PacketProcessor, zapConfig zap.Config) error {

	// Before doing anything validate that we are in the right namespace.
	if err := validateNamespace(); err != nil {
		return err
	}

	ctx, cancelMainCtx := context.WithCancel(context.Background())
	defer cancelMainCtx()

	namedPipe := os.Getenv(constants.EnvContextSocket)
	secret := os.Getenv(constants.EnvRPCClientSecret)
	if secret == "" {
		zap.L().Fatal("No secret found")
	}

	flag := unix.SIGHUP
	if err := unix.Prctl(unix.PR_SET_PDEATHSIG, uintptr(flag), 0, 0, 0); err != nil {
		return err
	}

	rpcHandle := rpcwrapper.NewRPCServer()
	re, err := newRemoteEnforcer(ctx, cancelMainCtx, service, rpcHandle, secret, nil, nil, nil, nil, nil, zapConfig)
	if err != nil {
		return err
	}

	go func() {
		if err := rpcHandle.StartServer(ctx, "unix", namedPipe, re); err != nil {
			zap.L().Fatal("Failed to start the server", zap.Error(err))
		}
	}()

	c := make(chan os.Signal, 1)
	signal.Notify(c, syscall.SIGTERM, syscall.SIGINT, syscall.SIGQUIT)

	select {

	case <-c:
		re.cleanup()

	case <-re.exit:
		zap.L().Info("Remote enforcer exiting ...")
	}

	return nil
}

// getCEnvVariable returns an environment variable set in the c context
func getCEnvVariable(name string) string {

	val := C.getenv(C.CString(name))
	if val == nil {
		return ""
	}

	return C.GoString(val)
}

func validateNamespace() error {
	// Check if successfully switched namespace
	nsEnterState := getCEnvVariable(constants.EnvNsenterErrorState)
	nsEnterLogMsg := getCEnvVariable(constants.EnvNsenterLogs)
	if nsEnterState != "" {
		return fmt.Errorf("nsErr: %s nsLogs: %s", nsEnterState, nsEnterLogMsg)
	}

	pid := strconv.Itoa(os.Getpid())
	netns, err := exec.Command("ip", "netns", "identify", pid).Output()
	if err != nil {
		zap.L().Warn("Unable to identity namespace - ip netns commands not available", zap.Error(err))
	}

	netnsString := strings.TrimSpace(string(netns))
	if netnsString == "" {
		zap.L().Warn("Unable to identity namespace - ip netns commands returned empty and will not be available")
	}

	return nil
}<|MERGE_RESOLUTION|>--- conflicted
+++ resolved
@@ -58,11 +58,8 @@
 	collector statscollector.Collector,
 	debugClient debugclient.DebugClient,
 	counterClient counterclient.CounterClient,
-<<<<<<< HEAD
 	dnsReportClient dnsreportclient.DNSReportClient,
-=======
 	tokenIssuer tokenissuer.TokenClient,
->>>>>>> 5ce5ac46
 	zapConfig zap.Config,
 ) (*RemoteEnforcer, error) {
 
@@ -93,28 +90,27 @@
 		}
 	}
 
-<<<<<<< HEAD
 	if dnsReportClient == nil {
 		dnsReportClient, err = dnsreportclient.NewDNSReportClient(collector)
-=======
+		if err != nil {
+			return nil, err
+		}
+	}
+
 	if tokenIssuer == nil {
 		tokenIssuer, err = tokenissuer.NewClient()
->>>>>>> 5ce5ac46
 		if err != nil {
 			return nil, err
 		}
-	}
-<<<<<<< HEAD
-=======
-
->>>>>>> 5ce5ac46
+
+	}
+
 	procMountPoint := os.Getenv(constants.EnvMountPoint)
 	if procMountPoint == "" {
 		procMountPoint = constants.DefaultProcMountPoint
 	}
 
 	return &RemoteEnforcer{
-<<<<<<< HEAD
 		collector:       collector,
 		service:         service,
 		rpcSecret:       secret,
@@ -128,21 +124,7 @@
 		cancel:          cancel,
 		exit:            make(chan bool),
 		zapConfig:       zapConfig,
-=======
-		collector:      collector,
-		service:        service,
-		rpcSecret:      secret,
-		rpcHandle:      rpcHandle,
-		procMountPoint: procMountPoint,
-		statsClient:    statsClient,
-		debugClient:    debugClient,
-		counterClient:  counterClient,
-		ctx:            ctx,
-		cancel:         cancel,
-		exit:           make(chan bool),
-		zapConfig:      zapConfig,
-		tokenIssuer:    tokenIssuer,
->>>>>>> 5ce5ac46
+		tokenIssuer:     tokenIssuer,
 	}, nil
 }
 
@@ -214,15 +196,16 @@
 		return fmt.Errorf(resp.Status)
 	}
 
-<<<<<<< HEAD
 	if err = s.dnsReportClient.Run(s.ctx); err != nil {
 		resp.Status = "DNSReportClient" + err.Error()
-=======
+		return fmt.Errorf(resp.Status)
+	}
+
 	if err = s.tokenIssuer.Run(s.ctx); err != nil {
 		resp.Status = "TokenIssuer" + err.Error()
->>>>>>> 5ce5ac46
-		return fmt.Errorf(resp.Status)
-	}
+		return fmt.Errorf(resp.Status)
+	}
+
 	resp.Status = ""
 
 	return nil
@@ -604,7 +587,7 @@
 	}
 
 	rpcHandle := rpcwrapper.NewRPCServer()
-	re, err := newRemoteEnforcer(ctx, cancelMainCtx, service, rpcHandle, secret, nil, nil, nil, nil, nil, zapConfig)
+	re, err := newRemoteEnforcer(ctx, cancelMainCtx, service, rpcHandle, secret, nil, nil, nil, nil, nil, nil, zapConfig)
 	if err != nil {
 		return err
 	}
