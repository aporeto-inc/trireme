package iptablesctrl

import (
	"errors"
	"fmt"
	"strconv"
	"strings"

	"go.uber.org/zap"

	"go.aporeto.io/trireme-lib/controller/constants"
	"go.aporeto.io/trireme-lib/controller/internal/enforcer/nfqdatapath/afinetrawsocket"
	"go.aporeto.io/trireme-lib/controller/pkg/packet"
	"go.aporeto.io/trireme-lib/policy"
	"go.aporeto.io/trireme-lib/utils/cgnetcls"
)

const (
	observeMark = "39"
	tcpProto    = "tcp"
	udpProto    = "udp"
)

func (i *Instance) cgroupChainRules(appChain string, netChain string, mark string, tcpPorts, udpPorts string, uid string, proxyPort string, proxyPortSetName string, appSection, netSection string) [][]string {

	iptableCgroupSection := appSection
	iptableNetSection := netSection

	rules := [][]string{
		{
			i.appPacketIPTableContext,
			iptableCgroupSection,
			"-m", "cgroup", "--cgroup", mark,
			"-m", "comment", "--comment", "Server-specific-chain",
			"-j", "MARK", "--set-mark", mark,
		},
		{
			i.appPacketIPTableContext,
			iptableCgroupSection,
			"-m", "cgroup", "--cgroup", mark,
			"-m", "comment", "--comment", "Server-specific-chain",
			"-j", appChain,
		},
	}

	if tcpPorts != "0" {
		rules = append(rules, []string{
			i.netPacketIPTableContext,
			iptableNetSection,
			"-p", "tcp",
			"-m", "multiport",
			"--destination-ports", tcpPorts,
			"-m", "comment", "--comment", "Container-specific-chain",
			"-j", netChain,
		})
	}

	if udpPorts != "0" {
		rules = append(rules, []string{
			i.netPacketIPTableContext,
			iptableNetSection,
			"-p", "udp",
			"-m", "multiport",
			"--destination-ports", udpPorts,
			"-m", "comment", "--comment", "Container-specific-chain",
			"-j", netChain,
		})

	}

	return append(rules, i.proxyRules(appChain, netChain, tcpPorts, proxyPort, proxyPortSetName, mark)...)
}

func (i *Instance) uidChainRules(portSetName, appChain string, netChain string, mark string, port string, uid string, proxyPort string, proyPortSetName string) [][]string {

	str := [][]string{
		{
			i.appPacketIPTableContext,
			uidchain,
			"-m", "owner", "--uid-owner", uid, "-j", "MARK", "--set-mark", mark,
		},
		{
			i.appPacketIPTableContext,
			uidchain,
			"-m", "mark", "--mark", mark,
			"-m", "comment", "--comment", "Server-specific-chain",
			"-j", appChain,
		},
		{
			i.appPacketIPTableContext,
			ipTableSectionPreRouting,
			"-m", "set", "--match-set", portSetName, "dst",
			"-j", "MARK", "--set-mark", mark,
		},
		{
			i.netPacketIPTableContext,
			uidInput,
			"-p", "tcp",
			"-m", "mark",
			"--mark", mark,
			"-m", "comment", "--comment", "Container-specific-chain",
			"-j", netChain,
		},
	}

	return str
}

// chainRules provides the list of rules that are used to send traffic to
// a particular chain
func (i *Instance) chainRules(appChain string, netChain string, port string, proxyPort string, proxyPortSetName string) [][]string {
	rules := [][]string{
		{
			i.appPacketIPTableContext,
			i.appPacketIPTableSection,
			"-m", "comment", "--comment", "Container-specific-chain",
			"-j", appChain,
		},
		{
			i.netPacketIPTableContext,
			i.netPacketIPTableSection,
			"-m", "comment", "--comment", "Container-specific-chain",
			"-j", netChain,
		},
	}

	return append(rules, i.proxyRules(appChain, netChain, port, proxyPort, proxyPortSetName, "")...)
}

// proxyRules creates all the proxy specific rules.
func (i *Instance) proxyRules(appChain string, netChain string, port string, proxyPort string, proxyPortSetName string, cgroupMark string) [][]string {
	destSetName, srcSetName, srvSetName := i.getSetNames(proxyPortSetName)
	proxyrules := [][]string{
		{
			i.appProxyIPTableContext,
			natProxyInputChain,
			"-p", "tcp",
			"-m", "mark", "!",
			"--mark", proxyMark,
			"-m", "set",
			"--match-set", srcSetName, "src,dst",
			"-j", "REDIRECT",
			"--to-port", proxyPort,
		},
		{
			i.appProxyIPTableContext,
			natProxyInputChain,
			"-p", "tcp",
			"-m", "set",
			"--match-set", srvSetName, "dst",
			"-m", "mark", "!",
			"--mark", proxyMark,
			"-j", "REDIRECT",
			"--to-port", proxyPort,
		},
		{
			i.netPacketIPTableContext,
			proxyInputChain,
			"-p", "tcp",
			"-m", "set",
			"--match-set", destSetName, "src,src",
			"-j", "ACCEPT",
		},
		{
			i.netPacketIPTableContext,
			proxyInputChain,
			"-p", "tcp",
			"-m", "set",
			"--match-set", srcSetName, "src,dst",
			"-j", "ACCEPT",
		},
		{ // APIServices
			i.netPacketIPTableContext,
			proxyInputChain,
			"-p", "tcp",
			"-m", "set",
			"--match-set", srvSetName, "dst",
			"-j", "ACCEPT",
		},
		{ // APIServices
			i.netPacketIPTableContext,
			proxyInputChain,
			"-p", "tcp",
			"-m", "set",
			"--match-set", srvSetName, "src",
			"-j", "ACCEPT",
		},
		{ // APIServices
			i.appPacketIPTableContext,
			proxyInputChain,
			"-p", "tcp",
			"--destination-port", proxyPort,
			"-j", "ACCEPT",
		},
		{ // APIServices
			i.appPacketIPTableContext,
			proxyOutputChain,
			"-p", "tcp",
			"--source-port", proxyPort,
			"-j", "ACCEPT",
		},
		{ // APIServices
			i.appPacketIPTableContext,
			proxyOutputChain,
			"-p", "tcp",
			"-m", "set",
			"--match-set", srvSetName, "src",
			"-j", "ACCEPT",
		},
		{ // APIServices
			i.appPacketIPTableContext,
			proxyOutputChain,
			"-p", "tcp",
			"-m", "set",
			"--match-set", srvSetName, "dst",
			"-j", "ACCEPT",
		},
		{
			i.appPacketIPTableContext,
			proxyOutputChain,
			"-p", "tcp",
			"-m", "set",
			"--match-set", destSetName, "dst,dst",
			"-m", "mark", "!",
			"--mark", proxyMark,
			"-j", "ACCEPT",
		},
	}

	if cgroupMark == "" {
		proxyrules = append(proxyrules, []string{
			i.appProxyIPTableContext,
			natProxyOutputChain,
			"-p", "tcp",
			"-m", "set", "--match-set", destSetName, "dst,dst",
			"-m", "mark", "!", "--mark", proxyMark,
			"-j", "REDIRECT",
			"--to-port", proxyPort,
		})
	} else {
		proxyrules = append(proxyrules, []string{
			i.appProxyIPTableContext,
			natProxyOutputChain,
			"-p", "tcp",
			"-m", "set", "--match-set", destSetName, "dst,dst",
			"-m", "mark", "!", "--mark", proxyMark,
			"-m", "cgroup", "--cgroup", cgroupMark,
			"-j", "REDIRECT",
			"--to-port", proxyPort,
		})
	}

	return proxyrules
}

//trapRules provides the packet trap rules to add/delete
func (i *Instance) trapRules(appChain string, netChain string) [][]string {

	rules := [][]string{}

	// If enforcer is in sidecar mode. we need to add an exclusive dns rule
	// to accept the dns traffic. This is required for the enforcer to talk to
	// to the backend services.
	if i.mode == constants.Sidecar {
		rules = append(rules, []string{
			i.appPacketIPTableContext, appChain,
			"-p", "udp", "--dport", "53",
			"-j", "ACCEPT",
		})
	}

	// Application Packets - SYN
	rules = append(rules, []string{
		i.appPacketIPTableContext, appChain,
		"-p", "tcp", "--tcp-flags", "SYN,ACK", "SYN",
		"-j", "NFQUEUE", "--queue-balance", i.fqc.GetApplicationQueueSynStr(),
	})

	// Application Packets - Evertyhing but SYN and SYN,ACK (first 4 packets). SYN,ACK is captured by global rule
	rules = append(rules, []string{
		i.appPacketIPTableContext, appChain,
		"-p", "tcp", "--tcp-flags", "SYN,ACK", "ACK",
		"-j", "NFQUEUE", "--queue-balance", i.fqc.GetApplicationQueueAckStr(),
	})

	rules = append(rules, []string{
		i.appPacketIPTableContext, appChain,
		"-p", "tcp", "--tcp-flags", "SYN,ACK", "SYN,ACK",
		"-j", "NFQUEUE", "--queue-balance", i.fqc.GetApplicationQueueAckStr(),
	})

	rules = append(rules, []string{
		i.appPacketIPTableContext, appChain,
		"-m", "set", "--match-set", targetNetworkSet, "dst",
		"-p", "udp",
		"-j", "NFQUEUE", "--queue-balance", i.fqc.GetApplicationQueueAckStr(),
	})

	// If enforcer is in sidecar mode. we need to add an exclusive dns rule
	// to accept the dns traffic. This is required for the enforcer to talk to
	// to the backend services.
	if i.mode == constants.Sidecar {
		rules = append(rules, []string{
			i.netPacketIPTableContext, netChain,
			"-p", "udp", "--sport", "53",
			"-j", "ACCEPT",
		})
	}

	// Network Packets - SYN
	rules = append(rules, []string{
		i.netPacketIPTableContext, netChain,
		"-m", "set", "--match-set", targetNetworkSet, "src",
		"-p", "tcp", "--tcp-flags", "SYN,ACK", "SYN",
		"-j", "NFQUEUE", "--queue-balance", i.fqc.GetNetworkQueueSynStr(),
	})
	// Network Packets - Evertyhing but SYN and SYN,ACK (first 4 packets). SYN,ACK is captured by global rule
	rules = append(rules, []string{
		i.netPacketIPTableContext, netChain,
		"-m", "set", "--match-set", targetNetworkSet, "src",
		"-p", "tcp", "--tcp-flags", "SYN,ACK", "ACK",
		"-j", "NFQUEUE", "--queue-balance", i.fqc.GetNetworkQueueAckStr(),
	})

	rules = append(rules, []string{
		i.netPacketIPTableContext, netChain,
		"-m", "set", "--match-set", targetNetworkSet, "src",
		"-p", "udp",
		"-j", "NFQUEUE", "--queue-balance", i.fqc.GetNetworkQueueAckStr(),
	})

	return rules
}

// addTriremeChains adds Trireme-Input and Trireme-Output chains.
func (i *Instance) addTriremeChains(appChain string, netChain string) error {

	if err := i.ipt.NewChain(i.appPacketIPTableContext, appChain); err != nil {
		return fmt.Errorf("unable to add chain %s of context %s: %s", appChain, i.appPacketIPTableContext, err)
	}

	if err := i.ipt.NewChain(i.netPacketIPTableContext, netChain); err != nil {
		return fmt.Errorf("unable to add netchain %s of context %s: %s", netChain, i.netPacketIPTableContext, err)
	}

	return nil
}

// addContainerChain adds a chain for the specific container and redirects traffic there
// This simplifies significantly the management and makes the iptable rules more readable
// All rules related to a container are contained within the dedicated chain
func (i *Instance) addContainerChain(appChain string, netChain string) error {

	if err := i.ipt.NewChain(i.appPacketIPTableContext, appChain); err != nil {
		return fmt.Errorf("unable to add chain %s of context %s: %s", appChain, i.appPacketIPTableContext, err)
	}

	if err := i.ipt.NewChain(i.netPacketIPTableContext, netChain); err != nil {
		return fmt.Errorf("unable to add netchain %s of context %s: %s", netChain, i.netPacketIPTableContext, err)
	}

	return nil
}

func (i *Instance) processRulesFromList(rulelist [][]string, methodType string) error {
	var err error
	for _, cr := range rulelist {
		// HACK: Adding a retry loop to avoid iptables error of "invalid argument"
		// Once in a while iptables
	L:
		for retry := 0; retry < 3; retry++ {
			switch methodType {
			case "Append":
				if err = i.ipt.Append(cr[0], cr[1], cr[2:]...); err == nil {
					break L
				}
			case "Insert":
				if err = i.ipt.Insert(cr[0], cr[1], 1, cr[2:]...); err == nil {
					break L
				}

			case "Delete":
				if err = i.ipt.Delete(cr[0], cr[1], cr[2:]...); err == nil {
					break L
				}
				zap.L().Warn("Unable to delete rule from chain", zap.Error(err))

			default:
				return errors.New("invalid method type")
			}
		}
		if err != nil && methodType != "Delete" {
			return fmt.Errorf("unable to %s rule for table %s and chain %s with error %s", methodType, cr[0], cr[1], err)
		}
	}

	return nil
}

// addUDPNatRule adds a rule to avoid masquarading traffic from host udp servers.
func (i *Instance) getUDPNatRule(udpPorts string) [][]string {

	rules := [][]string{
		{
			"nat",
			"POSTROUTING",
			"-p", "udp",
			"-m", "addrtype", "--src-type", "LOCAL",
			"-m", "multiport",
			"--source-ports", udpPorts,
			"-j", "ACCEPT",
		},
	}
	return rules
}

// addChainrules implements all the iptable rules that redirect traffic to a chain
func (i *Instance) addChainRules(portSetName string, appChain string, netChain string, tcpPorts, udpPorts string, mark string, uid string, proxyPort string, proxyPortSetName string, isHostMode bool) error {
	if i.mode == constants.LocalServer {
		if tcpPorts != "0" || udpPorts != "0" || uid == "" {
			if udpPorts != "0" {
				// Add a postrouting Nat rule for udp to not masquarade udp traffic for host servers.
				err := i.processRulesFromList(i.getUDPNatRule(udpPorts), "Insert")
				if err != nil {
					return fmt.Errorf("Unable to add nat rule for udp: %s", err)
				}
			}

			appSection := TriremeOutput
			netSection := TriremeInput
			// Add app section
			if isHostMode {
				appSection = HostmodeOutput
				netSection = HostmodeInput
			}

			return i.processRulesFromList(i.cgroupChainRules(appChain, netChain, mark, tcpPorts, udpPorts, uid, proxyPort, proxyPortSetName, appSection, netSection), "Append")
		}

		return i.processRulesFromList(i.uidChainRules(portSetName, appChain, netChain, mark, tcpPorts, uid, proxyPort, proxyPortSetName), "Append")

	}

	return i.processRulesFromList(i.chainRules(appChain, netChain, tcpPorts, proxyPort, proxyPortSetName), "Append")

}

// addPacketTrap adds the necessary iptables rules to capture control packets to user space
func (i *Instance) addPacketTrap(appChain string, netChain string, networks []string) error {

	return i.processRulesFromList(i.trapRules(appChain, netChain), "Append")

}

func (i *Instance) addTCPAppACLS(contextID, chain string, rules policy.IPRuleList) error {

	for loop := 0; loop < 3; loop++ {

		for _, rule := range rules {

			observeContinue := rule.Policy.ObserveAction.ObserveContinue()
			switch loop {
			case 0:
				if !observeContinue {
					continue
				}
			case 1:
				if rule.Policy.ObserveAction.Observed() {
					continue
				}
			case 2:
				if !rule.Policy.ObserveAction.ObserveApply() {
					continue
				}
			}

			proto := strings.ToLower(rule.Protocol)

			if proto == "tcp" {

				switch rule.Policy.Action & (policy.Accept | policy.Reject) {
				case policy.Accept:

					if rule.Policy.Action&policy.Log > 0 || observeContinue {
						if err := i.ipt.Append(
							i.appPacketIPTableContext,
							chain,
							"-p", rule.Protocol,
							"-d", rule.Address,
							"--dport", rule.Port,
							"-m", "mark", "!", "--mark", observeMark,
							"-m", "state", "--state", "NEW",
							"-j", "NFLOG", "--nflog-group", "10",
							"--nflog-prefix", rule.Policy.LogPrefix(contextID),
						); err != nil {
							return fmt.Errorf("unable to add acl log rule for table %s, appChain %s: %s", i.appPacketIPTableContext, chain, err)
						}
					}

					if observeContinue {
						if err := i.ipt.Append(
							i.appPacketIPTableContext, chain,
							"-p", rule.Protocol, "-m", "state", "--state", "NEW",
							"-d", rule.Address,
							"--dport", rule.Port,
							"-m", "mark", "!", "--mark", observeMark,
							"-j", "MARK", "--set-mark", observeMark,
						); err != nil {
							return fmt.Errorf("unable to add acl rule for table %s, chain %s: %s", i.appPacketIPTableContext, chain, err)
						}
					} else {
						if err := i.ipt.Append(
							i.appPacketIPTableContext, chain,
							"-p", rule.Protocol, "-m", "state", "--state", "NEW",
							"-d", rule.Address,
							"--dport", rule.Port,
							"-j", "ACCEPT",
						); err != nil {
							return fmt.Errorf("unable to add acl rule for table %s, chain %s: %s", i.appPacketIPTableContext, chain, err)
						}
					}

				case policy.Reject:
					if observeContinue {
						if err := i.ipt.Insert(
							i.appPacketIPTableContext, chain, 1,
							"-p", rule.Protocol, "-m", "state", "--state", "NEW",
							"-d", rule.Address,
							"--dport", rule.Port,
							"-m", "set", "!", "--match-set", targetNetworkSet, "dst",
							"-m", "mark", "!", "--mark", observeMark,
							"-j", "MARK", "--set-mark", observeMark,
						); err != nil {
							return fmt.Errorf("unable to add acl rule for table %s, chain %s: %s", i.appPacketIPTableContext, chain, err)
						}
					} else {
						if err := i.ipt.Insert(
							i.appPacketIPTableContext, chain, 1,
							"-p", rule.Protocol, "-m", "state", "--state", "NEW",
							"-d", rule.Address,
							"--dport", rule.Port,
							"-m", "set", "!", "--match-set", targetNetworkSet, "dst",
							"-j", "DROP",
						); err != nil {
							return fmt.Errorf("unable to add acl rule for table %s, chain %s: %s", i.appPacketIPTableContext, chain, err)
						}
					}

					if rule.Policy.Action&policy.Log > 0 || observeContinue {
						if err := i.ipt.Insert(
							i.appPacketIPTableContext,
							chain,
							1,
							"-p", rule.Protocol,
							"-d", rule.Address,
							"--dport", rule.Port,
							"-m", "set", "!", "--match-set", targetNetworkSet, "dst",
							"-m", "mark", "!", "--mark", observeMark,
							"-m", "state", "--state", "NEW",
							"-j", "NFLOG", "--nflog-group", "10",
							"--nflog-prefix", rule.Policy.LogPrefix(contextID),
						); err != nil {
							return fmt.Errorf("unable to add acl log rule for table %s, chain %s: %s", i.appPacketIPTableContext, chain, err)
						}
					}

				default:
					continue
				}

			}
		}
	}

	return nil
}

func (i *Instance) addOtherAppACLs(contextID, appChain string, rules policy.IPRuleList) error {

	for loop := 0; loop < 3; loop++ {

		for _, rule := range rules {

			observeContinue := rule.Policy.ObserveAction.ObserveContinue()
			switch loop {
			case 0:
				if !observeContinue {
					continue
				}
			case 1:
				if rule.Policy.ObserveAction.Observed() {
					continue
				}
			case 2:
				if !rule.Policy.ObserveAction.ObserveApply() {
					continue
				}
			}

			proto := strings.ToLower(rule.Protocol)
			if proto != udpProto && proto != tcpProto {

				switch rule.Policy.Action & (policy.Accept | policy.Reject) {
				case policy.Accept:

					if rule.Policy.Action&policy.Log > 0 || observeContinue {
						if err := i.ipt.Append(
							i.appPacketIPTableContext,
							appChain,
							"-p", rule.Protocol,
							"-d", rule.Address,
							"-m", "state", "--state", "NEW",
							"-m", "mark", "!", "--mark", observeMark,
							"-j", "NFLOG", "--nflog-group", "10",
							"--nflog-prefix", rule.Policy.LogPrefix(contextID),
						); err != nil {
							return fmt.Errorf("unable to add acl log rule for table %s, chain %s: %s", i.appPacketIPTableContext, appChain, err)
						}
					}

					if observeContinue {
						if err := i.ipt.Append(
							i.appPacketIPTableContext, appChain,
							"-p", rule.Protocol,
							"-d", rule.Address,
							"-m", "mark", "!", "--mark", observeMark,
							"-j", "MARK", "--set-mark", observeMark,
						); err != nil {
							return fmt.Errorf("unable to add acl rule for table %s, chain %s: %s", i.appPacketIPTableContext, appChain, err)
						}
					} else {
						if err := i.ipt.Append(
							i.appPacketIPTableContext, appChain,
							"-p", rule.Protocol,
							"-d", rule.Address,
							"-j", "ACCEPT",
						); err != nil {
							return fmt.Errorf("unable to add acl rule for table %s, chain %s: %s", i.appPacketIPTableContext, appChain, err)
						}
					}

				case policy.Reject:
					if observeContinue {
						if err := i.ipt.Insert(
							i.appPacketIPTableContext, appChain, 1,
							"-p", rule.Protocol,
							"-d", rule.Address,
							"-m", "mark", "!", "--mark", observeMark,
							"-j", "MARK", "--set-mark", observeMark,
						); err != nil {
							return fmt.Errorf("unable to add acl rule for table %s, chain %s: %s", i.appPacketIPTableContext, appChain, err)
						}
					} else {
						if err := i.ipt.Insert(
							i.appPacketIPTableContext, appChain, 1,
							"-p", rule.Protocol,
							"-d", rule.Address,
							"-j", "DROP",
						); err != nil {
							return fmt.Errorf("unable to add acl rule for table %s, chain %s: %s", i.appPacketIPTableContext, appChain, err)
						}
					}

					if rule.Policy.Action&policy.Log > 0 || observeContinue {
						if err := i.ipt.Insert(
							i.appPacketIPTableContext,
							appChain,
							1,
							"-p", rule.Protocol,
							"-d", rule.Address,
							"-m", "state", "--state", "NEW",
							"-m", "mark", "!", "--mark", observeMark,
							"-j", "NFLOG", "--nflog-group", "10",
							"--nflog-prefix", rule.Policy.LogPrefix(contextID),
						); err != nil {
							return fmt.Errorf("unable to add acl log rule for table %s, chain %s: %s", i.appPacketIPTableContext, appChain, err)
						}
					}
				default:
					continue
				}
			}
		}
	}
	return nil
}

func (i *Instance) addUDPAppACLS(contextID, appChain, netChain string, rules policy.IPRuleList) error {

	for loop := 0; loop < 6; loop++ {

		for _, rule := range rules {
			if (loop < 3 && rule.Policy.Action&policy.Reject > 0) || (loop >= 3 && rule.Policy.Action&policy.Accept > 0) {
				// In the first three loops only deal with accept rules.
				// The drop rules are inserted on top.
				continue
			}

			observeContinue := rule.Policy.ObserveAction.ObserveContinue()
			switch loop % 3 {
			case 2:
				if !observeContinue {
					continue
				}
			case 1:
				if rule.Policy.ObserveAction.Observed() {
					continue
				}
			case 0:
				if !rule.Policy.ObserveAction.ObserveApply() {
					continue
				}
			}

			proto := strings.ToLower(rule.Protocol)
			// tcp external services are auto discovered. No need for explicit rules.
			if proto == udpProto {

				switch rule.Policy.Action & (policy.Accept | policy.Reject) {
				case policy.Accept:
					if observeContinue {
						if err := i.ipt.Insert(
							i.appPacketIPTableContext, appChain, 1,
							"-p", rule.Protocol, "-m", "state", "--state", "NEW",
							"-d", rule.Address,
							"--dport", rule.Port,
							"-m", "mark", "!", "--mark", observeMark,
							"-j", "MARK", "--set-mark", observeMark,
						); err != nil {
							return fmt.Errorf("unable to add acl rule for table %s, chain %s: %s", i.appPacketIPTableContext, appChain, err)
						}
					} else {
						if err := i.ipt.Insert(
							i.appPacketIPTableContext, appChain, 1,
							"-p", rule.Protocol,
							"-d", rule.Address,
							"--dport", rule.Port,
							"-j", "ACCEPT",
						); err != nil {
							return fmt.Errorf("unable to add outgoin acl rule for table %s, chain %s: %s", i.appPacketIPTableContext, appChain, err)
						}
					}

					if rule.Policy.Action&policy.Log > 0 {
						if err := i.ipt.Insert(
							i.appPacketIPTableContext,
							appChain, 1,
							"-p", rule.Protocol,
							"-d", rule.Address,
							"--dport", rule.Port,
							"-m", "mark", "!", "--mark", observeMark,
							"-m", "state", "--state", "NEW",
							"-j", "NFLOG", "--nflog-group", "10",
							"--nflog-prefix", rule.Policy.LogPrefix(contextID),
						); err != nil {
							return fmt.Errorf("unable to add acl log rule for table %s, chain %s: %s", i.appPacketIPTableContext, appChain, err)
						}
					}

					// Add a corresponding rule on the top of the network chain.
					if err := i.ipt.Insert(
						i.netPacketIPTableContext, netChain, 1,
						"-p", rule.Protocol,
						"-s", rule.Address,
						"--sport", rule.Port,
						"-m", "state", "--state", "ESTABLISHED",
						"-j", "ACCEPT",
					); err != nil {
						return fmt.Errorf("unable to add acl rule for table %s, chain %s: %s", i.netPacketIPTableContext, netChain, err)
					}

				case policy.Reject:
					if observeContinue {
						if err := i.ipt.Insert(
							i.appPacketIPTableContext, appChain, 1,
							"-p", rule.Protocol, "-m", "state", "--state", "NEW",
							"-d", rule.Address,
							"--dport", rule.Port,
							"-m", "mark", "!", "--mark", observeMark,
							"-j", "MARK", "--set-mark", observeMark,
						); err != nil {
							return fmt.Errorf("unable to add acl rule for table %s, chain %s: %s", i.appPacketIPTableContext, appChain, err)
						}
					} else {
						if err := i.ipt.Insert(
							i.appPacketIPTableContext, appChain, 1,
							"-p", rule.Protocol, "-m", "state", "--state", "NEW",
							"-d", rule.Address,
							"--dport", rule.Port,
							"-j", "DROP",
						); err != nil {
							return fmt.Errorf("unable to add acl rule for table %s, chain %s: %s", i.appPacketIPTableContext, appChain, err)
						}
					}

					if rule.Policy.Action&policy.Log > 0 || observeContinue {
						if err := i.ipt.Insert(
							i.appPacketIPTableContext,
							appChain,
							1,
							"-p", rule.Protocol,
							"-d", rule.Address,
							"--dport", rule.Port,
							"-m", "mark", "!", "--mark", observeMark,
							"-m", "state", "--state", "NEW",
							"-j", "NFLOG", "--nflog-group", "10",
							"--nflog-prefix", rule.Policy.LogPrefix(contextID),
						); err != nil {
							return fmt.Errorf("unable to add acl log rule for table %s, chain %s: %s", i.appPacketIPTableContext, appChain, err)
						}
					}

				default:
					continue
				}

			}
		}
	}
	return nil
}

// addAppACLs adds a set of rules to the external services that are initiated
// by an application. The allow rules are inserted with highest priority.
func (i *Instance) addAppACLs(contextID, appChain, netChain string, rules policy.IPRuleList) error {

	if err := i.addTCPAppACLS(contextID, appChain, rules); err != nil {
		return fmt.Errorf("Unable to add tcp app acls: %s", err)
	}

	if err := i.addUDPAppACLS(contextID, appChain, netChain, rules); err != nil {
		return fmt.Errorf("Unable to add udp app acls: %s", err)
	}

	if err := i.addOtherAppACLs(contextID, appChain, rules); err != nil {
		return fmt.Errorf("Unable to add other app acls: %s", err)
	}

	if err := i.ipt.Append(
		i.appPacketIPTableContext, appChain,
		"-d", "0.0.0.0/0",
		"-p", "tcp", "-m", "state", "--state", "ESTABLISHED",
		"-j", "ACCEPT"); err != nil {

		return fmt.Errorf("unable to add default tcp acl rule for table %s, appChain %s: %s", i.appPacketIPTableContext, appChain, err)
	}

	// Log everything else
	if err := i.ipt.Append(
		i.appPacketIPTableContext,
		appChain,
		"-d", "0.0.0.0/0",
		"-m", "state", "--state", "NEW",
		"-j", "NFLOG", "--nflog-group", "10",
		"--nflog-prefix", policy.DefaultLogPrefix(contextID),
	); err != nil {
		return fmt.Errorf("unable to add acl log rule for table %s, chain %s: %s", i.appPacketIPTableContext, appChain, err)
	}

	// Drop everything else
	if err := i.ipt.Append(
		i.appPacketIPTableContext, appChain,
		"-d", "0.0.0.0/0",
		"-j", "DROP"); err != nil {

		return fmt.Errorf("unable to add default drop acl rule for table %s, chain %s: %s", i.appPacketIPTableContext, appChain, err)
	}

	return nil
}

// addTCPNetACLS adds iptables rules that manage traffic from external services for TCP.
func (i *Instance) addTCPNetACLS(contextID, netChain string, rules policy.IPRuleList) error {

	for loop := 0; loop < 3; loop++ {

		for _, rule := range rules {

			observeContinue := rule.Policy.ObserveAction.ObserveContinue()
			switch loop {
			case 0:
				if !observeContinue {
					continue
				}
			case 1:
				if rule.Policy.ObserveAction.Observed() {
					continue
				}
			case 2:
				if !rule.Policy.ObserveAction.ObserveApply() {
					continue
				}
			}

			proto := strings.ToLower(rule.Protocol)

			if proto == tcpProto {

				switch rule.Policy.Action & (policy.Accept | policy.Reject) {
				case policy.Accept:

					if rule.Policy.Action&policy.Log > 0 || observeContinue {
						if err := i.ipt.Append(
							i.netPacketIPTableContext,
							netChain,
							"-p", rule.Protocol,
							"-s", rule.Address,
							"--dport", rule.Port,
							"-m", "mark", "!", "--mark", observeMark,
							"-m", "state", "--state", "NEW",
							"-j", "NFLOG", "--nflog-group", "11",
							"--nflog-prefix", rule.Policy.LogPrefix(contextID),
						); err != nil {
							return fmt.Errorf("unable to add net log rule for table %s, netChain %s: %s", i.netPacketIPTableContext, netChain, err)
						}
					}

					if observeContinue {
						if err := i.ipt.Append(
							i.netPacketIPTableContext, netChain,
							"-p", rule.Protocol,
							"-s", rule.Address,
							"--dport", rule.Port,
							"-m", "mark", "!", "--mark", observeMark,
							"-j", "MARK", "--set-mark", observeMark,
						); err != nil {
							return fmt.Errorf("unable to add net acl rule for table %s, netChain %s: %s", i.netPacketIPTableContext, netChain, err)
						}
					} else {
						if err := i.ipt.Append(
							i.netPacketIPTableContext, netChain,
							"-p", rule.Protocol,
							"-s", rule.Address,
							"--dport", rule.Port,
							"-j", "ACCEPT",
						); err != nil {
							return fmt.Errorf("unable to add net acl rule for table %s, netChain %s: %s", i.netPacketIPTableContext, netChain, err)
						}
					}

				case policy.Reject:
					if observeContinue {
						if err := i.ipt.Insert(
							i.netPacketIPTableContext, netChain, 1,
							"-p", rule.Protocol,
							"-s", rule.Address,
							"--dport", rule.Port,
							"-m", "set", "!", "--match-set", targetNetworkSet, "src",
							"-m", "mark", "!", "--mark", observeMark,
							"-j", "MARK", "--set-mark", observeMark,
						); err != nil {
							return fmt.Errorf("unable to add net acl rule for table %s, netChain %s: %s", i.netPacketIPTableContext, netChain, err)
						}
					} else {
						if err := i.ipt.Insert(
							i.netPacketIPTableContext, netChain, 1,
							"-p", rule.Protocol,
							"-s", rule.Address,
							"--dport", rule.Port,
							"-m", "set", "!", "--match-set", targetNetworkSet, "src",
							"-j", "DROP",
						); err != nil {
							return fmt.Errorf("unable to add net acl rule for table %s, netChain %s: %s", i.netPacketIPTableContext, netChain, err)
						}
					}

					if rule.Policy.Action&policy.Log > 0 || observeContinue {
						if err := i.ipt.Insert(
							i.netPacketIPTableContext,
							netChain,
							1,
							"-p", rule.Protocol,
							"-s", rule.Address,
							"--dport", rule.Port,
							"-m", "set", "!", "--match-set", targetNetworkSet, "src",
							"-m", "mark", "!", "--mark", observeMark,
							"-m", "state", "--state", "NEW",
							"-j", "NFLOG", "--nflog-group", "11",
							"--nflog-prefix", rule.Policy.LogPrefix(contextID),
						); err != nil {
							return fmt.Errorf("unable to add net log rule for table %s, netChain %s: %s", i.netPacketIPTableContext, netChain, err)
						}
					}

				default:
					continue
				}
			}
		}
	}

	// Accept established connections
	if err := i.ipt.Append(
		i.netPacketIPTableContext, netChain,
		"-s", "0.0.0.0/0",
		"-p", "tcp", "-m", "state", "--state", "ESTABLISHED",
		"-j", "ACCEPT",
	); err != nil {
		return fmt.Errorf("unable to add net acl rule for table %s, netChain %s: %s", i.netPacketIPTableContext, netChain, err)
	}

	return nil
}

func (i *Instance) addUDPNetACLS(contextID, appChain, netChain string, rules policy.IPRuleList) error {

	for loop := 0; loop < 6; loop++ {
		for _, rule := range rules {

			if (loop < 3 && rule.Policy.Action&policy.Reject > 0) || (loop >= 3 && rule.Policy.Action&policy.Accept > 0) {
				// In the first three loops only deal with accept rules.
				// The drop rules are inserted on top.
				continue
			}
			observeContinue := rule.Policy.ObserveAction.ObserveContinue()
			switch loop % 3 {
			case 2:
				if !observeContinue {
					continue
				}
			case 1:
				if rule.Policy.ObserveAction.Observed() {
					continue
				}
			case 0:
				if !rule.Policy.ObserveAction.ObserveApply() {
					continue
				}
			}

			proto := strings.ToLower(rule.Protocol)

			if proto == udpProto {

				switch rule.Policy.Action & (policy.Accept | policy.Reject) {
				case policy.Accept:
					if observeContinue {
						if err := i.ipt.Insert(
							i.netPacketIPTableContext, netChain, 1,
							"-p", rule.Protocol,
							"-s", rule.Address,
							"--dport", rule.Port,
							"-m", "mark", "!", "--mark", observeMark,
							"-j", "MARK", "--set-mark", observeMark,
						); err != nil {
							return fmt.Errorf("unable to add net acl rule for table %s, netChain %s: %s", i.netPacketIPTableContext, netChain, err)
						}
					} else {
						if err := i.ipt.Insert(
							i.netPacketIPTableContext, netChain, 1,
							"-p", rule.Protocol,
							"-s", rule.Address,
							"--dport", rule.Port,
							"-j", "ACCEPT",
						); err != nil {
							return fmt.Errorf("unable to add net acl rule for table %s, netChain %s: %s", i.netPacketIPTableContext, netChain, err)
						}
					}

					if rule.Policy.Action&policy.Log > 0 {
						if err := i.ipt.Insert(
							i.netPacketIPTableContext,
							netChain,
							1,
							"-p", rule.Protocol,
							"-s", rule.Address,
							"--dport", rule.Port,
							"-m", "mark", "!", "--mark", observeMark,
							"-m", "state", "--state", "NEW",
							"-j", "NFLOG", "--nflog-group", "11",
							"--nflog-prefix", rule.Policy.LogPrefix(contextID),
						); err != nil {
							return fmt.Errorf("unable to add net log rule for table %s, netChain %s: %s", i.netPacketIPTableContext, netChain, err)
						}
					}

					// Add a corresponding rule at the top of appChain.
					if err := i.ipt.Insert(
						i.appPacketIPTableContext, appChain, 1,
						"-p", rule.Protocol,
						"-d", rule.Address,
						"--sport", rule.Port,
						"-m", "state", "--state", "ESTABLISHED",
						"-j", "ACCEPT",
					); err != nil {
						return fmt.Errorf("unable to add net acl rule for table %s, appChain %s: %s", i.appPacketIPTableContext, appChain, err)
					}

				case policy.Reject:
					if observeContinue {
						if err := i.ipt.Insert(
							i.netPacketIPTableContext, netChain, 1,
							"-p", rule.Protocol,
							"-s", rule.Address,
							"--dport", rule.Port,
							"-m", "mark", "!", "--mark", observeMark,
							"-j", "MARK", "--set-mark", observeMark,
						); err != nil {
							return fmt.Errorf("unable to add net acl rule for table %s, netChain %s: %s", i.netPacketIPTableContext, netChain, err)
						}
					} else {
						if err := i.ipt.Insert(
							i.netPacketIPTableContext, netChain, 1,
							"-p", rule.Protocol,
							"-s", rule.Address,
							"--dport", rule.Port,
							"-j", "DROP",
						); err != nil {
							return fmt.Errorf("unable to add net acl rule for table %s, netChain %s: %s", i.netPacketIPTableContext, netChain, err)
						}
					}

					if rule.Policy.Action&policy.Log > 0 || observeContinue {
						if err := i.ipt.Insert(
							i.netPacketIPTableContext,
							netChain,
							1,
							"-p", rule.Protocol,
							"-s", rule.Address,
							"--dport", rule.Port,
							"-m", "mark", "!", "--mark", observeMark,
							"-m", "state", "--state", "NEW",
							"-j", "NFLOG", "--nflog-group", "11",
							"--nflog-prefix", rule.Policy.LogPrefix(contextID),
						); err != nil {
							return fmt.Errorf("unable to add net log rule for table %s, netChain %s: %s", i.netPacketIPTableContext, netChain, err)
						}
					}

				default:
					continue
				}

			}
		}
	}

	return nil
}

func (i *Instance) addOtherNetACLS(contextID, netChain string, rules policy.IPRuleList) error {

	for loop := 0; loop < 3; loop++ {

		for _, rule := range rules {

			observeContinue := rule.Policy.ObserveAction.ObserveContinue()
			switch loop {
			case 0:
				if !observeContinue {
					continue
				}
			case 1:
				if rule.Policy.ObserveAction.Observed() {
					continue
				}
			case 2:
				if !rule.Policy.ObserveAction.ObserveApply() {
					continue
				}
			}

			proto := strings.ToLower(rule.Protocol)

			if proto != udpProto && proto != tcpProto {

				switch rule.Policy.Action & (policy.Accept | policy.Reject) {
				case policy.Accept:
					if rule.Policy.Action&policy.Log > 0 || observeContinue {
						if err := i.ipt.Append(
							i.netPacketIPTableContext,
							netChain,
							"-p", rule.Protocol,
							"-s", rule.Address,
							"-m", "mark", "!", "--mark", observeMark,
							"-m", "state", "--state", "NEW",
							"-j", "NFLOG", "--nflog-group", "11",
							"--nflog-prefix", rule.Policy.LogPrefix(contextID),
						); err != nil {
							return fmt.Errorf("unable to add net log rule for table %s, netChain %s: %s", i.netPacketIPTableContext, netChain, err)
						}
					}

					if observeContinue {
						if err := i.ipt.Append(
							i.netPacketIPTableContext, netChain,
							"-p", rule.Protocol,
							"-s", rule.Address,
							"-m", "mark", "!", "--mark", observeMark,
							"-j", "MARK", "--set-mark", observeMark,
						); err != nil {
							return fmt.Errorf("unable to add net acl rule for table %s, netChain %s: %s", i.netPacketIPTableContext, netChain, err)
						}
					} else {
						if err := i.ipt.Append(
							i.netPacketIPTableContext, netChain,
							"-p", rule.Protocol,
							"-s", rule.Address,
							"-j", "ACCEPT",
						); err != nil {
							return fmt.Errorf("unable to add net acl rule for table %s, netChain %s: %s", i.netPacketIPTableContext, netChain, err)
						}
					}

				case policy.Reject:
					if observeContinue {
						if err := i.ipt.Insert(
							i.netPacketIPTableContext, netChain, 1,
							"-p", rule.Protocol,
							"-s", rule.Address,
							"-m", "mark", "!", "--mark", observeMark,
							"-j", "MARK", "--set-mark", observeMark,
						); err != nil {
							return fmt.Errorf("unable to add net acl rule for table %s, netChain %s: %s", i.netPacketIPTableContext, netChain, err)
						}
					} else {
						if err := i.ipt.Insert(
							i.netPacketIPTableContext, netChain, 1,
							"-p", rule.Protocol,
							"-s", rule.Address,
							"-j", "DROP",
						); err != nil {
							return fmt.Errorf("unable to add net acl rule for table %s, netChain %s: %s", i.netPacketIPTableContext, netChain, err)
						}
					}

					if rule.Policy.Action&policy.Log > 0 || observeContinue {
						if err := i.ipt.Insert(
							i.netPacketIPTableContext,
							netChain,
							1,
							"-p", rule.Protocol,
							"-s", rule.Address,
							"-m", "mark", "!", "--mark", observeMark,
							"-m", "state", "--state", "NEW",
							"-j", "NFLOG", "--nflog-group", "11",
							"--nflog-prefix", rule.Policy.LogPrefix(contextID),
						); err != nil {
							return fmt.Errorf("unable to add net log rule for table %s, netChain %s: %s", i.netPacketIPTableContext, netChain, err)
						}
					}
				default:
					continue
				}
			}
		}
	}
	return nil
}

// addNetACLs adds iptables rules that manage traffic from external services. The
// explicit rules are added with the highest priority since they are direct allows.
func (i *Instance) addNetACLs(contextID, appChain, netChain string, rules policy.IPRuleList) error {

	if err := i.addTCPNetACLS(contextID, netChain, rules); err != nil {
		return fmt.Errorf("Unable to add tcp net acls: %s", err)
	}

	if err := i.addUDPNetACLS(contextID, appChain, netChain, rules); err != nil {
		return fmt.Errorf("Unable to add udp net acls: %s", err)
	}

	if err := i.addOtherNetACLS(contextID, netChain, rules); err != nil {
		return fmt.Errorf("Unable to add other net acls: %s", err)
	}

	// Log everything
	if err := i.ipt.Append(
		i.netPacketIPTableContext,
		netChain,
		"-s", "0.0.0.0/0",
		"-m", "state", "--state", "NEW",
		"-j", "NFLOG", "--nflog-group", "11",
		"--nflog-prefix", policy.DefaultLogPrefix(contextID),
	); err != nil {
		return fmt.Errorf("unable to add net log rule for table %s, netChain %s: %s", i.netPacketIPTableContext, netChain, err)
	}

	// Drop everything else
	if err := i.ipt.Append(
		i.netPacketIPTableContext, netChain,
		"-s", "0.0.0.0/0",
		"-j", "DROP",
	); err != nil {

		return fmt.Errorf("unable to add net acl rule for table %s, netChain %s: %s", i.netPacketIPTableContext, netChain, err)
	}

	return nil
}

// deleteChainRules deletes the rules that send traffic to our chain
func (i *Instance) deleteChainRules(contextID, appChain, netChain, tcpPorts, udpPorts string, mark string, uid string, proxyPort string, proxyPortSetName string, isHostMode bool) error {

	if i.mode == constants.LocalServer {
		if uid == "" {
			if udpPorts != "0" {
				// Delete the postrouting Nat rule for udp.
				err := i.processRulesFromList(i.getUDPNatRule(udpPorts), "Delete")
				if err != nil {
					return fmt.Errorf("Unable to delete nat rule for udp: %s", err)
				}
			}

			// Delete the old pu chains at the correct sections.
			appSection := TriremeOutput
			netSection := TriremeInput

			if isHostMode {
				appSection = HostmodeOutput
				netSection = HostmodeInput
			}

			return i.processRulesFromList(i.cgroupChainRules(appChain, netChain, mark, tcpPorts, udpPorts, uid, proxyPort, proxyPortSetName, appSection, netSection), "Delete")
		}
		portSetName := puPortSetName(contextID, PuPortSet)
		return i.processRulesFromList(i.uidChainRules(portSetName, appChain, netChain, mark, tcpPorts, uid, proxyPort, proxyPortSetName), "Delete")
	}

	return i.processRulesFromList(i.chainRules(appChain, netChain, tcpPorts, proxyPort, proxyPortSetName), "Delete")
}

// deleteAllContainerChains removes all the container specific chains and basic rules
func (i *Instance) deleteAllContainerChains(appChain, netChain string) error {

	if err := i.ipt.ClearChain(i.appPacketIPTableContext, appChain); err != nil {
		zap.L().Warn("Failed to clear the container ack packets chain",
			zap.String("appChain", appChain),
			zap.String("context", i.appPacketIPTableContext),
			zap.Error(err),
		)
	}

	if err := i.ipt.DeleteChain(i.appPacketIPTableContext, appChain); err != nil {
		zap.L().Warn("Failed to delete the container ack packets chain",
			zap.String("appChain", appChain),
			zap.String("context", i.appPacketIPTableContext),
			zap.Error(err),
		)
	}

	if err := i.ipt.ClearChain(i.netPacketIPTableContext, netChain); err != nil {
		zap.L().Warn("Failed to clear the container net packets chain",
			zap.String("netChain", netChain),
			zap.String("context", i.netPacketIPTableContext),
			zap.Error(err),
		)
	}

	if err := i.ipt.DeleteChain(i.netPacketIPTableContext, netChain); err != nil {
		zap.L().Warn("Failed to delete the container net packets chain",
			zap.String("netChain", netChain),
			zap.String("context", i.netPacketIPTableContext),
			zap.Error(err),
		)
	}

	return nil
}

// setGlobalRules installs the global rules
func (i *Instance) setGlobalRules(appChain, netChain string) error {
<<<<<<< HEAD
=======

	// Add Trireme/Hostmode OUTPUT chain
	if i.mode == constants.LocalServer {

		err := i.ipt.Insert(
			i.appPacketIPTableContext,
			appChain, 1,
			"-j", HostmodeOutput)
		if err != nil {
			return fmt.Errorf("unable to add default trireme-output app chain: %s", err)
		}

		err = i.ipt.Insert(
			i.appPacketIPTableContext,
			appChain, 1,
			"-j", TriremeOutput)
		if err != nil {
			return fmt.Errorf("unable to add default trireme-output app chain: %s", err)
		}

	}

>>>>>>> 18166463
	err := i.ipt.Insert(
		i.appPacketIPTableContext,
		appChain, 1,
		"-p", "tcp",
		"--tcp-flags", "SYN,ACK SYN",
		"--dport", "80",
		"-j", "LOG",
		"--log-prefix", "GLOBAL OUT SYN",
	)
	if err != nil {
		return fmt.Errorf("unable to add default allow for marked packets at app: %s", err)
	}

	err = i.ipt.Insert(
		i.appPacketIPTableContext,
		appChain, 1,
		"-m", "connmark", "--mark", strconv.Itoa(int(constants.DefaultConnMark)),
		"-j", "ACCEPT")
	if err != nil {
		return fmt.Errorf("unable to add default allow for marked packets at app: %s", err)
	}

	err = i.ipt.Insert(
		i.appPacketIPTableContext,
		appChain, 1,
		"-m", "set", "--match-set", targetNetworkSet, "dst",
		"-p", "tcp", "--tcp-flags", "SYN,ACK", "SYN,ACK",
		"-j", "NFQUEUE", "--queue-bypass", "--queue-balance", i.fqc.GetApplicationQueueSynAckStr())
	if err != nil {
		return fmt.Errorf("unable to add capture synack rule for table %s, chain %sr: %s", i.appPacketIPTableContext, i.appPacketIPTableSection, err)
	}

	err = i.ipt.Insert(
		i.appPacketIPTableContext,
		appChain, 1,
		"-m", "set", "--match-set", targetNetworkSet, "dst",
		"-p", "tcp", "--tcp-flags", "SYN,ACK", "SYN,ACK",
		"-j", "MARK", "--set-mark", strconv.Itoa(cgnetcls.Initialmarkval-1))
	if err != nil {
		return fmt.Errorf("unable to add capture synack rule for table %s, chain %s: %s", i.appPacketIPTableContext, i.appPacketIPTableSection, err)
	}

	err = i.ipt.Insert(
		i.appPacketIPTableContext,
		appChain, 1,
		"-m", "set", "--match-set", targetNetworkSet, "dst",
		"-p", "tcp", "--tcp-flags", "SYN,ACK", "SYN,ACK",
		"-j", "MARK", "--set-mark", strconv.Itoa(cgnetcls.Initialmarkval-1))
	if err != nil {
		return fmt.Errorf("unable to add capture synack rule for table %s, chain %s: %s", i.appPacketIPTableContext, i.appPacketIPTableSection, err)
	}

	if i.mode == constants.LocalServer {
		err = i.ipt.Insert(
			i.appPacketIPTableContext,
			i.appPacketIPTableSection, 1,
			"-j", uidchain)
		if err != nil {
			return fmt.Errorf("unable to add uid chain %s, chain %s: %s", i.appPacketIPTableContext, i.appPacketIPTableSection, err)
		}
	}

	err = i.ipt.Insert(
		i.appPacketIPTableContext,
		appChain, 1,
		"-m", "connmark", "--mark", strconv.Itoa(int(constants.DefaultConnMark)),
		"-j", "ACCEPT")

	if err != nil {
		return fmt.Errorf("unable to add default allow for marked packets at net: %s", err)
	}

	// Add Trireme/Hostmode Input chains
	if i.mode == constants.LocalServer {
		// create a new chain and hang pus out of chain
		err = i.ipt.Insert(
			i.appPacketIPTableContext,
			netChain, 1,
			"-j", HostmodeInput)
		if err != nil {
			return fmt.Errorf("unable to add default hostmode-input net chain: %s", err)
		}

		err = i.ipt.Insert(
			i.appPacketIPTableContext,
			netChain, 1,
			"-j", TriremeInput)
		if err != nil {
			return fmt.Errorf("unable to add default trireme-input net chain: %s", err)
		}

		err = i.ipt.Insert(
			i.appPacketIPTableContext,
			netChain, 1,
			"-j", uidInput)
		if err != nil {
			return fmt.Errorf("unable to add default uid-input net chain: %s", err)
		}
	}

	err = i.ipt.Insert(
		i.netPacketIPTableContext,
		netChain, 1,
		"-m", "set", "--match-set", targetNetworkSet, "src",
		"-p", "tcp", "--tcp-flags", "SYN,ACK", "SYN", "--tcp-option",
		"34", "-j", "NFQUEUE", "--queue-bypass", "--queue-balance", i.fqc.GetNetworkQueueSynStr())

	if err != nil {
		return fmt.Errorf("unable to add capture syn rule for table %s, chain %s: %s", i.appPacketIPTableContext, i.appPacketIPTableSection, err)
	}

	err = i.ipt.Insert(
		i.netPacketIPTableContext,
		netChain, 1,
		"-p", "tcp", "--tcp-flags", "SYN,ACK", "SYN,ACK",
		"-j", "NFQUEUE", "--queue-bypass", "--queue-balance", i.fqc.GetNetworkQueueSynAckStr())

	if err != nil {
		return fmt.Errorf("unable to add capture synack rule for table %s, chain %s: %s", i.appPacketIPTableContext, i.appPacketIPTableSection, err)
	}

	err = i.ipt.Insert(
		i.netPacketIPTableContext,
		netChain, 1,
		"-m", "connmark", "--mark", strconv.Itoa(int(constants.DefaultConnMark)),
		"-j", "ACCEPT")
	if err != nil {
		return fmt.Errorf("unable to add capture synack rule for table %s, chain %s: %s", i.appPacketIPTableContext, i.appPacketIPTableSection, err)
	}

	err = i.ipt.Insert(
		i.netPacketIPTableContext,
		netChain, 1,
		"-m", "set", "--match-set", targetNetworkSet, "dst",
		"-p", "udp",
		"-m", "string", "--algo", "bm", "--string", packet.UDPAuthMarker,
		"-j", "NFQUEUE", "--queue-bypass", "--queue-balance", i.fqc.GetNetworkQueueSynAckStr())
	if err != nil {
		return fmt.Errorf("unable to add capture udp handshake rule for table %s, chain %sr: %s", i.appPacketIPTableContext, i.appPacketIPTableSection, err)
	}

	err = i.ipt.Insert(i.appProxyIPTableContext,
		ipTableSectionPreRouting, 1,
		"-j", natProxyInputChain)
	if err != nil {
		return fmt.Errorf("unable to add default allow for marked packets at net: %s", err)
	}

	err = i.ipt.Insert(i.appProxyIPTableContext,
		ipTableSectionOutput, 1,
		"-j", natProxyOutputChain)
	if err != nil {
		return fmt.Errorf("unable to add default allow for marked packets at net: %s", err)
	}

	err = i.ipt.Insert(i.appProxyIPTableContext,
		natProxyInputChain, 1,
		"-m", "mark",
		"--mark", proxyMark,
		"-j", "ACCEPT")
	if err != nil {
		return fmt.Errorf("unable to add default allow for marked packets at net: %s", err)
	}

	err = i.ipt.Insert(i.appProxyIPTableContext,
		natProxyOutputChain, 1,
		"-m", "mark",
		"--mark", proxyMark,
		"-j", "ACCEPT")
	if err != nil {
		return fmt.Errorf("unable to add default allow for marked packets at net: %s", err)
	}

	err = i.ipt.Insert(i.netPacketIPTableContext,
		proxyInputChain, 1,
		"-m", "mark",
		"--mark", proxyMark,
		"-j", "ACCEPT")
	if err != nil {
		return fmt.Errorf("unable to add default allow for marked packets at net: %s", err)
	}

	err = i.ipt.Insert(i.netPacketIPTableContext,
		proxyOutputChain, 1,
		"-m", "mark",
		"--mark", proxyMark,
		"-j", "ACCEPT")
	if err != nil {
		return fmt.Errorf("unable to add default allow for marked packets at net: %s", err)
	}

	err = i.ipt.Insert(i.appPacketIPTableContext,
		i.netPacketIPTableSection, 1,
		"-j", proxyInputChain,
	)
	if err != nil {
		return fmt.Errorf("unable to add default allow for marked packets at net: %s", err)
	}

	err = i.ipt.Insert(i.appPacketIPTableContext,
		i.appPacketIPTableSection,
		1,
		"-j", proxyOutputChain,
	)
	if err != nil {
		return fmt.Errorf("unable to add proxy output chain: %s", err)
	}

	err = i.ipt.Insert(i.appPacketIPTableContext,
		i.appPacketIPTableSection,
		1,
		"-m", "mark",
		"--mark", strconv.Itoa(afinetrawsocket.ApplicationRawSocketMark),
		"-j", "ACCEPT",
	)
	if err != nil {
		return fmt.Errorf("unable to add application raw socket mark rule output chain: %s", err)
	}

	return nil
}

// CleanGlobalRules cleans the capture rules for SynAck packets
func (i *Instance) CleanGlobalRules() error {

	if err := i.ipt.Delete(
		i.appPacketIPTableContext,
		i.appPacketIPTableSection,
		"-m", "set", "--match-set", targetNetworkSet, "dst",
		"-p", "tcp", "--tcp-flags", "SYN,ACK", "SYN,ACK",
		"-j", "NFQUEUE", "--queue-bypass", "--queue-balance", i.fqc.GetApplicationQueueAckStr()); err != nil {
		zap.L().Debug("Can not clear the SynAck packet capcture app chain", zap.Error(err))
	}

	if err := i.ipt.Delete(
		i.netPacketIPTableContext,
		i.netPacketIPTableSection,
		"-m", "set", "--match-set", targetNetworkSet, "src",
		"-p", "tcp", "--tcp-flags", "SYN,ACK", "SYN,ACK",
		"-j", "NFQUEUE", "--queue-bypass", "--queue-balance", i.fqc.GetNetworkQueueAckStr()); err != nil {
		zap.L().Debug("Can not clear the SynAck packet capcture net chain", zap.Error(err))
	}

	if err := i.ipt.Delete(
		i.appPacketIPTableContext,
		i.appPacketIPTableSection,
		"-m", "connmark", "--mark", strconv.Itoa(int(constants.DefaultConnMark)),
		"-j", "ACCEPT"); err != nil {
		zap.L().Debug("Can not clear the global app mark rule", zap.Error(err))
		return fmt.Errorf("unable to add default allow for marked packets at app: %s", err)
	}

	if err := i.ipt.Delete(
		i.netPacketIPTableContext,
		i.netPacketIPTableSection,
		"-m", "connmark", "--mark", strconv.Itoa(int(constants.DefaultConnMark)),
		"-j", "ACCEPT"); err != nil {
		zap.L().Debug("Can not clear the global net mark rule", zap.Error(err))
	}

	if err := i.ipset.DestroyAll(); err != nil {
		zap.L().Debug("Failed to clear targetIPset", zap.Error(err))
	}

	return nil
}

// CleanAllSynAckPacketCaptures cleans the capture rules for SynAck packets irrespective of NFQUEUE
func (i *Instance) CleanAllSynAckPacketCaptures() error {

	if err := i.ipt.ClearChain(i.appPacketIPTableContext, i.appSynAckIPTableSection); err != nil {
		zap.L().Debug("Can not clear the SynAck packet capcture app chain", zap.Error(err))
	}

	if err := i.ipt.ClearChain(i.netPacketIPTableContext, i.netPacketIPTableSection); err != nil {
		zap.L().Debug("Can not clear the SynAck packet capcture net chain", zap.Error(err))
	}
	if i.mode == constants.LocalServer {
		//We installed UID CHAINS with synack lets remove it here
		if err := i.ipt.ClearChain(i.appPacketIPTableContext, uidchain); err != nil {
			zap.L().Debug("Cannot clear UID Chain", zap.Error(err))
		}
		if err := i.ipt.DeleteChain(i.appPacketIPTableContext, uidchain); err != nil {
			zap.L().Debug("Cannot delete UID Chain", zap.Error(err))
		}

		if err := i.ipt.ClearChain(i.appPacketIPTableContext, uidInput); err != nil {
			zap.L().Debug("Cannot clear UID Chain", zap.Error(err))
		}
		if err := i.ipt.DeleteChain(i.appPacketIPTableContext, uidInput); err != nil {
			zap.L().Debug("Cannot delete UID Chain", zap.Error(err))
		}
	}
	return nil
}

func (i *Instance) removeMarkRule() error {
	return nil
}

func (i *Instance) removeProxyRules(natproxyTableContext string, proxyTableContext string, inputProxySection string, outputProxySection string, natProxyInputChain, natProxyOutputChain, proxyInputChain, proxyOutputChain string) (err error) {

	zap.L().Debug("Called remove ProxyRules",
		zap.String("natproxyTableContext", natproxyTableContext),
		zap.String("proxyTableContext", proxyTableContext),
		zap.String("inputProxySection", inputProxySection),
		zap.String("outputProxySection", outputProxySection),
		zap.String("natProxyInputChain", natProxyInputChain),
		zap.String("natProxyOutputChain", natProxyOutputChain),
		zap.String("proxyInputChain", proxyInputChain),
		zap.String("proxyOutputChain", proxyOutputChain),
	)

	if err = i.ipt.Delete(natproxyTableContext, inputProxySection, "-j", natProxyInputChain); err != nil {
		zap.L().Debug("Failed to remove rule on", zap.Error(err), zap.String("TableContext", natproxyTableContext), zap.String("TableSection", inputProxySection), zap.String("Target", natProxyInputChain), zap.Error(err))
	}

	if err = i.ipt.Delete(natproxyTableContext, outputProxySection, "-j", natProxyOutputChain); err != nil {
		zap.L().Debug("Failed to remove rule on", zap.Error(err), zap.String("TableContext", natproxyTableContext), zap.String("TableSection", outputProxySection), zap.String("Target", natProxyOutputChain), zap.Error(err))
	}

	if err = i.ipt.ClearChain(natproxyTableContext, natProxyInputChain); err != nil {
		zap.L().Warn("Failed to clear chain", zap.Error(err), zap.String("TableContext", natproxyTableContext), zap.String("Chain", natProxyInputChain))
	}

	if err = i.ipt.ClearChain(natproxyTableContext, natProxyOutputChain); err != nil {
		zap.L().Warn("Failed to clear chain", zap.Error(err), zap.String("TableContext", natproxyTableContext), zap.String("Chain", natProxyOutputChain))
	}

	if err = i.ipt.DeleteChain(natproxyTableContext, natProxyInputChain); err != nil {
		zap.L().Warn("Failed to delete chain", zap.Error(err), zap.String("TableContext", natproxyTableContext), zap.String("Chain", natProxyInputChain))
	}

	if err = i.ipt.DeleteChain(natproxyTableContext, natProxyOutputChain); err != nil {
		zap.L().Warn("Failed to delete chain", zap.Error(err), zap.String("TableContext", natproxyTableContext), zap.String("Chain", natProxyOutputChain))
	}

	//Nat table is clean
	if err = i.ipt.ClearChain(proxyTableContext, proxyInputChain); err != nil {
		zap.L().Warn("Failed to clear chain", zap.Error(err), zap.String("TableContext", proxyTableContext), zap.String("Chain", proxyInputChain))
	}

	if err = i.ipt.DeleteChain(proxyTableContext, proxyInputChain); err != nil {
		zap.L().Warn("Failed to delete chain", zap.Error(err), zap.String("TableContext", proxyTableContext), zap.String("Chain", proxyInputChain))
	}

	if err = i.ipt.ClearChain(proxyTableContext, proxyOutputChain); err != nil {
		zap.L().Warn("Failed to clear chain", zap.Error(err), zap.String("TableContext", proxyTableContext), zap.String("Chain", proxyOutputChain))
	}

	if err = i.ipt.DeleteChain(proxyTableContext, proxyOutputChain); err != nil {
		zap.L().Warn("Failed to clear chain", zap.Error(err), zap.String("TableContext", proxyTableContext), zap.String("Chain", proxyOutputChain))
	}

	return nil
}

func (i *Instance) cleanACLs() error {

	// Clean the mark rule
	if err := i.removeMarkRule(); err != nil {
		zap.L().Warn("Can not clear the mark rules", zap.Error(err))
	}

	if i.mode == constants.LocalServer {
		if err := i.CleanAllSynAckPacketCaptures(); err != nil {
			zap.L().Warn("Can not clear the SynAck ACLs", zap.Error(err))
		}

	}

	// Clean Application Rules/Chains
	i.cleanACLSection(i.appPacketIPTableContext, i.netPacketIPTableSection, i.appPacketIPTableSection, ipTableSectionPreRouting, chainPrefix)

	// Cannot clear chains in nat table there are masquerade rules in nat table which we don't want to touch
	if err := i.removeProxyRules(i.appProxyIPTableContext,
		i.appPacketIPTableContext,
		ipTableSectionPreRouting,
		ipTableSectionOutput,
		natProxyInputChain,
		natProxyOutputChain,
		proxyInputChain,
		proxyOutputChain); err != nil {
		zap.L().Error("Unable to remove Proxy Rules", zap.Error(err))
	}

	i.ipt.Commit() // nolint

	// Always return nil here. No reason to block anything if cleans fail.
	return nil
}

// cleanTriremeChains clear the trireme/hostmode chains.
func (i *Instance) cleanTriremeChains(context string) error {

	// clear Trireme-Input/Trireme-Output/Hostmode-Input/Hostmode-Output
	if err := i.ipt.ClearChain(context, HostmodeOutput); err != nil {
		zap.L().Warn("Can not clear the section in iptables",
			zap.String("context", context),
			zap.String("section", HostmodeOutput),
			zap.Error(err),
		)
	}

	if err := i.ipt.DeleteChain(context, HostmodeOutput); err != nil {
		zap.L().Warn("Can not delete the section in iptables",
			zap.String("context", context),
			zap.String("section", HostmodeOutput),
			zap.Error(err),
		)
	}

	if err := i.ipt.ClearChain(context, HostmodeInput); err != nil {
		zap.L().Warn("Can not clear the section in iptables",
			zap.String("context", context),
			zap.String("section", HostmodeInput),
			zap.Error(err),
		)
	}

	if err := i.ipt.DeleteChain(context, HostmodeInput); err != nil {
		zap.L().Warn("Can not delete the section in iptables",
			zap.String("context", context),
			zap.String("section", HostmodeInput),
			zap.Error(err),
		)
	}

	if err := i.ipt.ClearChain(context, TriremeOutput); err != nil {
		zap.L().Warn("Can not clear the section in iptables",
			zap.String("context", context),
			zap.String("section", TriremeOutput),
			zap.Error(err),
		)
	}

	if err := i.ipt.DeleteChain(context, TriremeOutput); err != nil {
		zap.L().Warn("Can not delete the section in iptables",
			zap.String("context", context),
			zap.String("section", TriremeOutput),
			zap.Error(err),
		)
	}

	if err := i.ipt.ClearChain(context, TriremeInput); err != nil {
		zap.L().Warn("Can not clear the section in iptables",
			zap.String("context", context),
			zap.String("section", TriremeInput),
			zap.Error(err),
		)
	}

	if err := i.ipt.DeleteChain(context, TriremeInput); err != nil {
		zap.L().Warn("Can not delete the section in iptables",
			zap.String("context", context),
			zap.String("section", TriremeInput),
			zap.Error(err),
		)
	}

	return nil
}

func (i *Instance) cleanACLSection(context, netSection, appSection, preroutingSection, chainPrefix string) {

	if err := i.ipt.ClearChain(context, appSection); err != nil {
		zap.L().Warn("Can not clear the section in iptables",
			zap.String("context", context),
			zap.String("section", appSection),
			zap.Error(err),
		)
	}

	if err := i.ipt.ClearChain(context, netSection); err != nil {
		zap.L().Warn("Can not clear the section in iptables",
			zap.String("context", context),
			zap.String("section", netSection),
			zap.Error(err),
		)
	}

	if err := i.ipt.ClearChain(context, preroutingSection); err != nil {
		zap.L().Warn("Can not clear the section in iptables",
			zap.String("context", context),
			zap.String("section", netSection),
			zap.Error(err),
		)
	}

	// cleanup the Trireme/hostmode chains in server
	if i.mode == constants.LocalServer {
		if err := i.cleanTriremeChains(context); err != nil {
			zap.L().Warn("Can not clear the Trireme/Hostmode chaines in iptables",
				zap.Error(err),
			)
		}
	}

	rules, err := i.ipt.ListChains(context)
	if err != nil {
		zap.L().Warn("Failed to list chains",
			zap.String("context", context),
			zap.Error(err),
		)
	}

	for _, rule := range rules {

		if strings.Contains(rule, chainPrefix) {

			if err := i.ipt.ClearChain(context, rule); err != nil {
				zap.L().Warn("Can not clear the chain",
					zap.String("context", context),
					zap.String("section", rule),
					zap.Error(err),
				)
			}

			if err := i.ipt.DeleteChain(context, rule); err != nil {
				zap.L().Warn("Can not delete the chain",
					zap.String("context", context),
					zap.String("section", rule),
					zap.Error(err),
				)
			}
		}
	}
}

// addExclusionACLs adds the set of IP addresses that must be excluded
func (i *Instance) addExclusionACLs(appChain, netChain string, exclusions []string) error {

	for _, e := range exclusions {

		if err := i.ipt.Insert(
			i.appPacketIPTableContext, appChain, 1,
			"-d", e,
			"-j", "ACCEPT",
		); err != nil {
			return fmt.Errorf("unable to add exclusion rule for table %s, chain %s, ip %s: %s", i.appPacketIPTableContext, appChain, e, err)
		}

		if err := i.ipt.Insert(
			i.netPacketIPTableContext, netChain, 1,
			"-s", e,
			"-p", "tcp", "!", "--tcp-option", strconv.Itoa(int(packet.TCPAuthenticationOption)),
			"-j", "ACCEPT",
		); err != nil {
			return fmt.Errorf("unable to add exclusion rule for table %s, chain %s, ip %s: %s", i.appPacketIPTableContext, netChain, e, err)
		}
	}

	return nil
}<|MERGE_RESOLUTION|>--- conflicted
+++ resolved
@@ -1360,8 +1360,6 @@
 
 // setGlobalRules installs the global rules
 func (i *Instance) setGlobalRules(appChain, netChain string) error {
-<<<<<<< HEAD
-=======
 
 	// Add Trireme/Hostmode OUTPUT chain
 	if i.mode == constants.LocalServer {
@@ -1384,7 +1382,6 @@
 
 	}
 
->>>>>>> 18166463
 	err := i.ipt.Insert(
 		i.appPacketIPTableContext,
 		appChain, 1,
