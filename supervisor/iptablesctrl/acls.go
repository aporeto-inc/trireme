package iptablesctrl

import (
	"fmt"
	"strconv"
	"strings"

	"go.uber.org/zap"

	"github.com/aporeto-inc/trireme/constants"
	"github.com/aporeto-inc/trireme/enforcer/utils/packet"
	"github.com/aporeto-inc/trireme/monitor/linuxmonitor/cgnetcls"
	"github.com/aporeto-inc/trireme/policy"
)

func (i *Instance) cgroupChainRules(appChain string, netChain string, mark string, port string, uid string, proxyPort string) [][]string {

	str := [][]string{
		{
			i.appAckPacketIPTableContext,
			i.appCgroupIPTableSection,
			"-m", "cgroup", "--cgroup", mark,
			"-m", "comment", "--comment", "Server-specific-chain",
			"-j", "MARK", "--set-mark", mark,
		},
		{
			i.appAckPacketIPTableContext,
			i.appCgroupIPTableSection,
			"-m", "cgroup", "--cgroup", mark,
			"-m", "comment", "--comment", "Server-specific-chain",
			"-j", appChain,
		},

		{
			i.appProxyIPTableContext,
			natProxyInputChain,
			"-p", "tcp",
			"-m", "mark", "!",
			"--mark", proxyMark,
			"-m", "set",
			"--match-set", srcProxyServiceSet, "src,src",
			"-j", "REDIRECT",
			"--to-port", proxyPort,
		},
		{
			i.appProxyIPTableContext,
			natProxyOutputChain,
			"-p", "tcp",
			"-m", "set",
			"--match-set", destProxyServiceSet, "dst,dst",
			"-m", "mark", "!",
			"--mark", proxyMark,
			"-j", "REDIRECT",
			"--to-port", proxyPort,
		},
		{
			i.netPacketIPTableContext,
			proxyInputChain,
			"-p", "tcp",
			"-m", "set",
			"--match-set", srcProxyServiceSet, "src,src",
			"-m", "mark", "!",
			"--mark", proxyMark,
			"-j", "ACCEPT",
		},
		{
			i.appAckPacketIPTableContext,
			proxyOutputChain,
			"-p", "tcp",
			"-m", "set",
			"--match-set", destProxyServiceSet, "dst,dst",
			"-m", "mark", "!",
			"--mark", proxyMark,
			"-j", "ACCEPT",
		},
		{
			i.netPacketIPTableContext,
			i.netPacketIPTableSection,
			"-p", "tcp",
			"-m", "multiport",
			"--destination-ports", port,
			"-m", "comment", "--comment", "Container-specific-chain",
			"-j", netChain,
		},
	}

	return str
}

<<<<<<< HEAD
func (i *Instance) uidChainRules(appChain string, netChain string, mark string, port string, uid string, proxyPort string) [][]string {
=======
func (i *Instance) uidChainRules(portSetName, appChain string, netChain string, mark string, port string, uid string) [][]string {
>>>>>>> 76c1a442

	str := [][]string{
		{
			i.appAckPacketIPTableContext,
			uidchain,
			"-m", "owner", "--uid-owner", uid, "-j", "MARK", "--set-mark", mark,
		},

		{
			i.appAckPacketIPTableContext,
			uidchain,
			"-m", "mark", "--mark", mark,
			"-m", "comment", "--comment", "Server-specific-chain",
			"-j", appChain,
		},
		{
			i.appAckPacketIPTableContext,
			ipTableSectionPreRouting,
			"-m", "set", "--match-set", portSetName, "dst",
			"-j", "MARK", "--set-mark", mark,
		},
		{
			i.netPacketIPTableContext,
			i.netPacketIPTableSection,
			"-p", "tcp",
			"-m", "mark",
			"--mark", mark,
			"-m", "comment", "--comment", "Container-specific-chain 1",
			"-j", netChain,
		},
	}

	return str
}

// chainRules provides the list of rules that are used to send traffic to
// a particular chain
func (i *Instance) chainRules(appChain string, netChain string, ip string, port string, proxyPort string) [][]string {

	rules := [][]string{}

	if i.mode == constants.LocalContainer {
		rules = append(rules, []string{
			i.appPacketIPTableContext,
			i.appPacketIPTableSection,
			"-s", ip,
			"-m", "comment", "--comment", "Container-specific-chain",
			"-j", appChain,
		})
	}

	rules = append(rules, []string{
		i.appAckPacketIPTableContext,
		i.appPacketIPTableSection,
		"-s", ip,
		"-m", "comment", "--comment", "Container-specific-chain",
		"-j", appChain,
	})

	rules = append(rules, []string{
		i.netPacketIPTableContext,
		i.netPacketIPTableSection,
		"-d", ip,
		"-m", "comment", "--comment", "Container-specific-chain",
		"-j", netChain,
	})
	proxyRules := [][]string{
		{
			i.appProxyIPTableContext,
			natProxyInputChain,
			"-p", "tcp",
			"-m", "mark", "!",
			"--mark", proxyMark,
			"-m", "set",
			"--match-set", srcProxyServiceSet, "src,src",
			"-j", "REDIRECT",
			"--to-port", proxyPort,
		},
		{
			i.appProxyIPTableContext,
			natProxyOutputChain,
			"-p", "tcp",
			"-m", "set",
			"--match-set", destProxyServiceSet, "dst,dst",
			"-m", "mark", "!",
			"--mark", proxyMark,
			"-j", "REDIRECT",
			"--to-port", proxyPort,
		},
		{
			i.netPacketIPTableContext,
			proxyInputChain,
			"-p", "tcp",
			"-m", "set",
			"--match-set", srcProxyServiceSet, "src,src",
			"-m", "mark", "!",
			"--mark", proxyMark,
			"-j", "ACCEPT",
		},
		{
			i.netPacketIPTableContext,
			proxyInputChain,
			"-p", "tcp",
			"--dport", proxyPort,
			"-j", "ACCEPT",
		},
		{
			i.appAckPacketIPTableContext,
			proxyOutputChain,
			"-p", "tcp",
			"-m", "set",
			"--match-set", destProxyServiceSet, "dst,dst",
			"-m", "mark", "!",
			"--mark", proxyMark,
			"-j", "ACCEPT",
		},
	}
	rules = append(rules, proxyRules...)
	return rules

}

//trapRules provides the packet trap rules to add/delete
func (i *Instance) trapRules(appChain string, netChain string) [][]string {

	rules := [][]string{}

	if i.mode == constants.LocalContainer {
		// Application Packets - SYN
		rules = append(rules, []string{
			i.appPacketIPTableContext, appChain,
			"-m", "set", "--match-set", targetNetworkSet, "dst",
			"-p", "tcp", "--tcp-flags", "FIN,SYN,RST,PSH,URG", "SYN",
			"-j", "NFQUEUE", "--queue-balance", i.fqc.GetApplicationQueueSynStr(),
		})
		// Application Packets - Evertyhing but SYN (first 4 packets)
		rules = append(rules, []string{
			i.appAckPacketIPTableContext, appChain,
			"-m", "set", "--match-set", targetNetworkSet, "dst",
			"-p", "tcp", "--tcp-flags", "SYN,ACK", "ACK",
			"-m", "connbytes", "--connbytes", ":3", "--connbytes-dir", "original", "--connbytes-mode", "packets",
			"-j", "NFQUEUE", "--queue-balance", i.fqc.GetApplicationQueueAckStr(),
		})
		//Moving to global rule
		// Network Packets - SYN
		rules = append(rules, []string{
			i.netPacketIPTableContext, netChain,
			"-m", "set", "--match-set", targetNetworkSet, "src",
			"-p", "tcp", "--tcp-flags", "SYN,ACK", "SYN",
			"-j", "NFQUEUE", "--queue-balance", i.fqc.GetNetworkQueueSynStr(),
		})
		// // Network Packets - Evertyhing but SYN (first 4 packets)
		rules = append(rules, []string{
			i.netPacketIPTableContext, netChain,
			"-m", "set", "--match-set", targetNetworkSet, "src",
			"-p", "tcp",
			"-m", "connbytes", "--connbytes", ":3", "--connbytes-dir", "original", "--connbytes-mode", "packets",
			"-j", "NFQUEUE", "--queue-balance", i.fqc.GetNetworkQueueAckStr(),
		})

	} else {
		// Application Packets - SYN
		rules = append(rules, []string{
			i.appAckPacketIPTableContext, appChain,
			"-m", "set", "--match-set", targetNetworkSet, "dst",
			"-p", "tcp", "--tcp-flags", "SYN,ACK", "SYN",
			"-j", "NFQUEUE", "--queue-balance", i.fqc.GetApplicationQueueSynStr(),
		})

		// Application Packets - Evertyhing but SYN and SYN,ACK (first 4 packets). SYN,ACK is captured by global rule
		rules = append(rules, []string{
			i.appAckPacketIPTableContext, appChain,
			"-m", "set", "--match-set", targetNetworkSet, "dst",
			"-p", "tcp", "--tcp-flags", "SYN,ACK", "ACK",
			"-j", "NFQUEUE", "--queue-balance", i.fqc.GetApplicationQueueAckStr(),
		})
		// Network Packets - SYN
		rules = append(rules, []string{
			i.netPacketIPTableContext, netChain,
			"-m", "set", "--match-set", targetNetworkSet, "src",
			"-p", "tcp", "--tcp-flags", "SYN,ACK", "SYN",
			"-j", "NFQUEUE", "--queue-balance", i.fqc.GetNetworkQueueSynStr(),
		})
		// Network Packets - Evertyhing but SYN and SYN,ACK (first 4 packets). SYN,ACK is captured by global rule
		rules = append(rules, []string{
			i.netPacketIPTableContext, netChain,
			"-m", "set", "--match-set", targetNetworkSet, "src",
			"-p", "tcp", "--tcp-flags", "SYN,ACK", "ACK",
			"-j", "NFQUEUE", "--queue-balance", i.fqc.GetNetworkQueueAckStr(),
		})

	}
	return rules
}

// addContainerChain adds a chain for the specific container and redirects traffic there
// This simplifies significantly the management and makes the iptable rules more readable
// All rules related to a container are contained within the dedicated chain
func (i *Instance) addContainerChain(appChain string, netChain string) error {

	if i.mode == constants.LocalContainer {
		if err := i.ipt.NewChain(i.appPacketIPTableContext, appChain); err != nil {
			return fmt.Errorf("Failed to add chain %s of context %s : %s", appChain, i.appPacketIPTableContext, err.Error())
		}
	}

	if err := i.ipt.NewChain(i.appAckPacketIPTableContext, appChain); err != nil {
		return fmt.Errorf("Failed to add chain %s of context %s : %s", appChain, i.appPacketIPTableContext, err.Error())
	}

	if err := i.ipt.NewChain(i.netPacketIPTableContext, netChain); err != nil {
		return fmt.Errorf("Failed to add  netChain %s of context %s : %s", netChain, i.netPacketIPTableContext, err.Error())
	}

	return nil
}

func (i *Instance) processRulesFromList(rulelist [][]string, methodType string) error {
	for _, cr := range rulelist {
		switch methodType {
		case "Append":
			if err := i.ipt.Append(cr[0], cr[1], cr[2:]...); err != nil {
				return fmt.Errorf("Failed to %s rule for table %s and chain %s with error %s ", methodType, cr[0], cr[1], err.Error())
			}
		case "Insert":
			if err := i.ipt.Insert(cr[0], cr[1], 1, cr[2:]...); err != nil {
				return fmt.Errorf("Failed to %s rule for table %s and chain %s with error %s ", methodType, cr[0], cr[1], err.Error())
			}
		case "Delete":
			if err := i.ipt.Delete(cr[0], cr[1], cr[2:]...); err != nil {
				zap.L().Warn("Failed to delete rule from chain", zap.Error(err))
			}
		default:
			return fmt.Errorf("Invalid method type")
		}
	}
	return nil
}

// addChainrules implements all the iptable rules that redirect traffic to a chain
<<<<<<< HEAD
func (i *Instance) addChainRules(appChain string, netChain string, ip string, port string, mark string, uid string, proxyPort string) error {
=======
func (i *Instance) addChainRules(portSetName string, appChain string, netChain string, ip string, port string, mark string, uid string) error {
>>>>>>> 76c1a442

	if i.mode == constants.LocalServer {
		if port != "0" || uid == "" {
			return i.processRulesFromList(i.cgroupChainRules(appChain, netChain, mark, port, uid, proxyPort), "Append")
		}
<<<<<<< HEAD
		return i.processRulesFromList(i.uidChainRules(appChain, netChain, mark, port, uid, proxyPort), "Append")
=======

		return i.processRulesFromList(i.uidChainRules(portSetName, appChain, netChain, mark, port, uid), "Append")
>>>>>>> 76c1a442

	}

	return i.processRulesFromList(i.chainRules(appChain, netChain, ip, port, proxyPort), "Append")

}

// addPacketTrap adds the necessary iptables rules to capture control packets to user space
func (i *Instance) addPacketTrap(appChain string, netChain string, ip string, networks []string) error {

	return i.processRulesFromList(i.trapRules(appChain, netChain), "Append")

}

// addAppACLs adds a set of rules to the external services that are initiated
// by an application. The allow rules are inserted with highest priority.
func (i *Instance) addAppACLs(contextID, chain, ip string, rules policy.IPRuleList) error {

	for _, rule := range rules {

		proto := strings.ToLower(rule.Protocol)

		if proto == "udp" || proto == "tcp" {

			switch rule.Policy.Action & (policy.Accept | policy.Reject) {
			case policy.Accept:

				if rule.Policy.Action&policy.Log > 0 {
					if err := i.ipt.Append(
						i.appAckPacketIPTableContext,
						chain,
						"-p", rule.Protocol,
						"-d", rule.Address,
						"--dport", rule.Port,
						"-m", "state", "--state", "NEW",
						"-j", "NFLOG", "--nflog-group", "10",
						"--nflog-prefix", contextID+":"+rule.Policy.PolicyID+":"+rule.Policy.ServiceID+rule.Policy.Action.ShortActionString(),
					); err != nil {
						return fmt.Errorf("Failed to add acl log rule for table %s, chain %s, with %s", i.appAckPacketIPTableContext, chain, err.Error())
					}
				}

				if err := i.ipt.Append(
					i.appAckPacketIPTableContext, chain,
					"-p", rule.Protocol, "-m", "state", "--state", "NEW",
					"-d", rule.Address,
					"--dport", rule.Port,
					"-j", "ACCEPT",
				); err != nil {
					return fmt.Errorf("Failed to add acl rule for table %s, chain %s, with %s", i.appAckPacketIPTableContext, chain, err.Error())
				}

			case policy.Reject:
				if err := i.ipt.Insert(
					i.appAckPacketIPTableContext, chain, 1,
					"-p", rule.Protocol, "-m", "state", "--state", "NEW",
					"-d", rule.Address,
					"--dport", rule.Port,
					"-j", "DROP",
				); err != nil {
					return fmt.Errorf("Failed to add acl rule for table %s, chain %s, with %s", i.appAckPacketIPTableContext, chain, err.Error())
				}

				if rule.Policy.Action&policy.Log > 0 {
					if err := i.ipt.Insert(
						i.appAckPacketIPTableContext,
						chain,
						1,
						"-p", rule.Protocol,
						"-d", rule.Address,
						"--dport", rule.Port,
						"-m", "state", "--state", "NEW",
						"-j", "NFLOG", "--nflog-group", "10",
						"--nflog-prefix", contextID+":"+rule.Policy.PolicyID+":"+rule.Policy.ServiceID+rule.Policy.Action.ShortActionString(),
					); err != nil {
						return fmt.Errorf("Failed to add acl log rule for table %s, chain %s, with %s", i.appAckPacketIPTableContext, chain, err.Error())
					}
				}

			default:
				continue
			}

		} else {

			switch rule.Policy.Action & (policy.Accept | policy.Reject) {
			case policy.Accept:

				if rule.Policy.Action&policy.Log > 0 {
					if err := i.ipt.Append(
						i.appAckPacketIPTableContext,
						chain,
						"-p", rule.Protocol,
						"-d", rule.Address,
						"-m", "state", "--state", "NEW",
						"-j", "NFLOG", "--nflog-group", "10",
						"--nflog-prefix", contextID+":"+rule.Policy.PolicyID+":"+rule.Policy.ServiceID+rule.Policy.Action.ShortActionString(),
					); err != nil {
						return fmt.Errorf("Failed to add acl log rule for table %s, chain %s, with %s", i.appAckPacketIPTableContext, chain, err.Error())
					}
				}

				if err := i.ipt.Append(
					i.appAckPacketIPTableContext, chain,
					"-p", rule.Protocol,
					"-d", rule.Address,
					"-j", "ACCEPT",
				); err != nil {
					return fmt.Errorf("Failed to add acl rule for table %s, chain %s, with %s", i.appAckPacketIPTableContext, chain, err.Error())
				}

			case policy.Reject:
				if err := i.ipt.Insert(
					i.appAckPacketIPTableContext, chain, 1,
					"-p", rule.Protocol,
					"-d", rule.Address,
					"-j", "DROP",
				); err != nil {
					return fmt.Errorf("Failed to add acl rule for table %s, chain %s, with error: %s", i.appAckPacketIPTableContext, chain, err.Error())
				}

				if rule.Policy.Action&policy.Log > 0 {
					if err := i.ipt.Insert(
						i.appAckPacketIPTableContext,
						chain,
						1,
						"-p", rule.Protocol,
						"-d", rule.Address,
						"-m", "state", "--state", "NEW",
						"-j", "NFLOG", "--nflog-group", "10",
						"--nflog-prefix", contextID+":"+rule.Policy.PolicyID+":"+rule.Policy.ServiceID+rule.Policy.Action.ShortActionString(),
					); err != nil {
						return fmt.Errorf("Failed to add acl log rule for table %s, chain %s, with %s", i.appAckPacketIPTableContext, chain, err.Error())
					}
				}
			default:
				continue
			}

		}
	}

	// Accept established connections
	if err := i.ipt.Append(
		i.appAckPacketIPTableContext, chain,
		"-d", "0.0.0.0/0",
		"-p", "udp", "-m", "state", "--state", "ESTABLISHED",
		"-j", "ACCEPT"); err != nil {

		return fmt.Errorf("Failed to add default udp acl rule for table %s, chain %s, with error: %s", i.appAckPacketIPTableContext, chain, err.Error())
	}

	if err := i.ipt.Append(
		i.appAckPacketIPTableContext, chain,
		"-d", "0.0.0.0/0",
		"-p", "tcp", "-m", "state", "--state", "ESTABLISHED",
		"-j", "ACCEPT"); err != nil {

		return fmt.Errorf("Failed to add default tcp acl rule for table %s, chain %s, with error: %s", i.appAckPacketIPTableContext, chain, err.Error())
	}

	// Log everything else
	if err := i.ipt.Append(
		i.appAckPacketIPTableContext,
		chain,
		"-d", "0.0.0.0/0",
		"-m", "state", "--state", "NEW",
		"-j", "NFLOG", "--nflog-group", "10",
		"--nflog-prefix", contextID+":default:defaultr",
	); err != nil {
		return fmt.Errorf("Failed to add acl log rule for table %s, chain %s, with %s", i.appAckPacketIPTableContext, chain, err.Error())
	}

	// Drop everything else
	if err := i.ipt.Append(
		i.appAckPacketIPTableContext, chain,
		"-d", "0.0.0.0/0",
		"-j", "DROP"); err != nil {

		return fmt.Errorf("Failed to add default drop acl rule for table %s, chain %s, with error: %s", i.appAckPacketIPTableContext, chain, err.Error())
	}

	return nil
}

// addNetACLs adds iptables rules that manage traffic from external services. The
// explicit rules are added with the highest priority since they are direct allows.
func (i *Instance) addNetACLs(contextID, chain, ip string, rules policy.IPRuleList) error {

	for _, rule := range rules {

		proto := strings.ToLower(rule.Protocol)

		if proto == "udp" || proto == "tcp" {

			switch rule.Policy.Action & (policy.Accept | policy.Reject) {
			case policy.Accept:

				if rule.Policy.Action&policy.Log > 0 {
					if err := i.ipt.Append(
						i.netPacketIPTableContext,
						chain,
						"-p", rule.Protocol,
						"-s", rule.Address,
						"--dport", rule.Port,
						"-m", "state", "--state", "NEW",
						"-j", "NFLOG", "--nflog-group", "11",
						"--nflog-prefix", contextID+":"+rule.Policy.PolicyID+":"+rule.Policy.ServiceID+rule.Policy.Action.ShortActionString(),
					); err != nil {
						return fmt.Errorf("Failed to add net log rule for table %s, chain %s, with %s", i.netPacketIPTableContext, chain, err.Error())
					}
				}

				if err := i.ipt.Append(
					i.netPacketIPTableContext, chain,
					"-p", rule.Protocol,
					"-s", rule.Address,
					"--dport", rule.Port,
					"-j", "ACCEPT",
				); err != nil {

					return fmt.Errorf("Failed to add net acl rule for table %s, chain %s, with error: %s", i.netPacketIPTableContext, chain, err.Error())
				}
			case policy.Reject:
				if err := i.ipt.Insert(
					i.netPacketIPTableContext, chain, 1,
					"-p", rule.Protocol,
					"-s", rule.Address,
					"--dport", rule.Port,
					"-j", "DROP",
				); err != nil {

					return fmt.Errorf("Failed to add net acl rule for table %s, chain %s, with error: %s", i.netPacketIPTableContext, chain, err.Error())
				}

				if rule.Policy.Action&policy.Log > 0 {
					if err := i.ipt.Insert(
						i.netPacketIPTableContext,
						chain,
						1,
						"-p", rule.Protocol,
						"-s", rule.Address,
						"--dport", rule.Port,
						"-m", "state", "--state", "NEW",
						"-j", "NFLOG", "--nflog-group", "11",
						"--nflog-prefix", contextID+":"+rule.Policy.PolicyID+":"+rule.Policy.ServiceID+rule.Policy.Action.ShortActionString(),
					); err != nil {
						return fmt.Errorf("Failed to add net log rule for table %s, chain %s, with %s", i.netPacketIPTableContext, chain, err.Error())
					}
				}

			default:
				continue
			}

		} else {

			switch rule.Policy.Action & (policy.Accept | policy.Reject) {
			case policy.Accept:
				if rule.Policy.Action&policy.Log > 0 {
					if err := i.ipt.Append(
						i.netPacketIPTableContext,
						chain,
						"-p", rule.Protocol,
						"-s", rule.Address,
						"-m", "state", "--state", "NEW",
						"-j", "NFLOG", "--nflog-group", "11",
						"--nflog-prefix", contextID+":"+rule.Policy.PolicyID+":"+rule.Policy.ServiceID+rule.Policy.Action.ShortActionString(),
					); err != nil {
						return fmt.Errorf("Failed to add net log rule for table %s, chain %s, with %s", i.netPacketIPTableContext, chain, err.Error())
					}
				}

				if err := i.ipt.Append(
					i.netPacketIPTableContext, chain,
					"-p", rule.Protocol,
					"-s", rule.Address,
					"-j", "ACCEPT",
				); err != nil {

					return fmt.Errorf("Failed to add net acl rule for table %s, chain %s, with error: %s", i.netPacketIPTableContext, chain, err.Error())
				}
			case policy.Reject:
				if err := i.ipt.Insert(
					i.netPacketIPTableContext, chain, 1,
					"-p", rule.Protocol,
					"-s", rule.Address,
					"-j", "DROP",
				); err != nil {

					return fmt.Errorf("Failed to add net acl rule for table %s, chain %s, with error: %s", i.netPacketIPTableContext, chain, err.Error())
				}

				if rule.Policy.Action&policy.Log > 0 {
					if err := i.ipt.Insert(
						i.netPacketIPTableContext,
						chain,
						1,
						"-p", rule.Protocol,
						"-s", rule.Address,
						"-m", "state", "--state", "NEW",
						"-j", "NFLOG", "--nflog-group", "11",
						"--nflog-prefix", contextID+":"+rule.Policy.PolicyID+":"+rule.Policy.ServiceID+rule.Policy.Action.ShortActionString(),
					); err != nil {
						return fmt.Errorf("Failed to add net log rule for table %s, chain %s, with %s", i.netPacketIPTableContext, chain, err.Error())
					}
				}
			default:
				continue
			}
		}
	}

	// Accept established connections
	if err := i.ipt.Append(
		i.netPacketIPTableContext, chain,
		"-s", "0.0.0.0/0",
		"-p", "tcp", "-m", "state", "--state", "ESTABLISHED",
		"-j", "ACCEPT",
	); err != nil {

		return fmt.Errorf("Failed to add net acl rule for table %s, chain %s, with error: %s", i.netPacketIPTableContext, chain, err.Error())
	}

	if err := i.ipt.Append(
		i.netPacketIPTableContext, chain,
		"-s", "0.0.0.0/0",
		"-p", "udp", "-m", "state", "--state", "ESTABLISHED",
		"-j", "ACCEPT",
	); err != nil {

		return fmt.Errorf("Failed to add net acl rule for table %s, chain %s, with error: %s", i.netPacketIPTableContext, chain, err.Error())
	}

	// Log everything
	if err := i.ipt.Append(
		i.netPacketIPTableContext,
		chain,
		"-s", "0.0.0.0/0",
		"-m", "state", "--state", "NEW",
		"-j", "NFLOG", "--nflog-group", "11",
		"--nflog-prefix", contextID+":default:defaultr",
	); err != nil {
		return fmt.Errorf("Failed to add net log rule for table %s, chain %s, with %s", i.netPacketIPTableContext, chain, err.Error())
	}

	// Drop everything else
	if err := i.ipt.Append(
		i.netPacketIPTableContext, chain,
		"-s", "0.0.0.0/0",
		"-j", "DROP",
	); err != nil {

		return fmt.Errorf("Failed to add net acl rule for table %s, chain %s, with error: %s", i.netPacketIPTableContext, chain, err.Error())
	}

	return nil
}

// deleteChainRules deletes the rules that send traffic to our chain
<<<<<<< HEAD
func (i *Instance) deleteChainRules(appChain, netChain, ip string, port string, mark string, uid string, proxyPort string) error {
=======
func (i *Instance) deleteChainRules(portSetName, appChain, netChain, ip string, port string, mark string, uid string) error {
>>>>>>> 76c1a442

	if i.mode == constants.LocalServer {
		if uid == "" {
			return i.processRulesFromList(i.cgroupChainRules(appChain, netChain, mark, port, uid, proxyPort), "Delete")
		}
<<<<<<< HEAD
		return i.processRulesFromList(i.uidChainRules(appChain, netChain, mark, port, uid, proxyPort), "Delete")
=======
		return i.processRulesFromList(i.uidChainRules(portSetName, appChain, netChain, mark, port, uid), "Delete")
>>>>>>> 76c1a442

	}

	return i.processRulesFromList(i.chainRules(appChain, netChain, ip, port, proxyPort), "Delete")
}

// deleteAllContainerChains removes all the container specific chains and basic rules
func (i *Instance) deleteAllContainerChains(appChain, netChain string) error {

	if err := i.ipt.ClearChain(i.appPacketIPTableContext, appChain); err != nil {
		zap.L().Warn("Failed to clear the container specific chain",
			zap.String("appChain", appChain),
			zap.String("context", i.appPacketIPTableContext),
			zap.Error(err),
		)
	}

	if err := i.ipt.DeleteChain(i.appPacketIPTableContext, appChain); err != nil {
		zap.L().Warn("Failed to delete the container app packet chain",
			zap.String("appChain", appChain),
			zap.String("context", i.appPacketIPTableContext),
			zap.Error(err),
		)
	}

	if err := i.ipt.ClearChain(i.appAckPacketIPTableContext, appChain); err != nil {
		zap.L().Warn("Failed to clear the container ack packets chain",
			zap.String("appChain", appChain),
			zap.String("context", i.appAckPacketIPTableContext),
			zap.Error(err),
		)
	}

	if err := i.ipt.DeleteChain(i.appAckPacketIPTableContext, appChain); err != nil {
		zap.L().Warn("Failed to delete the container ack packets chain",
			zap.String("appChain", appChain),
			zap.String("context", i.appAckPacketIPTableContext),
			zap.Error(err),
		)
	}

	if err := i.ipt.ClearChain(i.netPacketIPTableContext, netChain); err != nil {
		zap.L().Warn("Failed to clear the container net packets chain",
			zap.String("netChain", netChain),
			zap.String("context", i.netPacketIPTableContext),
			zap.Error(err),
		)
	}

	if err := i.ipt.DeleteChain(i.netPacketIPTableContext, netChain); err != nil {
		zap.L().Warn("Failed to delete the container net packets chain",
			zap.String("netChain", netChain),
			zap.String("context", i.netPacketIPTableContext),
			zap.Error(err),
		)
	}

	return nil
}

// setGlobalRules installs the global rules
func (i *Instance) setGlobalRules(appChain, netChain string) error {

	err := i.ipt.Insert(
		i.appAckPacketIPTableContext,
		appChain, 1,
		"-m", "connmark", "--mark", strconv.Itoa(int(constants.DefaultConnMark)),
		"-j", "ACCEPT")

	if err != nil {
		return fmt.Errorf("Failed to add default allow for marked packets at app ")
	}

	err = i.ipt.Insert(
		i.appAckPacketIPTableContext,
		appChain, 1,
		"-m", "set", "--match-set", targetNetworkSet, "dst",
		"-p", "tcp", "--tcp-flags", "SYN,ACK", "SYN,ACK",
		"-j", "NFQUEUE", "--queue-bypass", "--queue-balance", i.fqc.GetApplicationQueueSynAckStr())

	if err != nil {
		return fmt.Errorf("Failed to add capture SynAck rule for table %s, chain %s, with error: %s", i.appAckPacketIPTableContext, i.appPacketIPTableSection, err.Error())
	}

	err = i.ipt.Insert(
		i.appAckPacketIPTableContext,
		appChain, 1,
		"-m", "set", "--match-set", targetNetworkSet, "dst",
		"-p", "tcp", "--tcp-flags", "SYN,ACK", "SYN,ACK",
		"-j", "MARK", "--set-mark", strconv.Itoa(cgnetcls.Initialmarkval-1))
	if err != nil {
		return fmt.Errorf("Failed to add capture SynAck rule for table %s, chain %s, with error: %s", i.appAckPacketIPTableContext, i.appPacketIPTableSection, err.Error())
	}

	err = i.ipt.Insert(
		i.appAckPacketIPTableContext,
		i.appPacketIPTableSection, 1,
		"-j", uidchain)
	if err != nil {
		return fmt.Errorf("Failed to add UID chain  %s, chain %s, with error: %s", i.appAckPacketIPTableContext, i.appPacketIPTableSection, err.Error())
	}

	err = i.ipt.Insert(
		i.appAckPacketIPTableContext,
		appChain, 1,
		"-m", "connmark", "--mark", strconv.Itoa(int(constants.DefaultConnMark)),
		"-j", "ACCEPT")

	if err != nil {
		return fmt.Errorf("Failed to add default allow for marked packets at net")
	}

	err = i.ipt.Insert(
		i.netPacketIPTableContext,
		netChain, 1,
		"-m", "set", "--match-set", targetNetworkSet, "src",
		"-p", "tcp", "--tcp-flags", "SYN,ACK", "SYN,ACK",
		"-j", "NFQUEUE", "--queue-bypass", "--queue-balance", i.fqc.GetNetworkQueueSynAckStr())

	if err != nil {
		return fmt.Errorf("Failed to add capture SynAck rule for table %s, chain %s, with error: %s", i.appAckPacketIPTableContext, i.appPacketIPTableSection, err.Error())
	}

	err = i.ipt.Insert(
		i.netPacketIPTableContext,
		netChain, 1,
		"-m", "connmark", "--mark", strconv.Itoa(int(constants.DefaultConnMark)),
		"-j", "ACCEPT")

	if err != nil {
		return fmt.Errorf("Failed to add capture SynAck rule for table %s, chain %s, with error: %s", i.appAckPacketIPTableContext, i.appPacketIPTableSection, err.Error())
	}
	err = i.ipt.Insert(i.appProxyIPTableContext,
		ipTableSectionPreRouting, 1,
		"-j", natProxyInputChain)
	if err != nil {
		return fmt.Errorf("Failed to add default allow for marked packets at net")
	}

	err = i.ipt.Insert(i.appProxyIPTableContext,
		ipTableSectionOutput, 1,
		"-j", natProxyOutputChain)
	if err != nil {
		return fmt.Errorf("Failed to add default allow for marked packets at net")
	}

	err = i.ipt.Insert(i.appProxyIPTableContext,
		natProxyInputChain, 1,
		"-m", "mark",
		"--mark", proxyMark,
		"-j", "ACCEPT")
	if err != nil {
		return fmt.Errorf("Failed to add default allow for marked packets at net")
	}
	err = i.ipt.Insert(i.appProxyIPTableContext,
		natProxyOutputChain, 1,
		"-m", "mark",
		"--mark", proxyMark,
		"-j", "ACCEPT")
	if err != nil {
		return fmt.Errorf("Failed to add default allow for marked packets at net")
	}

	err = i.ipt.Insert(i.netPacketIPTableContext,
		proxyInputChain, 1,
		"-m", "mark",
		"--mark", proxyMark,
		"-j", "ACCEPT")
	if err != nil {
		return fmt.Errorf("Failed to add default allow for marked packets at net")
	}

	err = i.ipt.Insert(i.netPacketIPTableContext,
		proxyOutputChain, 1,
		"-m", "mark",
		"--mark", proxyMark,
		"-j", "ACCEPT")
	if err != nil {
		return fmt.Errorf("Failed to add default allow for marked packets at net")
	}

	err = i.ipt.Insert(i.appAckPacketIPTableContext,
		i.netPacketIPTableSection, 1,
		"-j", proxyInputChain,
	)
	if err != nil {
		return fmt.Errorf("Failed to add default allow for marked packets at net")
	}
	i.ipt.Insert(i.appAckPacketIPTableContext,
		i.appPacketIPTableSection,
		1,
		"-j", proxyOutputChain,
	)
	if err != nil {
		return fmt.Errorf("Failed to add default allow for marked packets at net")
	}
	return nil

}

// CleanGlobalRules cleans the capture rules for SynAck packets
func (i *Instance) CleanGlobalRules() error {

	if err := i.ipt.Delete(
		i.appAckPacketIPTableContext,
		i.appPacketIPTableSection,
		"-m", "set", "--match-set", targetNetworkSet, "dst",
		"-p", "tcp", "--tcp-flags", "SYN,ACK", "SYN,ACK",
		"-j", "NFQUEUE", "--queue-bypass", "--queue-balance", i.fqc.GetApplicationQueueAckStr()); err != nil {

		zap.L().Debug("Can not clear the SynAck packet capcture app chain", zap.Error(err))
	}

	if err := i.ipt.Delete(
		i.netPacketIPTableContext,
		i.netPacketIPTableSection,
		"-m", "set", "--match-set", targetNetworkSet, "src",
		"-p", "tcp", "--tcp-flags", "SYN,ACK", "SYN,ACK",
		"-j", "NFQUEUE", "--queue-bypass", "--queue-balance", i.fqc.GetNetworkQueueAckStr()); err != nil {

		zap.L().Debug("Can not clear the SynAck packet capcture net chain", zap.Error(err))
	}

	if err := i.ipt.Delete(
		i.appAckPacketIPTableContext,
		i.appPacketIPTableSection,
		"-m", "connmark", "--mark", strconv.Itoa(int(constants.DefaultConnMark)),
		"-j", "ACCEPT"); err != nil {

		zap.L().Debug("Can not clear the global app mark rule", zap.Error(err))
		return fmt.Errorf("Failed to add default allow for marked packets at app ")
	}

	if err := i.ipt.Delete(
		i.netPacketIPTableContext,
		i.netPacketIPTableSection,
		"-m", "connmark", "--mark", strconv.Itoa(int(constants.DefaultConnMark)),
		"-j", "ACCEPT"); err != nil {
		zap.L().Debug("Can not clear the global net mark rule", zap.Error(err))

	}

	if err := i.ipset.DestroyAll(); err != nil {
		zap.L().Debug("Failed to clear targetIPset", zap.Error(err))
	}

	return nil
}

// CleanAllSynAckPacketCaptures cleans the capture rules for SynAck packets irrespective of NFQUEUE
func (i *Instance) CleanAllSynAckPacketCaptures() error {

	if err := i.ipt.ClearChain(i.appAckPacketIPTableContext, i.appSynAckIPTableSection); err != nil {
		zap.L().Debug("Can not clear the SynAck packet capcture app chain", zap.Error(err))
	}

	if err := i.ipt.ClearChain(i.netPacketIPTableContext, i.netPacketIPTableSection); err != nil {
		zap.L().Debug("Can not clear the SynAck packet capcture net chain", zap.Error(err))
	}
	//We installed UID CHAINS with synack lets remove it here
	if err := i.ipt.ClearChain(i.appAckPacketIPTableContext, uidchain); err != nil {
		zap.L().Debug("Cannot clear UID Chain", zap.Error(err))
	}
	if err := i.ipt.DeleteChain(i.appAckPacketIPTableContext, uidchain); err != nil {
		zap.L().Debug("Cannot delete UID Chain", zap.Error(err))
	}
	return nil
}

// acceptMarkedPackets installs the rules to accept all marked packets
func (i *Instance) acceptMarkedPackets() error {

	if i.mode != constants.LocalContainer {
		return nil
	}

	return i.ipt.Insert(
		i.appAckPacketIPTableContext,
		i.appPacketIPTableSection, 1,
		"-m", "mark",
		"--mark", strconv.Itoa(i.fqc.GetMarkValue()),
		"-j", "ACCEPT")
}

func (i *Instance) removeMarkRule() error {

	if i.mode != constants.LocalContainer {
		return nil
	}

	if err := i.ipt.Delete(i.appAckPacketIPTableContext, i.appPacketIPTableSection,
		"-m", "mark",
		"--mark", strconv.Itoa(i.fqc.GetMarkValue()),
		"-j", "ACCEPT"); err != nil {

		zap.L().Warn("Can not clear mark rule", zap.Error(err))
	}

	return nil
}

func (i *Instance) removeProxyRules(natproxyTableContext string, proxyTableContext string, inputProxySection string, outputProxySection string, natProxyInputChain, natProxyOutputChain, proxyInputChain, proxyOutputChain string) error {
	i.ipt.Delete(natproxyTableContext,
		inputProxySection,
		"-j", natProxyInputChain,
	)
	i.ipt.Delete(natproxyTableContext,
		outputProxySection,
		"-j", natProxyOutputChain,
	)
	i.ipt.ClearChain(natproxyTableContext, natProxyInputChain)
	i.ipt.ClearChain(natproxyTableContext, natProxyOutputChain)
	i.ipt.DeleteChain(natproxyTableContext, natProxyInputChain)
	i.ipt.DeleteChain(natproxyTableContext, natProxyOutputChain)
	//Nat table is clean
	i.ipt.ClearChain(proxyTableContext, proxyInputChain)
	i.ipt.DeleteChain(proxyTableContext, proxyInputChain)
	i.ipt.ClearChain(proxyTableContext, proxyOutputChain)
	i.ipt.DeleteChain(proxyTableContext, proxyOutputChain)

	return nil
}
func (i *Instance) cleanACLs() error {

	// Clean the mark rule
	if err := i.removeMarkRule(); err != nil {
		zap.L().Warn("Can not clear the mark rules", zap.Error(err))
	}

	if i.mode == constants.LocalServer {
		if err := i.CleanAllSynAckPacketCaptures(); err != nil {
			zap.L().Warn("Can not clear the SynAck ACLs", zap.Error(err))
		}
	}

	// Clean Application Rules/Chains in Raw if needed
	if i.mode == constants.LocalContainer {
		i.cleanACLSection(i.appPacketIPTableContext, i.appPacketIPTableSection, i.appPacketIPTableSection, ipTableSectionPreRouting, chainPrefix)
	}
	//Cannot clear chains in nat table there are masquerade rules in nat table which we don't want to touch
	i.removeProxyRules(i.appProxyIPTableContext, i.appAckPacketIPTableContext, ipTableSectionPreRouting, ipTableSectionOutput, natProxyInputChain, natProxyOutputChain, proxyInputChain, proxyOutputChain)
	// Clean Application Rules/Chains
	i.cleanACLSection(i.appAckPacketIPTableContext, i.netPacketIPTableSection, i.appPacketIPTableSection, ipTableSectionPreRouting, chainPrefix)

	return nil
}

func (i *Instance) cleanACLSection(context, netSection, appSection, preroutingSection, chainPrefix string) {

	if err := i.ipt.ClearChain(context, appSection); err != nil {
		zap.L().Warn("Can not clear the section in iptables",
			zap.String("context", context),
			zap.String("section", appSection),
			zap.Error(err),
		)
	}

	if err := i.ipt.ClearChain(context, netSection); err != nil {
		zap.L().Warn("Can not clear the section in iptables",
			zap.String("context", context),
			zap.String("section", netSection),
			zap.Error(err),
		)
	}
	if err := i.ipt.ClearChain(context, preroutingSection); err != nil {
		zap.L().Warn("Can not clear the section in iptables",
			zap.String("context", context),
			zap.String("section", netSection),
			zap.Error(err),
		)
	}
	rules, err := i.ipt.ListChains(context)
	if err != nil {
		zap.L().Warn("Failed to list chains",
			zap.String("context", context),
			zap.Error(err),
		)
	}

	for _, rule := range rules {

		if strings.Contains(rule, chainPrefix) {

			if err := i.ipt.ClearChain(context, rule); err != nil {
				zap.L().Warn("Can not clear the chain",
					zap.String("context", context),
					zap.String("section", rule),
					zap.Error(err),
				)
			}

			if err := i.ipt.DeleteChain(context, rule); err != nil {
				zap.L().Warn("Can not delete the chain",
					zap.String("context", context),
					zap.String("section", rule),
					zap.Error(err),
				)
			}
		}
	}
}

// addExclusionACLs adds the set of IP addresses that must be excluded
func (i *Instance) addExclusionACLs(appChain, netChain string, ip string, exclusions []string) error {

	for _, e := range exclusions {

		if err := i.ipt.Insert(
			i.appAckPacketIPTableContext, appChain, 1,
			"-s", ip,
			"-d", e,
			"-j", "ACCEPT",
		); err != nil {
			return fmt.Errorf("Failed to add exclusion rule for table %s, chain %s, ip %s with %s", i.appAckPacketIPTableContext, appChain, e, err.Error())
		}

		if err := i.ipt.Insert(
			i.netPacketIPTableContext, netChain, 1,
			"-s", e,
			"-d", ip,
			"-p", "tcp", "!", "--tcp-option", strconv.Itoa(int(packet.TCPAuthenticationOption)),
			"-j", "ACCEPT",
		); err != nil {
			return fmt.Errorf("Failed to add exclusion rule for table %s, chain %s, ip %s with %s", i.appAckPacketIPTableContext, netChain, e, err.Error())
		}
	}

	return nil
}<|MERGE_RESOLUTION|>--- conflicted
+++ resolved
@@ -87,11 +87,7 @@
 	return str
 }
 
-<<<<<<< HEAD
-func (i *Instance) uidChainRules(appChain string, netChain string, mark string, port string, uid string, proxyPort string) [][]string {
-=======
-func (i *Instance) uidChainRules(portSetName, appChain string, netChain string, mark string, port string, uid string) [][]string {
->>>>>>> 76c1a442
+func (i *Instance) uidChainRules(portSetName, appChain string, netChain string, mark string, port string, uid string, proxyPort string) [][]string {
 
 	str := [][]string{
 		{
@@ -332,22 +328,15 @@
 }
 
 // addChainrules implements all the iptable rules that redirect traffic to a chain
-<<<<<<< HEAD
-func (i *Instance) addChainRules(appChain string, netChain string, ip string, port string, mark string, uid string, proxyPort string) error {
-=======
-func (i *Instance) addChainRules(portSetName string, appChain string, netChain string, ip string, port string, mark string, uid string) error {
->>>>>>> 76c1a442
+
+func (i *Instance) addChainRules(portSetName string, appChain string, netChain string, ip string, port string, mark string, uid string, proxyPort string) error {
 
 	if i.mode == constants.LocalServer {
 		if port != "0" || uid == "" {
 			return i.processRulesFromList(i.cgroupChainRules(appChain, netChain, mark, port, uid, proxyPort), "Append")
 		}
-<<<<<<< HEAD
-		return i.processRulesFromList(i.uidChainRules(appChain, netChain, mark, port, uid, proxyPort), "Append")
-=======
-
-		return i.processRulesFromList(i.uidChainRules(portSetName, appChain, netChain, mark, port, uid), "Append")
->>>>>>> 76c1a442
+
+		return i.processRulesFromList(i.uidChainRules(portSetName, appChain, netChain, mark, port, uid, proxyPort), "Append")
 
 	}
 
@@ -708,22 +697,13 @@
 }
 
 // deleteChainRules deletes the rules that send traffic to our chain
-<<<<<<< HEAD
-func (i *Instance) deleteChainRules(appChain, netChain, ip string, port string, mark string, uid string, proxyPort string) error {
-=======
-func (i *Instance) deleteChainRules(portSetName, appChain, netChain, ip string, port string, mark string, uid string) error {
->>>>>>> 76c1a442
+func (i *Instance) deleteChainRules(portSetName, appChain, netChain, ip string, port string, mark string, uid string, proxyPort string) error {
 
 	if i.mode == constants.LocalServer {
 		if uid == "" {
 			return i.processRulesFromList(i.cgroupChainRules(appChain, netChain, mark, port, uid, proxyPort), "Delete")
 		}
-<<<<<<< HEAD
-		return i.processRulesFromList(i.uidChainRules(appChain, netChain, mark, port, uid, proxyPort), "Delete")
-=======
-		return i.processRulesFromList(i.uidChainRules(portSetName, appChain, netChain, mark, port, uid), "Delete")
->>>>>>> 76c1a442
-
+		return i.processRulesFromList(i.uidChainRules(portSetName, appChain, netChain, mark, port, uid, proxyPort), "Delete")
 	}
 
 	return i.processRulesFromList(i.chainRules(appChain, netChain, ip, port, proxyPort), "Delete")
