--- conflicted
+++ resolved
@@ -9,9 +9,8 @@
 // data.
 package policy
 
-<<<<<<< HEAD
+
 import "sync"
-=======
 import "encoding/json"
 
 // IPRule holds ingress IP table rules to external services
@@ -23,7 +22,6 @@
 
 // A TagsMap is a map of Key:Values used as tags.
 type TagsMap map[string]string
->>>>>>> e4dc5713
 
 // Operator defines the operation between your key and value.
 type Operator string
