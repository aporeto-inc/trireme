--- conflicted
+++ resolved
@@ -13,13 +13,9 @@
 	"errors"
 	"fmt"
 	"os"
-<<<<<<< HEAD
-	"sync"
-=======
 	"os/exec"
 	"strconv"
 	"strings"
->>>>>>> 31454363
 
 	log "github.com/Sirupsen/logrus"
 	"github.com/aporeto-inc/trireme/constants"
@@ -100,10 +96,6 @@
 		return errors.New(resp.Status)
 	}
 
-<<<<<<< HEAD
-	cmdLock.Lock()
-	defer cmdLock.Unlock()
-=======
 	pid := strconv.Itoa(os.Getpid())
 	netns, err := exec.Command("ip", "netns", "identify", pid).Output()
 	if err != nil {
@@ -134,11 +126,13 @@
 		"network namespace": netnsString,
 	}).Info("Remote enforcer launched")
 
->>>>>>> 31454363
 	if !s.rpchdl.CheckValidity(&req, s.rpcSecret) {
 		resp.Status = ("Init message authentication failed")
 		return errors.New(resp.Status)
 	}
+
+	cmdLock.Lock()
+	defer cmdLock.Unlock()
 
 	payload := req.Payload.(rpcwrapper.InitRequestPayload)
 	if payload.SecretType == tokens.PKIType {
