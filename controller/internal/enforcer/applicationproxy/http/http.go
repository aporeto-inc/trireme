--- conflicted
+++ resolved
@@ -258,11 +258,7 @@
 }
 
 // UpdateCaches updates the port mapping caches.
-<<<<<<< HEAD
-func (p *Config) UpdateCaches(portCache map[int]string, portMap map[int]int) {
-=======
 func (p *Config) UpdateCaches(portCache map[int]*policy.ApplicationService, portMap map[int]int) {
->>>>>>> f5e005e7
 	p.Lock()
 	defer p.Unlock()
 
