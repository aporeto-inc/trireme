--- conflicted
+++ resolved
@@ -10,9 +10,8 @@
 	"strconv"
 	"sync"
 
+	"github.com/aporeto-inc/go-ipset/ipset"
 	"go.aporeto.io/trireme-lib/buildflags"
-
-	"github.com/aporeto-inc/go-ipset/ipset"
 	"go.aporeto.io/trireme-lib/common"
 	"go.aporeto.io/trireme-lib/controller/constants"
 	"go.aporeto.io/trireme-lib/controller/pkg/aclprovider"
@@ -75,9 +74,9 @@
 	appCgroupIPTableSection string
 	appSynAckIPTableSection string
 	mode                    constants.ModeType
-<<<<<<< HEAD
 	contextIDToPortSetMap   cache.DataStore
 	createPUPortSet         func(string) error
+	isLegacyKernel          bool
 }
 
 var instance *Instance
@@ -88,10 +87,6 @@
 	lock.Lock()
 	defer lock.Unlock()
 	return instance
-=======
-	portSetInstance         portset.PortSet
-	isLegacyKernel          bool
->>>>>>> 5549a10f
 }
 
 // NewInstance creates a new iptables controller instance
@@ -120,12 +115,9 @@
 		netLinuxIPTableSection:  TriremeInput,
 		netPacketIPTableSection: ipTableSectionInput,
 		appSynAckIPTableSection: ipTableSectionOutput,
-<<<<<<< HEAD
 		contextIDToPortSetMap:   cache.NewCache("contextIDToPortSetMap"),
 		createPUPortSet:         createPortSet,
-=======
 		isLegacyKernel:          buildflags.IsLegacyKernel(),
->>>>>>> 5549a10f
 	}
 
 	lock.Lock()
@@ -277,13 +269,7 @@
 		}
 	} else {
 		mark := containerInfo.Runtime.Options().CgroupMark
-<<<<<<< HEAD
-		tcpPorts, udpPorts := common.ConvertServicesToProtocolPortList(containerInfo.Runtime.Options().Services)
 		username := containerInfo.Runtime.Options().UserID
-=======
-
-		uid := containerInfo.Runtime.Options().UserID
->>>>>>> 5549a10f
 
 		if err := i.deleteChainRules(portSetName, oldAppChain, oldNetChain, tcpPorts, udpPorts, mark, username, proxyPort, proxySetName, puType); err != nil {
 			return err
