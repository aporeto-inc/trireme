package ebpf

<<<<<<< HEAD
import (
	"go.aporeto.io/trireme-lib/v11/controller/pkg/packet"
)

var BPFPath = "/sys/fs/bpf/app-ack"

type ebpfRhel6 struct {
}

=======
// ISeBPFSupported returns false for Windows.
>>>>>>> 1e8a848c
func ISeBPFSupported() bool {
	return false
}

//LoadBPF is not supported on Windows.
func LoadBPF() BPFModule {
	return nil
}<|MERGE_RESOLUTION|>--- conflicted
+++ resolved
@@ -1,18 +1,6 @@
 package ebpf
 
-<<<<<<< HEAD
-import (
-	"go.aporeto.io/trireme-lib/v11/controller/pkg/packet"
-)
-
-var BPFPath = "/sys/fs/bpf/app-ack"
-
-type ebpfRhel6 struct {
-}
-
-=======
 // ISeBPFSupported returns false for Windows.
->>>>>>> 1e8a848c
 func ISeBPFSupported() bool {
 	return false
 }
