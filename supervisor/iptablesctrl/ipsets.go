package iptablesctrl

import (
	"fmt"
	"os/exec"

	"github.com/bvandewalle/go-ipset/ipset"
	"go.uber.org/zap"
)

// updateTargetNetworks updates the set of target networks. Tries to minimize
// read/writes to the ipset structures
func (i *Instance) updateTargetNetworks(old, new []string) error {

	deleteMap := map[string]bool{}
	for _, net := range old {
		deleteMap[net] = true
	}

	for _, net := range new {
		if _, ok := deleteMap[net]; ok {
			deleteMap[net] = false
			continue
		}

		if err := i.targetSet.Add(net, 0); err != nil {
			return fmt.Errorf("Failed to update target set")
		}
	}

	for net, delete := range deleteMap {
		if delete {
			if err := i.targetSet.Del(net); err != nil {
				zap.L().Debug("Failed to remove network from set")
			}
		}
	}
	return nil
}

// createTargetSet creates a new target set
func (i *Instance) createTargetSet(networks []string) error {

	ips, err := i.ipset.NewIpset(targetNetworkSet, "hash:net", &ipset.Params{})
	if err != nil {
		return fmt.Errorf("Couldn't create IPSet for %s: %s", targetNetworkSet, err)
	}

	i.targetSet = ips

	for _, net := range networks {
		if err := i.targetSet.Add(net, 0); err != nil {
			return fmt.Errorf("Error adding ip %s to target networks IPSet: %s", net, err)
		}
	}

	return nil
}

<<<<<<< HEAD
// createProxySet creates a new target set -- ipportset is a list of {ip,port}
func (i *Instance) createProxySets(vipipportset []string, pipipportset []string) error {

	ips, err := i.ipset.NewIpset(destProxyServiceSet, "hash:ip,port", &ipset.Params{})
	if err != nil {
		return fmt.Errorf("Couldn't create IPSet for %s: %s", destProxyServiceSet, err)
	}

	i.vipTargetSet = ips

	for _, net := range vipipportset {
		if err := i.vipTargetSet.Add(net, 0); err != nil {
			zap.L().Error("Failed to add vip", zap.Error(err))
			return fmt.Errorf("Error adding ip %s to target networks IPSet: %s", net, err)
		}
	}

	ips, err = i.ipset.NewIpset(srcProxyServiceSet, "hash:ip,port", &ipset.Params{})
	if err != nil {
		return fmt.Errorf("Couldn't create IPSet for %s: %s", srcProxyServiceSet, err)
	}

	i.pipTargetSet = ips

	for _, net := range pipipportset {
		if err := i.pipTargetSet.Add(net, 0); err != nil {
			zap.L().Error("Failed to add vip", zap.Error(err))
			return fmt.Errorf("Error adding ip %s to target networks IPSet: %s", net, err)
		}
	}

	return nil
=======
//Not using ipset from coreos library they don't support bitmap:port
func (i *Instance) createPUPortSet(setname string) error {
	//Bitmap type is not supported by the ipset library
	//_, err := i.ipset.NewIpset(setname, "hash:port", &ipset.Params{})
	path, _ := exec.LookPath("ipset")
	out, err := exec.Command(path, "create", setname, "bitmap:port", "range", "0-65535", "timeout", "0").CombinedOutput()
	if err != nil {
		zap.L().Error("Error Creating Set", zap.String("Ipset Output", string(out)))
	}
	return err

>>>>>>> 76c1a442
}<|MERGE_RESOLUTION|>--- conflicted
+++ resolved
@@ -57,7 +57,6 @@
 	return nil
 }
 
-<<<<<<< HEAD
 // createProxySet creates a new target set -- ipportset is a list of {ip,port}
 func (i *Instance) createProxySets(vipipportset []string, pipipportset []string) error {
 
@@ -90,7 +89,8 @@
 	}
 
 	return nil
-=======
+}
+
 //Not using ipset from coreos library they don't support bitmap:port
 func (i *Instance) createPUPortSet(setname string) error {
 	//Bitmap type is not supported by the ipset library
@@ -102,5 +102,4 @@
 	}
 	return err
 
->>>>>>> 76c1a442
 }