package tokens

<<<<<<< HEAD
import "go.aporeto.io/trireme-lib/v11/collector"
=======
import (
	"errors"
>>>>>>> 653c2953

	"go.uber.org/zap"
)

// Custom errors used by this package.
var (
	ErrTokenTooSmall           = errors.New("randomize: token is small")
	ErrTokenEncodeFailed       = errors.New("unable to encode token")
	ErrTokenHashFailed         = errors.New("unable to hash token")
	ErrTokenSignFailed         = errors.New("unable to sign token")
	ErrSharedSecretMissing     = errors.New("secret not found")
	ErrInvalidSecret           = errors.New("invalid secret")
	ErrInvalidTokenLength      = errors.New("not enough data")
	ErrMissingSignature        = errors.New("signature is missing")
	ErrInvalidSignature        = errors.New("invalid signature")
	ErrCompressedTagMismatch   = errors.New("Compressed tag mismatch")
	ErrDatapathVersionMismatch = errors.New("Datapath version mismatch")
	ErrTokenDecodeFailed       = errors.New("unable to decode token")
	ErrTokenExpired            = errors.New("token expired")
	ErrSignatureMismatch       = errors.New("signature mismatch")
	ErrSharedKeyHashFailed     = errors.New("unable to hash shared key")
	ErrPublicKeyFailed         = errors.New("unable to verify public key")
)

// logError is a convinience function which logs the err:msg and returns the error.
func logError(err error, msg string) error {

	if err == nil {
		return nil
	}

	zap.L().Debug(err.Error(), zap.String("error", msg))

	return err
}<|MERGE_RESOLUTION|>--- conflicted
+++ resolved
@@ -1,11 +1,7 @@
 package tokens
 
-<<<<<<< HEAD
-import "go.aporeto.io/trireme-lib/v11/collector"
-=======
 import (
 	"errors"
->>>>>>> 653c2953
 
 	"go.uber.org/zap"
 )
