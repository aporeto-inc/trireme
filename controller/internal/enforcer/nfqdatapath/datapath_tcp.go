--- conflicted
+++ resolved
@@ -467,34 +467,17 @@
 				return errors.New("Reject the packet")
 			}
 
-<<<<<<< HEAD
-			if err := d.conntrackHdl.ConntrackTableUpdateMark(
-				tcpPacket.IpHdr.SourceAddress.String(),
-				tcpPacket.IpHdr.DestinationAddress.String(),
-				tcpPacket.IpHdr.IPProto,
-				tcpPacket.SourcePort(),
-				tcpPacket.DestPort(),
-				constants.DefaultConnMark,
-			); err != nil {
-				zap.L().Error("Failed to update conntrack entry for flow at Ack packet",
-					zap.String("context", string(conn.Auth.LocalContext)),
-					zap.String("app-conn", tcpPacket.L4ReverseFlowHash()),
-					zap.String("state", fmt.Sprintf("%d", conn.GetState())),
-				)
-			}
-			return nil
-=======
 		if perr != nil {
 			// If it is an SSH PU, we let the connection go through
 			// It means it is a new SSH Session connection, we mark
 			// the packet and let it go through.
 			if context.Type() == common.SSHSessionPU {
 				if err := d.conntrackHdl.ConntrackTableUpdateMark(
-					tcpPacket.SourceAddress.String(),
-					tcpPacket.DestinationAddress.String(),
-					tcpPacket.IPProto,
-					tcpPacket.SourcePort,
-					tcpPacket.DestinationPort,
+					tcpPacket.IpHdr.SourceAddress.String(),
+					tcpPacket.IpHdr.DestinationAddress.String(),
+					tcpPacket.IpHdr.IPProto,
+					tcpPacket.SourcePort(),
+					tcpPacket.DestPort(),
 					constants.DefaultConnMark,
 				); err != nil {
 					zap.L().Error("Failed to update conntrack entry for flow at Ack packet",
@@ -507,7 +490,6 @@
 			}
 			// Convert Ack to FinAck for all other pus
 			return tcpPacket.ConvertAcktoFinAck()
->>>>>>> 73279cf9
 		}
 
 		err := tcpPacket.ConvertAcktoFinAck()
