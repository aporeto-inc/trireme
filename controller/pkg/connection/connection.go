--- conflicted
+++ resolved
@@ -175,14 +175,12 @@
 
 	RetransmittedSynAck bool
 
-<<<<<<< HEAD
 	expiredConnection bool
 
+	// TCPtuple is tcp tuple
+	TCPtuple *TCPTuple
+
 	// PingConfig is the config of the enforcer ping diagnostic feature
-=======
-	TCPtuple *TCPTuple
-
->>>>>>> 3292c116
 	PingConfig *PingConfig
 }
 
