package nfqdatapath

// Go libraries
import (
	"fmt"
	"strconv"

	"github.com/mdlayher/netlink"
	"github.com/pkg/errors"
	"go.aporeto.io/trireme-lib/collector"
	"go.aporeto.io/trireme-lib/common"
	"go.aporeto.io/trireme-lib/controller/constants"
	enforcerconstants "go.aporeto.io/trireme-lib/controller/internal/enforcer/constants"
	"go.aporeto.io/trireme-lib/controller/pkg/claimsheader"
	"go.aporeto.io/trireme-lib/controller/pkg/connection"
	"go.aporeto.io/trireme-lib/controller/pkg/packet"
	"go.aporeto.io/trireme-lib/controller/pkg/pucontext"
	"go.aporeto.io/trireme-lib/controller/pkg/tokens"
	"go.aporeto.io/trireme-lib/policy"
	"go.aporeto.io/trireme-lib/utils/cache"
	"go.uber.org/zap"
)

// processNetworkPackets processes packets arriving from network and are destined to the application
func (d *Datapath) processNetworkTCPPackets(p *packet.Packet) (conn *connection.TCPConnection, err error) {
	if d.packetLogs {
		zap.L().Debug("Processing network packet ",
			zap.String("flow", p.L4FlowHash()),
			zap.String("Flags", packet.TCPFlagsToStr(p.GetTCPFlags())),
		)

		defer zap.L().Debug("Finished Processing network packet ",
			zap.String("flow", p.L4FlowHash()),
			zap.String("Flags", packet.TCPFlagsToStr(p.GetTCPFlags())),
			zap.Error(err),
		)
	}

	// Retrieve connection state of SynAck packets and
	// skip processing for SynAck packets that we don't have state
	switch p.GetTCPFlags() & packet.TCPSynAckMask {
	case packet.TCPSynMask:
		conn, err = d.netSynRetrieveState(p)

		if err != nil {
			switch err {
			// Non PU Traffic let it through
			case pucontext.ToError(pucontext.ErrNonPUTraffic):
				return conn, nil
			default:

				if d.packetLogs {
					zap.L().Debug("Packet rejected",
						zap.String("flow", p.L4FlowHash()),
						zap.String("Flags", packet.TCPFlagsToStr(p.GetTCPFlags())),
						zap.Error(err),
					)
				}
				return conn, err
			}
		}

	case packet.TCPSynAckMask:
		conn, err = d.netSynAckRetrieveState(p)
		switch err {
		case pucontext.ToError(pucontext.ErrOutOfOrderSynAck):
			// Drop this synack it is for a flow we know which is marked for deletion.
			// We saw a FINACK and this synack has come without we seeing an appsyn for this flow again
			//return conn, fmt.Errorf("%s %s:%d", err, p.SourceAddress().String(), int(p.SourcePort()))
			return conn, conn.Context.PuContextError(pucontext.ErrOutOfOrderSynAck, fmt.Sprintf("%s %s:%d", err, p.SourceAddress().String(), int(p.SourcePort())))
		case pucontext.ToError(pucontext.ErrNonPUTraffic):
			d.releaseUnmonitoredFlow(p)
			return conn, nil
		}

	default:
		conn, err = d.netRetrieveState(p)
		if err != nil {
			if d.packetLogs {
				zap.L().Debug("Packet rejected",
					zap.String("flow", p.L4FlowHash()),
					zap.String("Flags", packet.TCPFlagsToStr(p.GetTCPFlags())),
					zap.Error(err),
				)
			}
			return conn, err
		}
	}

	conn.Lock()
	defer conn.Unlock()

	p.Print(packet.PacketStageIncoming, d.packetLogs)

	if d.service != nil {
		if !d.service.PreProcessTCPNetPacket(p, conn.Context, conn) {
<<<<<<< HEAD
			p.Print(packet.PacketFailureService, d.packetLogs)
			return conn, errors.New("pre service processing failed for network packet")
=======
			p.Print(packet.PacketFailureService)
			//return conn, errors.New("pre service processing failed for network packet")
			return conn, pucontext.PuContextError(pucontext.ErrServicePreprocessorFailed, "pre service processing failed for network packet")
>>>>>>> 54cccb47
		}
	}

	p.Print(packet.PacketStageAuth, d.packetLogs)

	// Match the tags of the packet against the policy rules - drop if the lookup fails
	action, claims, err := d.processNetworkTCPPacket(p, conn.Context, conn)
	if err != nil {
		p.Print(packet.PacketFailureAuth, d.packetLogs)
		if d.packetLogs {
			zap.L().Debug("Rejecting packet ",
				zap.String("flow", p.L4FlowHash()),
				zap.String("Flags", packet.TCPFlagsToStr(p.GetTCPFlags())),
				zap.Error(err),
			)
		}
		//return conn, fmt.Errorf("packet processing failed for network packet: %s", err)
		return conn, err
	}

	p.Print(packet.PacketStageService, d.packetLogs)

	if d.service != nil {
		// PostProcessServiceInterface
		if !d.service.PostProcessTCPNetPacket(p, action, claims, conn.Context, conn) {
<<<<<<< HEAD
			p.Print(packet.PacketFailureService, d.packetLogs)
			return conn, errors.New("post service processing failed for network packet")
=======
			p.Print(packet.PacketFailureService)
			//return conn, errors.New("post service processing failed for network packet")
			return conn, pucontext.PuContextError(pucontext.ErrServicePostprocessorFailed, "post service processing failed for network packet")
>>>>>>> 54cccb47
		}
		// If we received a FIN packet here means the client sent a FIN packet and we can start clearing our cache
		if conn.ServiceConnection && conn.TimeOut > 0 {
			d.netReplyConnectionTracker.SetTimeOut(p.L4FlowHash(), conn.TimeOut) // nolint
		}

	}

	// Accept the packet
	p.UpdateTCPChecksum()
	p.Print(packet.PacketStageOutgoing, d.packetLogs)

	return conn, nil
}

// processApplicationPackets processes packets arriving from an application and are destined to the network
func (d *Datapath) processApplicationTCPPackets(p *packet.Packet) (conn *connection.TCPConnection, err error) {
	if d.packetLogs {
		zap.L().Debug("Processing application packet ",
			zap.String("flow", p.L4FlowHash()),
			zap.String("Flags", packet.TCPFlagsToStr(p.GetTCPFlags())),
		)

		defer zap.L().Debug("Finished Processing application packet ",
			zap.String("flow", p.L4FlowHash()),
			zap.String("Flags", packet.TCPFlagsToStr(p.GetTCPFlags())),
			zap.Error(err),
		)
	}

	switch p.GetTCPFlags() & packet.TCPSynAckMask {
	case packet.TCPSynMask:
		conn, err = d.appSynRetrieveState(p)
		if err != nil {
			if d.packetLogs {
				zap.L().Debug("Packet rejected",
					zap.String("flow", p.L4FlowHash()),
					zap.String("Flags", packet.TCPFlagsToStr(p.GetTCPFlags())),
					zap.Error(err),
				)
			}
			return conn, err
		}
	case packet.TCPSynAckMask:
		conn, err = d.appSynAckRetrieveState(p)
		if err != nil {
			if d.packetLogs {
				zap.L().Debug("SynAckPacket Ignored",
					zap.String("flow", p.L4FlowHash()),
					zap.String("Flags", packet.TCPFlagsToStr(p.GetTCPFlags())),
				)
			}

			cid, err := d.contextIDFromTCPPort.GetSpecValueFromPort(p.SourcePort())

			if err == nil {
				item, err := d.puFromContextID.Get(cid.(string))
				if err != nil {
					// Let the packet through if the context is not found
					return conn, nil
				}

				ctx := item.(*pucontext.PUContext)

				// Syn was not seen and this synack packet is coming from a PU
				// we monitor. This is possible only if IP is in the external
				// networks or excluded networks. Let this packet go through
				// for any of these cases. Drop for everything else.
				_, policy, perr := ctx.NetworkACLPolicyFromAddr(p.DestinationAddress(), p.SourcePort())
				if perr == nil && policy.Action.Accepted() {
					return conn, nil
				}

				// Drop this synack as it belongs to PU
				// for which we didn't see syn

				zap.L().Error("Network Syn was not seen, and we are monitoring this PU. Dropping the syn ack packet", zap.String("contextID", cid.(string)), zap.Uint16("port", p.SourcePort()))
				return conn, pucontext.PuContextError(pucontext.ErrNetSynNotSeen, fmt.Sprintf("Network Syn was not seen %s,%d", cid.(string), int(p.SourcePort())))
			}

			// syn ack for non aporeto traffic can be let through
			return conn, nil
		}
	default:
		conn, err = d.appRetrieveState(p)
		if err != nil {
			if d.packetLogs {
				zap.L().Debug("Packet rejected",
					zap.String("flow", p.L4FlowHash()),
					zap.String("Flags", packet.TCPFlagsToStr(p.GetTCPFlags())),
					zap.Error(err),
				)
			}
			return conn, err
		}
	}

	conn.Lock()
	defer conn.Unlock()

	p.Print(packet.PacketStageIncoming, d.packetLogs)

	if d.service != nil {
		// PreProcessServiceInterface
		if !d.service.PreProcessTCPAppPacket(p, conn.Context, conn) {
<<<<<<< HEAD
			p.Print(packet.PacketFailureService, d.packetLogs)
			return conn, errors.New("pre service processing failed for application packet")
=======
			p.Print(packet.PacketFailureService)
			//return conn, errors.New("pre service processing failed for application packet")
			return conn, conn.Context.PuContextError(pucontext.ErrServicePreprocessorFailed, fmt.Sprintf("%s:%s:%s", conn.Context.ID(), p.SourceAddress().String(), p.DestinationAddress().String()))
>>>>>>> 54cccb47
		}
	}

	p.Print(packet.PacketStageAuth, d.packetLogs)

	// Match the tags of the packet against the policy rules - drop if the lookup fails
	action, err := d.processApplicationTCPPacket(p, conn.Context, conn)
	if err != nil {
		if d.packetLogs {
			zap.L().Debug("Dropping packet  ",
				zap.String("flow", p.L4FlowHash()),
				zap.String("Flags", packet.TCPFlagsToStr(p.GetTCPFlags())),
				zap.Error(err),
			)
		}
<<<<<<< HEAD
		p.Print(packet.PacketFailureAuth, d.packetLogs)
		return conn, fmt.Errorf("processing failed for application packet: %s", err)
=======
		p.Print(packet.PacketFailureAuth)
		//return conn, fmt.Errorf("processing failed for application packet: %s", err)
		return conn, err
>>>>>>> 54cccb47
	}

	p.Print(packet.PacketStageService, d.packetLogs)

	if d.service != nil {
		// PostProcessServiceInterface
		if !d.service.PostProcessTCPAppPacket(p, action, conn.Context, conn) {
<<<<<<< HEAD
			p.Print(packet.PacketFailureService, d.packetLogs)
			return conn, errors.New("post service processing failed for application packet")
=======
			p.Print(packet.PacketFailureService)
			//return conn, errors.New("post service processing failed for application packet")
			return conn, conn.Context.PuContextError(pucontext.ErrServicePostprocessorFailed, fmt.Sprintf("%s:%s:%s", conn.Context.ID(), p.SourceAddress().String(), p.DestinationAddress().String()))
>>>>>>> 54cccb47
		}
	}

	// Accept the packet
	p.UpdateTCPChecksum()
	p.Print(packet.PacketStageOutgoing, d.packetLogs)
	return conn, nil
}

// processApplicationTCPPacket processes a TCP packet and dispatches it to other methods based on the flags
func (d *Datapath) processApplicationTCPPacket(tcpPacket *packet.Packet, context *pucontext.PUContext, conn *connection.TCPConnection) (interface{}, error) {

	if conn == nil {
		return nil, nil
	}

	// State machine based on the flags
	switch tcpPacket.GetTCPFlags() & packet.TCPSynAckMask {
	case packet.TCPSynMask: //Processing SYN packet from Application
		return d.processApplicationSynPacket(tcpPacket, context, conn)

	case packet.TCPAckMask:
		return nil, d.processApplicationAckPacket(tcpPacket, context, conn)

	case packet.TCPSynAckMask:
		return nil, d.processApplicationSynAckPacket(tcpPacket, context, conn)
	default:
		return nil, nil
	}
}

// processApplicationSynPacket processes a single Syn Packet
func (d *Datapath) processApplicationSynPacket(tcpPacket *packet.Packet, context *pucontext.PUContext, conn *connection.TCPConnection) (interface{}, error) {

	// If the packet is not in target networks then look into the external services application cache to
	// make a decision whether the packet should be forwarded. For target networks with external services
	// network syn/ack accepts the packet if it belongs to external services.
	dstAddr := tcpPacket.DestinationAddress()
	dstPort := tcpPacket.DestPort()

	_, pkt, perr := d.targetNetworks.GetMatchingAction(dstAddr, dstPort)
	if perr != nil {
		report, policy, perr := context.ApplicationACLPolicyFromAddr(dstAddr, dstPort)

		if perr == nil && policy.Action.Accepted() {
			return nil, nil
		}

		d.reportExternalServiceFlow(context, report, pkt, true, tcpPacket)
		//return nil, fmt.Errorf("No acls found for external services. Dropping application syn packet")
		return nil, conn.Context.PuContextError(pucontext.ErrDroppedExternalService, fmt.Sprintf("Dropping external service application syn packet %s:%d", tcpPacket.DestinationAddress().String(), int(tcpPacket.DestPort())))
	}

	if policy, err := context.RetrieveCachedExternalFlowPolicy(tcpPacket.DestinationAddress().String() + ":" + strconv.Itoa(int(tcpPacket.DestPort()))); err == nil {
		d.appOrigConnectionTracker.AddOrUpdate(tcpPacket.L4FlowHash(), conn)
		d.sourcePortConnectionCache.AddOrUpdate(tcpPacket.SourcePortHash(packet.PacketTypeApplication), conn)
		return policy, nil
	}

	// We are now processing as a Trireme packet that needs authorization headers
	// Create TCP Option
	tcpOptions := d.createTCPAuthenticationOption([]byte{})

	// Create a token
	tcpData, err := d.tokenAccessor.CreateSynPacketToken(context, &conn.Auth)

	if err != nil {
		return nil, err
	}

	// Set the state indicating that we send out a Syn packet
	conn.SetState(connection.TCPSynSend)

	// Poplate the caches to track the connection
	hash := tcpPacket.L4FlowHash()
	d.appOrigConnectionTracker.AddOrUpdate(hash, conn)
	d.sourcePortConnectionCache.AddOrUpdate(tcpPacket.SourcePortHash(packet.PacketTypeApplication), conn)
	// Attach the tags to the packet and accept the packet
	return nil, tcpPacket.TCPDataAttach(tcpOptions, tcpData)
}

// processApplicationSynAckPacket processes an application SynAck packet
func (d *Datapath) processApplicationSynAckPacket(tcpPacket *packet.Packet, context *pucontext.PUContext, conn *connection.TCPConnection) error {

	// if the traffic belongs to the same pu, let it go
	if conn.GetState() == connection.TCPData && conn.IsLoopbackConnection() {
		return nil
	}

	// If we are already in the connection.TCPData, it means that this is an external flow
	// At this point we can release the flow to the kernel by updating conntrack
	// We can also clean up the state since we are not going to see any more
	// packets from this connection.
	if conn.GetState() == connection.TCPData && !conn.ServiceConnection {
		if err := d.conntrack.UpdateApplicationFlowMark(
			tcpPacket.SourceAddress(),
			tcpPacket.DestinationAddress(),
			tcpPacket.IPProto(),
			tcpPacket.SourcePort(),
			tcpPacket.DestPort(),
			constants.DefaultConnMark,
		); err != nil {
			zap.L().Error("Failed to update conntrack entry for flow at SynAck packet",
				zap.String("context", string(conn.Auth.LocalContext)),
				zap.String("app-conn", tcpPacket.L4ReverseFlowHash()),
				zap.String("state", fmt.Sprintf("%d", conn.GetState())),
				zap.Error(err),
			)
		}

		err1 := d.netOrigConnectionTracker.Remove(tcpPacket.L4ReverseFlowHash())
		err2 := d.appReplyConnectionTracker.Remove(tcpPacket.L4FlowHash())

		if err1 != nil || err2 != nil {
			zap.L().Debug("Failed to remove cache entries")
		}

		return nil
	}

	// We now process packets that need authorization options

	// Create TCP Option
	tcpOptions := d.createTCPAuthenticationOption([]byte{})

	claimsHeader := claimsheader.NewClaimsHeader(
		claimsheader.OptionEncrypt(conn.PacketFlowPolicy.Action.Encrypted()),
	)
	// never returns error
	tcpData, err := d.tokenAccessor.CreateSynAckPacketToken(context, &conn.Auth, claimsHeader)

	if err != nil {
		return err
	}

	// Set the state for future reference
	conn.SetState(connection.TCPSynAckSend)

	// Attach the tags to the packet
	return tcpPacket.TCPDataAttach(tcpOptions, tcpData)
}

// processApplicationAckPacket processes an application ack packet
func (d *Datapath) processApplicationAckPacket(tcpPacket *packet.Packet, context *pucontext.PUContext, conn *connection.TCPConnection) error {

	// Only process the first Ack of a connection. This means that we have received
	// as SynAck packet and we can now process the ACK.
	if conn.GetState() == connection.TCPSynAckReceived && tcpPacket.IsEmptyTCPPayload() {
		// Create a new token that includes the source and destinatio nonse
		// These are both challenges signed by the secret key and random for every
		// connection minimizing the chances of a replay attack
		token, err := d.tokenAccessor.CreateAckPacketToken(context, &conn.Auth)
		if err != nil {
			return err
		}

		tcpOptions := d.createTCPAuthenticationOption([]byte{})

		// Attach the tags to the packet
		if err := tcpPacket.TCPDataAttach(tcpOptions, token); err != nil {
			return err
		}

		conn.SetState(connection.TCPAckSend)

		// If its not a service connection, we release it to the kernel. Subsequent
		// packets after the first data packet, that might be already in the queue
		// will be transmitted through the kernel directly. Service connections are
		// delegated to the service module
		if !conn.ServiceConnection && tcpPacket.SourceAddress().String() != tcpPacket.DestinationAddress().String() &&
			!(tcpPacket.SourceAddress().IsLoopback() && tcpPacket.DestinationAddress().IsLoopback()) {
			if err := d.conntrack.UpdateApplicationFlowMark(
				tcpPacket.SourceAddress(),
				tcpPacket.DestinationAddress(),
				tcpPacket.IPProto(),
				tcpPacket.SourcePort(),
				tcpPacket.DestPort(),
				constants.DefaultConnMark,
			); err != nil {
				zap.L().Error("Failed to update conntrack table for flow after ack packet",
					zap.String("context", string(conn.Auth.LocalContext)),
					zap.String("app-conn", tcpPacket.L4ReverseFlowHash()),
					zap.String("state", fmt.Sprintf("%d", conn.GetState())),
					zap.Error(err),
				)
			}
			context.PuContextError(pucontext.ErrConnectionsProcessed, "") // nolint
		}

		return nil
	}

	// If we are already in the connection.TCPData connection just forward the packet
	if conn.GetState() == connection.TCPData {
		return nil
	}

	if conn.GetState() == connection.UnknownState {
		// Check if the destination is in the external services approved cache
		// and if yes, allow the packet to go and release the flow.
		_, policy, perr := context.ApplicationACLPolicyFromAddr(tcpPacket.DestinationAddress(), tcpPacket.DestPort())

		if perr != nil {
			// If it is an SSH PU, we let the connection go through
			// It means it is a new SSH Session connection, we mark
			// the packet and let it go through.
			if context.Type() == common.SSHSessionPU {
				if err := d.conntrack.UpdateApplicationFlowMark(
					tcpPacket.SourceAddress(),
					tcpPacket.DestinationAddress(),
					tcpPacket.IPProto(),
					tcpPacket.SourcePort(),
					tcpPacket.DestPort(),
					constants.DefaultConnMark,
				); err != nil {
					zap.L().Error("Failed to update conntrack entry for flow at Ack packet",
						zap.String("context", string(conn.Auth.LocalContext)),
						zap.String("app-conn", tcpPacket.L4ReverseFlowHash()),
						zap.String("state", fmt.Sprintf("%d", conn.GetState())),
						zap.Error(err),
					)
				}
				return nil
			}
			conn.Context.PuContextError(pucontext.ErrAckInUnknownState, fmt.Sprintf("Ack Received %s:%d", tcpPacket.DestinationAddress().String(), int(tcpPacket.DestPort()))) // nolint
			// Convert Ack to FinAck for all other pus
			return tcpPacket.ConvertAcktoFinAck()
		}

		if policy.Action.Rejected() {
			return conn.Context.PuContextError(pucontext.ErrRejectPacket, fmt.Sprintf("Rejected due to policy %s", policy.PolicyID))
		}

		if err := d.conntrack.UpdateApplicationFlowMark(
			tcpPacket.SourceAddress(),
			tcpPacket.DestinationAddress(),
			tcpPacket.IPProto(),
			tcpPacket.SourcePort(),
			tcpPacket.DestPort(),
			constants.DefaultConnMark,
		); err != nil {
			zap.L().Error("Failed to update conntrack entry for flow at Ack packet",
				zap.String("context", string(conn.Auth.LocalContext)),
				zap.String("app-conn", tcpPacket.L4ReverseFlowHash()),
				zap.String("state", fmt.Sprintf("%d", conn.GetState())),
				zap.Error(err),
			)
		}
		return nil
	}

	// Here we capture the first data packet after an ACK packet by modyfing the
	// state. We will not release the caches though to deal with re-transmissions.
	// We will let the caches expire.
	if conn.GetState() == connection.TCPAckSend {
		conn.SetState(connection.TCPData)
		return nil
	}

	return fmt.Errorf("received application ack packet in the wrong state: %d", conn.GetState())
}

// processNetworkTCPPacket processes a network TCP packet and dispatches it to different methods based on the flags
func (d *Datapath) processNetworkTCPPacket(tcpPacket *packet.Packet, context *pucontext.PUContext, conn *connection.TCPConnection) (action interface{}, claims *tokens.ConnectionClaims, err error) {

	if conn == nil {
		return nil, nil, nil
	}

	// Update connection state in the internal state machine tracker
	switch tcpPacket.GetTCPFlags() & packet.TCPSynAckMask {

	case packet.TCPSynMask:
		return d.processNetworkSynPacket(context, conn, tcpPacket)

	case packet.TCPAckMask:
		return d.processNetworkAckPacket(context, conn, tcpPacket)

	case packet.TCPSynAckMask:
		return d.processNetworkSynAckPacket(context, conn, tcpPacket)

	default: // Ignore any other packet
		return nil, nil, nil
	}
}

// processNetworkSynPacket processes a syn packet arriving from the network
func (d *Datapath) processNetworkSynPacket(context *pucontext.PUContext, conn *connection.TCPConnection, tcpPacket *packet.Packet) (action interface{}, claims *tokens.ConnectionClaims, err error) {

	// Incoming packets that don't have our options are candidates to be processed
	// as external services.
	if err = tcpPacket.CheckTCPAuthenticationOption(enforcerconstants.TCPAuthenticationOptionBaseLen); err != nil {

		// If there is no auth option, attempt the ACLs
		report, pkt, perr := context.NetworkACLPolicy(tcpPacket)
		d.reportExternalServiceFlow(context, report, pkt, false, tcpPacket)
		if perr != nil || pkt.Action.Rejected() {
			return nil, nil, fmt.Errorf("no auth or acls: outgoing connection dropped: %s", perr)
		}

		conn.SetState(connection.TCPData)
		d.netOrigConnectionTracker.AddOrUpdate(tcpPacket.L4FlowHash(), conn)
		d.appReplyConnectionTracker.AddOrUpdate(tcpPacket.L4ReverseFlowHash(), conn)

		return pkt, nil, nil
	}

	// Packets that have authorization information go through the auth path
	// Decode the JWT token using the context key
	claims, err = d.tokenAccessor.ParsePacketToken(&conn.Auth, tcpPacket.ReadTCPData())
	// If the token signature is not valid, we must drop the connection and we drop the Syn packet.
	// The source will retry but we have no state to maintain here.
	if err != nil {
		d.reportRejectedFlow(tcpPacket, conn, collector.DefaultEndPoint, context.ManagementID(), context, tokens.CodeFromErr(err), nil, nil, false)
		return nil, nil, conn.Context.PuContextError(pucontext.ErrSynDroppedInvalidToken, fmt.Sprintf("contextID %s SourceAddress %s DestPort %d", context.ManagementID(), tcpPacket.SourceAddress().String(), int(tcpPacket.DestPort())))
	}

	// if there are no claims we must drop the connection and we drop the Syn
	// packet. The source will retry but we have no state to maintain here.
	if claims == nil {
		d.reportRejectedFlow(tcpPacket, conn, collector.DefaultEndPoint, context.ManagementID(), context, collector.InvalidToken, nil, nil, false)
		return nil, nil, conn.Context.PuContextError(pucontext.ErrSynDroppedNoClaims, fmt.Sprintf("contextID %s SourceAddress %s DestPort %d", context.ManagementID(), tcpPacket.SourceAddress().String(), int(tcpPacket.DestPort())))
	}

	txLabel, ok := claims.T.Get(enforcerconstants.TransmitterLabel)
	if err := tcpPacket.CheckTCPAuthenticationOption(enforcerconstants.TCPAuthenticationOptionBaseLen); !ok || err != nil {
		d.reportRejectedFlow(tcpPacket, conn, txLabel, context.ManagementID(), context, collector.InvalidFormat, nil, nil, false)
		return nil, nil, conn.Context.PuContextError(pucontext.ErrSynDroppedTCPOption, fmt.Sprintf("contextID %s SourceAddress %s DestPort %d", context.ManagementID(), tcpPacket.SourceAddress().String(), int(tcpPacket.DestPort())))
	}

	// Remove any of our data from the packet. No matter what we don't need the
	// metadata any more.
	if err := tcpPacket.TCPDataDetach(enforcerconstants.TCPAuthenticationOptionBaseLen); err != nil {
		d.reportRejectedFlow(tcpPacket, conn, txLabel, context.ManagementID(), context, collector.InvalidHeader, nil, nil, false)
		return nil, nil, conn.Context.PuContextError(pucontext.ErrSynDroppedInvalidFormat, fmt.Sprintf("contextID %s SourceAddress %s DestPort %d", context.ManagementID(), tcpPacket.SourceAddress().String(), int(tcpPacket.DestPort())))
	}

	tcpPacket.DropTCPDetachedBytes()

	// Add the port as a label with an @ prefix. These labels are invalid otherwise
	// If all policies are restricted by port numbers this will allow port-specific policies
	tags := claims.T.Copy()
	tags.AppendKeyValue(constants.PortNumberLabelString, fmt.Sprintf("%s/%s", constants.TCPProtoString, strconv.Itoa(int(tcpPacket.DestPort()))))
	report, pkt := context.SearchRcvRules(tags)

	if pkt.Action.Rejected() && (txLabel != context.ManagementID()) {
		d.reportRejectedFlow(tcpPacket, conn, txLabel, context.ManagementID(), context, collector.PolicyDrop, report, pkt, false)
		return nil, nil, conn.Context.PuContextError(pucontext.ErrSynRejectPacket, fmt.Sprintf("contextID %s SourceAddress %s DestPort %d PolicyID %s", context.ManagementID(), tcpPacket.SourceAddress().String(), int(tcpPacket.DestPort()), pkt.PolicyID))
	}

	hash := tcpPacket.L4FlowHash()
	// Update the connection state and store the Nonse send to us by the host.
	// We use the nonse in the subsequent packets to achieve randomization.
	conn.SetState(connection.TCPSynReceived)

	// conntrack
	d.netOrigConnectionTracker.AddOrUpdate(hash, conn)
	d.appReplyConnectionTracker.AddOrUpdate(tcpPacket.L4ReverseFlowHash(), conn)

	// Cache the action
	conn.ReportFlowPolicy = report
	conn.PacketFlowPolicy = pkt

	if txLabel == context.ManagementID() {
		zap.L().Debug("Traffic to the same pu", zap.String("flow", tcpPacket.L4FlowHash()))
		conn.SetLoopbackConnection(true)
	}

	// Accept the connection
	return pkt, claims, nil
}

// policyPair stores both reporting and actual action taken on packet.
type policyPair struct {
	report *policy.FlowPolicy
	packet *policy.FlowPolicy
}

// processNetworkSynAckPacket processes a SynAck packet arriving from the network
func (d *Datapath) processNetworkSynAckPacket(context *pucontext.PUContext, conn *connection.TCPConnection, tcpPacket *packet.Packet) (action interface{}, claims *tokens.ConnectionClaims, err error) {

	// Packets with no authorization are processed as external services based on the ACLS
	if err = tcpPacket.CheckTCPAuthenticationOption(enforcerconstants.TCPAuthenticationOptionBaseLen); err != nil {

		if _, err := d.puFromContextID.Get(conn.Context.ID()); err != nil {
			// PU has been deleted. Ignore these packets
			return nil, nil, conn.Context.PuContextError(pucontext.ErrInvalidSynAck, fmt.Sprintf("Pu with ID delete %s", conn.Context.ID()))
		}

		flowHash := tcpPacket.SourceAddress().String() + ":" + strconv.Itoa(int(tcpPacket.SourcePort()))
		if plci, plerr := context.RetrieveCachedExternalFlowPolicy(flowHash); plerr == nil {
			plc := plci.(*policyPair)
			d.releaseFlow(context, plc.report, plc.packet, tcpPacket)
			return plc.packet, nil, nil
		}

		// Never seen this IP before, let's parse them.
		report, pkt, perr := context.ApplicationACLPolicyFromAddr(tcpPacket.SourceAddress(), tcpPacket.SourcePort())
		if perr != nil || pkt.Action.Rejected() {
			d.reportReverseExternalServiceFlow(context, report, pkt, true, tcpPacket)
			return nil, nil, conn.Context.PuContextError(pucontext.ErrSynAckDroppedExternalService, fmt.Sprintf("drop external service synack Source %s:%d:%s", tcpPacket.SourceAddress().String(), int(tcpPacket.SourcePort()), pkt.Action.ActionString()))
		}

		// Added to the cache if we can accept it
		context.CacheExternalFlowPolicy(
			tcpPacket,
			&policyPair{
				report: report,
				packet: pkt,
			},
		)

		// Set the state to Data so the other state machines ignore subsequent packets
		conn.SetState(connection.TCPData)

		d.releaseFlow(context, report, pkt, tcpPacket)

		return pkt, nil, nil
	}

	// This is a corner condition. We are receiving a SynAck packet and we are in
	// a state that indicates that we have already processed one. This means that
	// our ack packet was lost. We need to revert conntrack in this case and get
	// back into the picture.
	if conn.GetState() != connection.TCPSynSend {
		// Revert the connmarks - dealing with retransmissions
		if cerr := d.conntrack.UpdateNetworkFlowMark(
			tcpPacket.SourceAddress(),
			tcpPacket.DestinationAddress(),
			tcpPacket.IPProto(),
			tcpPacket.SourcePort(),
			tcpPacket.DestPort(),
			0,
		); cerr != nil {
			zap.L().Error("Failed to update conntrack table for flow after synack packet",
				zap.String("context", string(conn.Auth.LocalContext)),
				zap.String("app-conn", tcpPacket.L4ReverseFlowHash()),
				zap.String("state", fmt.Sprintf("%d", conn.GetState())),
				zap.Error(err),
			)
		}
	}

	// Now we can process the SynAck packet with its options
	tcpData := tcpPacket.ReadTCPData()
	if len(tcpData) == 0 {
		d.reportRejectedFlow(tcpPacket, nil, context.ManagementID(), collector.DefaultEndPoint, context, collector.MissingToken, nil, nil, true)
		return nil, nil, conn.Context.PuContextError(pucontext.ErrSynAckMissingToken, fmt.Sprintf("contextID %s SourceAddress %s", context.ManagementID(), tcpPacket.SourceAddress().String()))
	}

	claims, err = d.tokenAccessor.ParsePacketToken(&conn.Auth, tcpPacket.ReadTCPData())
	if err != nil {
		d.reportRejectedFlow(tcpPacket, nil, context.ManagementID(), collector.DefaultEndPoint, context, collector.MissingToken, nil, nil, true)
		//return nil, nil, fmt.Errorf("SynAck packet dropped because of bad claims: %s", err)
		return nil, nil, conn.Context.PuContextError(pucontext.ErrSynAckBadClaims, fmt.Sprintf("contextID %s SourceAddress %s", context.ManagementID(), tcpPacket.SourceAddress().String()))
	}

	if claims == nil {
		d.reportRejectedFlow(tcpPacket, nil, context.ManagementID(), collector.DefaultEndPoint, context, collector.MissingToken, nil, nil, true)
		return nil, nil, conn.Context.PuContextError(pucontext.ErrSynAckMissingClaims, fmt.Sprintf("contextID %s SourceAddress %s", context.ManagementID(), tcpPacket.SourceAddress().String()))
	}

	tcpPacket.ConnectionMetadata = &conn.Auth

	if err := tcpPacket.CheckTCPAuthenticationOption(enforcerconstants.TCPAuthenticationOptionBaseLen); err != nil {
		d.reportRejectedFlow(tcpPacket, conn, conn.Auth.RemoteContextID, context.ManagementID(), context, collector.InvalidHeader, nil, nil, true)
		return nil, nil, conn.Context.PuContextError(pucontext.ErrSynAckNoTCPAuthOption, fmt.Sprintf("contextID %s SourceAddress %s", context.ManagementID(), tcpPacket.SourceAddress().String()))
	}

	// Remove any of our data
	if err := tcpPacket.TCPDataDetach(enforcerconstants.TCPAuthenticationOptionBaseLen); err != nil {
		d.reportRejectedFlow(tcpPacket, conn, conn.Auth.RemoteContextID, context.ManagementID(), context, collector.InvalidPayload, nil, nil, true)
		//return nil, nil, fmt.Errorf("SynAck packet dropped because of invalid format: %s", err)
		return nil, nil, conn.Context.PuContextError(pucontext.ErrSynAckInvalidFormat, fmt.Sprintf("contextID %s SourceAddress %s", context.ManagementID(), tcpPacket.SourceAddress().String()))
	}

	tcpPacket.DropTCPDetachedBytes()

	if !d.mutualAuthorization {
		// If we dont do mutual authorization, dont lookup txt rules.
		conn.SetState(connection.TCPSynAckReceived)

		// conntrack
		d.netReplyConnectionTracker.AddOrUpdate(tcpPacket.L4FlowHash(), conn)
		return nil, claims, nil
	}

	report, pkt := context.SearchTxtRules(claims.T, !d.mutualAuthorization)

	// Report and release traffic belonging to the same pu
	if conn.Auth.RemoteContextID == context.ManagementID() {
		conn.SetState(connection.TCPData)
		conn.SetLoopbackConnection(true)
		d.reportAcceptedFlow(tcpPacket, conn, conn.Auth.RemoteContextID, context.ManagementID(), context, nil, nil, true)
		d.releaseUnmonitoredFlow(tcpPacket)
		return nil, nil, nil
	}

	// NOTE: For backward compatibility, remove this check later
	if claims.H != nil {
		if claims.H.ToClaimsHeader().Encrypt() != pkt.Action.Encrypted() {
			d.reportRejectedFlow(tcpPacket, conn, conn.Auth.RemoteContextID, context.ManagementID(), context, collector.EncryptionMismatch, nil, nil, true)
			return nil, nil, conn.Context.PuContextError(pucontext.ErrSynAckClaimsMisMatch, fmt.Sprintf("contextID %s SourceAddress %s", context.ManagementID(), tcpPacket.SourceAddress().String()))

		}
	}

	if pkt.Action.Rejected() {
		d.reportRejectedFlow(tcpPacket, conn, conn.Auth.RemoteContextID, context.ManagementID(), context, collector.PolicyDrop, report, pkt, true)
		return nil, nil, conn.Context.PuContextError(pucontext.ErrSynAckRejected, fmt.Sprintf("contextID %s Claims %s", context.ManagementID(), claims.T.String()))

	}

	conn.SetState(connection.TCPSynAckReceived)

	// conntrack
	d.netReplyConnectionTracker.AddOrUpdate(tcpPacket.L4FlowHash(), conn)
	return pkt, claims, nil
}

// processNetworkAckPacket processes an Ack packet arriving from the network
func (d *Datapath) processNetworkAckPacket(context *pucontext.PUContext, conn *connection.TCPConnection, tcpPacket *packet.Packet) (action interface{}, claims *tokens.ConnectionClaims, err error) {

	if conn.GetState() == connection.TCPData || conn.GetState() == connection.TCPAckSend {
		return nil, nil, nil
	}

	if conn.IsLoopbackConnection() {
		conn.SetState(connection.TCPData)
		d.releaseUnmonitoredFlow(tcpPacket)
		return nil, nil, nil
	}

	if conn.GetState() == connection.UnknownState {
		// Check if the destination is in the external servicess approved cache
		// and if yes, allow the packet to go and release the flow.
		_, plcy, perr := context.NetworkACLPolicy(tcpPacket)

		// Ignore FIN packets. Let them go through.
		if tcpPacket.GetTCPFlags()&packet.TCPFinMask != 0 {
			return nil, nil, nil
		}
		if perr != nil {
			err := tcpPacket.ConvertAcktoFinAck()
			return nil, nil, err
		}

		if plcy.Action.Rejected() {
			return nil, nil, conn.Context.PuContextError(pucontext.ErrAckRejected, fmt.Sprintf("contextID %s", conn.Context.ID()))

		}

		if err := d.conntrack.UpdateNetworkFlowMark(
			tcpPacket.SourceAddress(),
			tcpPacket.DestinationAddress(),
			tcpPacket.IPProto(),
			tcpPacket.SourcePort(),
			tcpPacket.DestPort(),
			constants.DefaultConnMark,
		); err != nil && !netlink.IsNotExist(errors.Cause(err)) {
			zap.L().Error("Failed to update conntrack entry for flow at network Ack packet",
				zap.String("context", string(conn.Auth.LocalContext)),
				zap.String("app-conn", tcpPacket.L4ReverseFlowHash()),
				zap.String("state", fmt.Sprintf("%d", conn.GetState())),
				zap.Error(err),
			)
		}

		return nil, nil, nil
	}

	hash := tcpPacket.L4FlowHash()

	// Validate that the source/destination nonse matches. The signature has validated both directions
	if conn.GetState() == connection.TCPSynAckSend || conn.GetState() == connection.TCPSynReceived {

		if err := tcpPacket.CheckTCPAuthenticationOption(enforcerconstants.TCPAuthenticationOptionBaseLen); err != nil {
			// TODO: this needs to be converted to a rejected packet messages. It doesn't mean rejected flow. Disabling.
			// d.reportRejectedFlow(tcpPacket, conn, collector.DefaultEndPoint, context.ManagementID(), context, collector.InvalidHeader, nil, nil)
			return nil, nil, conn.Context.PuContextError(pucontext.ErrAckTCPNoTCPAuthOption, fmt.Sprintf("contextID %s destPort %d", context.ManagementID(), int(tcpPacket.DestPort())))
		}

		if _, err := d.tokenAccessor.ParseAckToken(&conn.Auth, tcpPacket.ReadTCPData()); err != nil {
			d.reportRejectedFlow(tcpPacket, conn, collector.DefaultEndPoint, context.ManagementID(), context, collector.InvalidToken, nil, nil, false)
			zap.L().Debug("Ack Packet dropped because signature validation failed", zap.Error(err))
			return nil, nil, conn.Context.PuContextError(pucontext.ErrAckSigValidationFailed, fmt.Sprintf("contextID %s destPort %d", context.ManagementID(), int(tcpPacket.DestPort())))
		}

		// Remove any of our data - adjust the sequence numbers
		if err := tcpPacket.TCPDataDetach(enforcerconstants.TCPAuthenticationOptionBaseLen); err != nil {
			d.reportRejectedFlow(tcpPacket, conn, collector.DefaultEndPoint, context.ManagementID(), context, collector.InvalidPayload, nil, nil, false)
			zap.L().Debug("Error: Ack packet dropped because of invalid format", zap.Error(err))
			return nil, nil, conn.Context.PuContextError(pucontext.ErrAckInvalidFormat, fmt.Sprintf("contextID %s destPort %d", context.ManagementID(), int(tcpPacket.DestPort())))
		}

		tcpPacket.DropTCPDetachedBytes()

		if conn.PacketFlowPolicy != nil && conn.PacketFlowPolicy.Action.Rejected() {
			if !conn.PacketFlowPolicy.ObserveAction.Observed() {
				zap.L().Error("Flow rejected but not observed", zap.String("conn", context.ManagementID()))
			}
			// Flow has been allowed because we are observing a deny rule's impact on the system. Packets are forwarded, reported as dropped + observed.
			d.reportRejectedFlow(tcpPacket, conn, conn.Auth.RemoteContextID, context.ManagementID(), context, collector.PolicyDrop, conn.ReportFlowPolicy, conn.PacketFlowPolicy, false)
		} else {
			// We accept the packet as a new flow
			d.reportAcceptedFlow(tcpPacket, conn, conn.Auth.RemoteContextID, context.ManagementID(), context, conn.ReportFlowPolicy, conn.PacketFlowPolicy, false)
		}

		conn.SetState(connection.TCPData)

		if !conn.ServiceConnection {
			if err := d.conntrack.UpdateNetworkFlowMark(
				tcpPacket.SourceAddress(),
				tcpPacket.DestinationAddress(),
				tcpPacket.IPProto(),
				tcpPacket.SourcePort(),
				tcpPacket.DestPort(),
				constants.DefaultConnMark,
			); err != nil {
				zap.L().Error("Failed to update conntrack table after ack packet",
					zap.String("app-conn", tcpPacket.L4ReverseFlowHash()))
			}
		}

		// Accept the packet
		return nil, nil, nil
	}

	if conn.ServiceConnection {
		conn.Context.PuContextError(pucontext.ErrEncrConnectionsProcessed, "") // nolint
		return nil, nil, nil
	}

	// Everything else is dropped - ACK received in the Syn state without a SynAck
	d.reportRejectedFlow(tcpPacket, conn, conn.Auth.RemoteContextID, context.ManagementID(), context, collector.InvalidState, nil, nil, false)
	zap.L().Error("Invalid state reached",
		zap.String("state", fmt.Sprintf("%d", conn.GetState())),
		zap.String("context", context.ManagementID()),
		zap.String("net-conn", hash),
	)

	return nil, nil, conn.Context.PuContextError(pucontext.ErrInvalidConnState, fmt.Sprintf("contextID %s destPort %d", context.ManagementID(), int(tcpPacket.DestPort())))
}

// createTCPAuthenticationOption creates the TCP authentication option -
func (d *Datapath) createTCPAuthenticationOption(token []byte) []byte {

	tokenLen := uint8(len(token))
	options := []byte{packet.TCPAuthenticationOption, enforcerconstants.TCPAuthenticationOptionBaseLen + tokenLen, 0, 0}

	if tokenLen != 0 {
		options = append(options, token...)
	}

	return options
}

// appSynRetrieveState retrieves state for the the application Syn packet.
// It creates a new connection by default
func (d *Datapath) appSynRetrieveState(p *packet.Packet) (*connection.TCPConnection, error) {

	context, err := d.contextFromIP(true, p.Mark, p.SourcePort(), packet.IPProtocolTCP)
	if err != nil {
		return nil, pucontext.PuContextError(pucontext.ErrSynUnexpectedPacket, fmt.Sprintf("Received unexpected syn %s sourceport %d", p.Mark, int(p.SourcePort())))
	}

	if conn, err := d.appOrigConnectionTracker.GetReset(p.L4FlowHash(), 0); err == nil && !conn.(*connection.TCPConnection).MarkForDeletion {
		// return this connection only if we are not deleting this
		// this is marked only when we see a FINACK for this l4flowhash
		// this should not have happened for a connection while we are processing a appSyn for this connection
		// The addorupdate for this cache will happen outside in processtcppacket
		return conn.(*connection.TCPConnection), nil
	}
	return connection.NewTCPConnection(context, p), nil
}

// appSynAckRetrieveState retrieves the state for application syn/ack packet.
func (d *Datapath) appSynAckRetrieveState(p *packet.Packet) (*connection.TCPConnection, error) {
	hash := p.L4FlowHash()

	// Did we see a network syn for this server PU?
	conn, err := d.appReplyConnectionTracker.GetReset(hash, 0)
	if err != nil {
		return nil, pucontext.PuContextError(pucontext.ErrNetSynNotSeen, err.Error())
	}

	if uerr := updateTimer(d.appReplyConnectionTracker, hash, conn.(*connection.TCPConnection)); uerr != nil {
		zap.L().Error("entry expired just before updating the timer", zap.String("flow", hash))
		return nil, uerr
	}

	return conn.(*connection.TCPConnection), nil
}

// appRetrieveState retrieves the state for the rest of the application packets. It
// returns an error if it cannot find the state
func (d *Datapath) appRetrieveState(p *packet.Packet) (*connection.TCPConnection, error) {
	hash := p.L4FlowHash()

	// If this ack packet is from Server, Did we see a network Syn for this server PU?
	conn, err := d.appReplyConnectionTracker.GetReset(hash, 0)
	if err == nil {
		if uerr := updateTimer(d.appReplyConnectionTracker, hash, conn.(*connection.TCPConnection)); uerr != nil {
			zap.L().Error("entry expired just before updating the timer", zap.String("flow", hash))
			return nil, uerr
		}

		return conn.(*connection.TCPConnection), nil
	}

	// If this ack packet is from client, Did we see an Application Syn packet before?
	conn, err = d.appOrigConnectionTracker.GetReset(hash, 0)
	if err == nil {
		if uerr := updateTimer(d.appOrigConnectionTracker, hash, conn.(*connection.TCPConnection)); uerr != nil {
			return nil, uerr
		}
		return conn.(*connection.TCPConnection), nil
	}

	if p.GetTCPFlags()&packet.TCPSynAckMask == packet.TCPAckMask {
		// Let's try if its an existing connection
		context, err := d.contextFromIP(true, p.Mark, p.SourcePort(), packet.IPProtocolTCP)
		if err != nil {
			return nil, errors.New("No context in app processing")
		}
		conn = connection.NewTCPConnection(context, p)
		conn.(*connection.TCPConnection).SetState(connection.UnknownState)
		return conn.(*connection.TCPConnection), nil
	}

	return nil, pucontext.PuContextError(pucontext.ErrNoConnFound, fmt.Sprintf("SourcePort %d %s", int(p.SourcePort()), p.Mark))
}

// netSynRetrieveState retrieves the state for the Syn packets on the network.
// Obviously if no state is found, it generates a new connection record.
func (d *Datapath) netSynRetrieveState(p *packet.Packet) (*connection.TCPConnection, error) {

	context, err := d.contextFromIP(false, p.Mark, p.DestPort(), packet.IPProtocolTCP)
	if err == nil {
		if conn, err := d.netOrigConnectionTracker.GetReset(p.L4FlowHash(), 0); err == nil && !conn.(*connection.TCPConnection).MarkForDeletion {
			// Only if we havent seen FINACK on this connection
			return conn.(*connection.TCPConnection), nil
		}
		return connection.NewTCPConnection(context, p), nil
	}

	//This needs to hit only for local processes never for containers
	//Don't return an error create a dummy context and return it so we truncate the packet before we send it up
	if d.mode != constants.RemoteContainer {

		//we will create the bare minimum needed to exercise our stack
		//We need this syn to look similar to what we will pass on the retry
		//so we setup enough for us to identify this request in the later stages

		// Remove any of our data from the packet.
		if err = p.CheckTCPAuthenticationOption(enforcerconstants.TCPAuthenticationOptionBaseLen); err != nil {
			zap.L().Error("Syn received with tcp option not set", zap.Error(err))
			return nil, pucontext.PuContextError(pucontext.ErrNonPUTraffic, fmt.Sprintf("DestPort %d %s", int(p.DestPort()), p.SourceAddress().String()))
		}

		if err = p.TCPDataDetach(enforcerconstants.TCPAuthenticationOptionBaseLen); err != nil {
			zap.L().Error("Error removing TCP Data", zap.Error(err))
			return nil, pucontext.PuContextError(pucontext.ErrNonPUTraffic, fmt.Sprintf("DestPort %d %s", int(p.DestPort()), p.SourceAddress().String()))
		}

		p.DropTCPDetachedBytes()

		p.UpdateTCPChecksum()

		return nil, pucontext.PuContextError(pucontext.ErrNonPUTraffic, fmt.Sprintf("DestPort %d %s", int(p.DestPort()), p.SourceAddress().String()))
	}

	return nil, pucontext.PuContextError(pucontext.ErrInvalidNetState, fmt.Sprintf("DestPort %d %s", int(p.DestPort()), p.SourceAddress().String()))
}

// netSynAckRetrieveState retrieves the state for SynAck packets at the network
// It relies on the source port cache for that
func (d *Datapath) netSynAckRetrieveState(p *packet.Packet) (*connection.TCPConnection, error) {
	conn, err := d.sourcePortConnectionCache.GetReset(p.SourcePortHash(packet.PacketTypeNetwork), 0)
	if err != nil {
		return nil, pucontext.PuContextError(pucontext.ErrNonPUTraffic, fmt.Sprintf("DestPort %d %s", int(p.DestPort()), p.SourceAddress().String()))
	}
	if conn.(*connection.TCPConnection).MarkForDeletion {
		return nil, pucontext.PuContextError(pucontext.ErrOutOfOrderSynAck, fmt.Sprintf("DestPort %d %s", int(p.DestPort()), p.SourceAddress().String()))
	}
	return conn.(*connection.TCPConnection), nil
}

// netRetrieveState retrieves the state of a network connection. Use the flow caches for that
func (d *Datapath) netRetrieveState(p *packet.Packet) (*connection.TCPConnection, error) {
	hash := p.L4FlowHash()
	// ignore conn.MarkFordeletion here since these could be ack packets arriving out of order
	// Did we see a network syn/ack packet? (PU is a client)
	conn, err := d.netReplyConnectionTracker.GetReset(hash, 0)
	if err == nil {
		if err = updateTimer(d.netReplyConnectionTracker, hash, conn.(*connection.TCPConnection)); err != nil {
			return nil, err
		}

		return conn.(*connection.TCPConnection), nil
	}

	// Did we see a network Syn packet before? (PU is a server)
	conn, err = d.netOrigConnectionTracker.GetReset(hash, 0)
	if err == nil {
		if err = updateTimer(d.netOrigConnectionTracker, hash, conn.(*connection.TCPConnection)); err != nil {
			return nil, err
		}

		return conn.(*connection.TCPConnection), nil
	}

	// We reach in this state for a client PU only when the service connection(encrypt) sends data sparsely.
	// Packets are dropped when this happens, and that is a BUG!!!
	// For the server PU we mark the connection in the unknown state.
	if p.GetTCPFlags()&packet.TCPSynAckMask == packet.TCPAckMask {
		// Let's try if its an existing connection
		context, cerr := d.contextFromIP(false, p.Mark, p.DestPort(), packet.IPProtocolTCP)
		if cerr != nil {
			return nil, err
		}
		conn = connection.NewTCPConnection(context, p)
		conn.(*connection.TCPConnection).SetState(connection.UnknownState)
		return conn.(*connection.TCPConnection), nil
	}

	return nil, pucontext.PuContextError(pucontext.ErrInvalidNetState, fmt.Sprintf("DestPort %d %s", int(p.DestPort()), p.SourceAddress().String()))
}

// updateTimer updates the timers for the service connections
func updateTimer(c cache.DataStore, hash string, conn *connection.TCPConnection) error {
	conn.RLock()
	defer conn.RUnlock()

	if conn.ServiceConnection && conn.TimeOut > 0 {
		return c.SetTimeOut(hash, conn.TimeOut)
	}
	return nil
}

// releaseFlow releases the flow and updates the conntrack table
func (d *Datapath) releaseFlow(context *pucontext.PUContext, report *policy.FlowPolicy, action *policy.FlowPolicy, tcpPacket *packet.Packet) {

	if err := d.appOrigConnectionTracker.Remove(tcpPacket.L4ReverseFlowHash()); err != nil {
		zap.L().Debug("Failed to clean cache appOrigConnectionTracker", zap.Error(err))
	}

	if err := d.sourcePortConnectionCache.Remove(tcpPacket.SourcePortHash(packet.PacketTypeNetwork)); err != nil {
		zap.L().Debug("Failed to clean cache sourcePortConnectionCache", zap.Error(err))
	}

	if err := d.conntrack.UpdateNetworkFlowMark(
		tcpPacket.SourceAddress(),
		tcpPacket.DestinationAddress(),
		tcpPacket.IPProto(),
		tcpPacket.SourcePort(),
		tcpPacket.DestPort(),
		constants.DefaultConnMark,
	); err != nil {
		zap.L().Error("Failed to update conntrack table",
			zap.String("app-conn", tcpPacket.L4ReverseFlowHash()),
			zap.Error(err))
	}

	d.reportReverseExternalServiceFlow(context, report, action, true, tcpPacket)
}

// releaseUnmonitoredFlow releases the flow and updates the conntrack table
func (d *Datapath) releaseUnmonitoredFlow(tcpPacket *packet.Packet) {

	zap.L().Debug("Releasing flow", zap.String("flow", tcpPacket.L4FlowHash()))
	if err := d.conntrack.UpdateNetworkFlowMark(
		tcpPacket.SourceAddress(),
		tcpPacket.DestinationAddress(),
		tcpPacket.IPProto(),
		tcpPacket.SourcePort(),
		tcpPacket.DestPort(),
		constants.DefaultConnMark,
	); err != nil && !netlink.IsNotExist(errors.Cause(err)) {
		zap.L().Error("Failed to update conntrack table", zap.Error(err))
	}
}<|MERGE_RESOLUTION|>--- conflicted
+++ resolved
@@ -94,14 +94,9 @@
 
 	if d.service != nil {
 		if !d.service.PreProcessTCPNetPacket(p, conn.Context, conn) {
-<<<<<<< HEAD
 			p.Print(packet.PacketFailureService, d.packetLogs)
-			return conn, errors.New("pre service processing failed for network packet")
-=======
-			p.Print(packet.PacketFailureService)
 			//return conn, errors.New("pre service processing failed for network packet")
 			return conn, pucontext.PuContextError(pucontext.ErrServicePreprocessorFailed, "pre service processing failed for network packet")
->>>>>>> 54cccb47
 		}
 	}
 
@@ -127,14 +122,9 @@
 	if d.service != nil {
 		// PostProcessServiceInterface
 		if !d.service.PostProcessTCPNetPacket(p, action, claims, conn.Context, conn) {
-<<<<<<< HEAD
 			p.Print(packet.PacketFailureService, d.packetLogs)
-			return conn, errors.New("post service processing failed for network packet")
-=======
-			p.Print(packet.PacketFailureService)
 			//return conn, errors.New("post service processing failed for network packet")
 			return conn, pucontext.PuContextError(pucontext.ErrServicePostprocessorFailed, "post service processing failed for network packet")
->>>>>>> 54cccb47
 		}
 		// If we received a FIN packet here means the client sent a FIN packet and we can start clearing our cache
 		if conn.ServiceConnection && conn.TimeOut > 0 {
@@ -240,14 +230,9 @@
 	if d.service != nil {
 		// PreProcessServiceInterface
 		if !d.service.PreProcessTCPAppPacket(p, conn.Context, conn) {
-<<<<<<< HEAD
 			p.Print(packet.PacketFailureService, d.packetLogs)
-			return conn, errors.New("pre service processing failed for application packet")
-=======
-			p.Print(packet.PacketFailureService)
 			//return conn, errors.New("pre service processing failed for application packet")
 			return conn, conn.Context.PuContextError(pucontext.ErrServicePreprocessorFailed, fmt.Sprintf("%s:%s:%s", conn.Context.ID(), p.SourceAddress().String(), p.DestinationAddress().String()))
->>>>>>> 54cccb47
 		}
 	}
 
@@ -263,14 +248,9 @@
 				zap.Error(err),
 			)
 		}
-<<<<<<< HEAD
 		p.Print(packet.PacketFailureAuth, d.packetLogs)
-		return conn, fmt.Errorf("processing failed for application packet: %s", err)
-=======
-		p.Print(packet.PacketFailureAuth)
 		//return conn, fmt.Errorf("processing failed for application packet: %s", err)
 		return conn, err
->>>>>>> 54cccb47
 	}
 
 	p.Print(packet.PacketStageService, d.packetLogs)
@@ -278,14 +258,9 @@
 	if d.service != nil {
 		// PostProcessServiceInterface
 		if !d.service.PostProcessTCPAppPacket(p, action, conn.Context, conn) {
-<<<<<<< HEAD
 			p.Print(packet.PacketFailureService, d.packetLogs)
-			return conn, errors.New("post service processing failed for application packet")
-=======
-			p.Print(packet.PacketFailureService)
 			//return conn, errors.New("post service processing failed for application packet")
 			return conn, conn.Context.PuContextError(pucontext.ErrServicePostprocessorFailed, fmt.Sprintf("%s:%s:%s", conn.Context.ID(), p.SourceAddress().String(), p.DestinationAddress().String()))
->>>>>>> 54cccb47
 		}
 	}
 
