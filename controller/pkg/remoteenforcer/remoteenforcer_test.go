--- conflicted
+++ resolved
@@ -283,11 +283,8 @@
 			tokenIssuer common.ServiceTokenIssuer,
 			binaryTokens bool,
 			aclmanager ipsetmanager.ACLManager,
-<<<<<<< HEAD
 			iseBPFSupported bool,
-=======
 			agentVersion semver.Version,
->>>>>>> 00b3a780
 		) (enforcer.Enforcer, error) {
 			return mockEnf, nil
 		}
@@ -391,11 +388,8 @@
 					tokenIssuer common.ServiceTokenIssuer,
 					binaryTokens bool,
 					aclmanager ipsetmanager.ACLManager,
-<<<<<<< HEAD
 					iseBPFSupported bool,
-=======
 					agentVersion semver.Version,
->>>>>>> 00b3a780
 				) (enforcer.Enforcer, error) {
 					return nil, fmt.Errorf("failed enforcer")
 				}
