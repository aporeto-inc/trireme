--- conflicted
+++ resolved
@@ -6,11 +6,7 @@
 	"sync"
 
 	"go.aporeto.io/trireme-lib/common"
-<<<<<<< HEAD
-	"go.aporeto.io/trireme-lib/utils/ipcache"
-=======
 	"go.aporeto.io/trireme-lib/utils/ipprefix"
->>>>>>> cc1c9ca3
 	"go.aporeto.io/trireme-lib/utils/portspec"
 )
 
@@ -31,15 +27,9 @@
 
 // ServiceCache is a new service cache
 type ServiceCache struct {
-<<<<<<< HEAD
-	// ipcaches is map[prefixlength][prefix] -> array of entries indexed by port
-	local  ipcache.IPcache
-	remote ipcache.IPcache
-=======
 	// ipprefixs is map[prefixlength][prefix] -> array of entries indexed by port
 	local  ipprefix.IPcache
 	remote ipprefix.IPcache
->>>>>>> cc1c9ca3
 	// hostcaches is map[host] -> array of entries indexed by port.
 	remoteHosts map[string]entryList
 	localHosts  map[string]entryList
@@ -53,13 +43,8 @@
 func NewTable() *ServiceCache {
 
 	return &ServiceCache{
-<<<<<<< HEAD
-		local:       ipcache.NewIPCache(),
-		remote:      ipcache.NewIPCache(),
-=======
 		local:       ipprefix.NewIPCache(),
 		remote:      ipprefix.NewIPCache(),
->>>>>>> cc1c9ca3
 		remoteHosts: map[string]entryList{},
 		localHosts:  map[string]entryList{},
 	}
