--- conflicted
+++ resolved
@@ -277,14 +277,6 @@
 	options.Filters.Add("type", "container")
 
 	messages, errs := d.dockerClient.Events(context.Background(), options)
-<<<<<<< HEAD
-	err := <-errs
-	errChan <- err
-	//ErrChan is not available after this status post and close by the receiver
-	//Startup error is handled differently for other errors we just debug logs
-=======
-
->>>>>>> 74357140
 	for {
 		select {
 		case message := <-messages:
