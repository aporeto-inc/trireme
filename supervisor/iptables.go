package supervisor

import (
	"fmt"
	"strconv"
	"strings"

	log "github.com/Sirupsen/logrus"
	"github.com/aporeto-inc/trireme/cache"
	"github.com/aporeto-inc/trireme/collector"
	"github.com/aporeto-inc/trireme/enforcer"
	"github.com/aporeto-inc/trireme/policy"
)

const (
	chainPrefix                = "TRIREME-"
	appPacketIPTableContext    = "raw"
	appAckPacketIPTableContext = "mangle"
	appPacketIPTableSection    = "PREROUTING"
	appChainPrefix             = chainPrefix + "App-"
	netPacketIPTableContext    = "mangle"
	netPacketIPTableSection    = "POSTROUTING"
	netChainPrefix             = chainPrefix + "Net-"
)

type supervisorCacheEntry struct {
	index       int
	ips         []string
	ingressACLs []policy.IPRule
	egressACLs  []policy.IPRule
}

// iptablesSupervisor is the structure holding all information about a connection filter
type iptablesSupervisor struct {
	versionTracker    cache.DataStore
	ipt               IptablesProvider
	collector         collector.EventCollector
	networkQueues     string
	applicationQueues string
	targetNetworks    []string
}

// NewIPTablesSupervisor will create a new connection supervisor that uses IPTables
// to redirect specific packets to userspace. It instantiates multiple data stores
// to maintain efficient mappings between contextID, policy and IP addresses. This
// simplifies the lookup operations at the expense of memory.
func NewIPTablesSupervisor(collector collector.EventCollector, enforcer enforcer.PolicyEnforcer, iptablesProvider IptablesProvider, targetNetworks []string) (Supervisor, error) {

	if collector == nil {
		log.WithFields(log.Fields{
			"package": "supervisor",
		}).Error("Collector cannot be nil in NewIPTablesSupervisor")

		return nil, fmt.Errorf("Collector cannot be nil")
	}

	if enforcer == nil {
		log.WithFields(log.Fields{
			"package": "supervisor",
		}).Error("Enforcer cannot be nil in NewIPTablesSupervisor")

		return nil, fmt.Errorf("Enforcer cannot be nil")
	}

	if targetNetworks == nil {
		log.WithFields(log.Fields{
			"package": "supervisor",
		}).Error("TargetNetworks cannot be nil in NewIPTablesSupervisor")

		return nil, fmt.Errorf("TargetNetworks cannot be nil")
	}

	filterQueue := enforcer.GetFilterQueue()

	if filterQueue == nil {
		log.WithFields(log.Fields{
			"package":  "supervisor",
			"enforcer": enforcer,
		}).Error("Enforcer FilterQueues cannot be nil in NewIPTablesSupervisor")

		return nil, fmt.Errorf("Enforcer FilterQueues cannot be nil")
	}

	s := &iptablesSupervisor{
		versionTracker:    cache.NewCache(nil),
		targetNetworks:    targetNetworks,
		collector:         collector,
		networkQueues:     strconv.Itoa(int(filterQueue.NetworkQueue)) + ":" + strconv.Itoa(int(filterQueue.NetworkQueue+filterQueue.NumberOfNetworkQueues-1)),
		applicationQueues: strconv.Itoa(int(filterQueue.ApplicationQueue)) + ":" + strconv.Itoa(int(filterQueue.ApplicationQueue+filterQueue.NumberOfApplicationQueues-1)),
	}

	s.ipt = iptablesProvider

	// Clean any previous ACLs that we have installed
	s.CleanACL()

	return s, nil
}

func defaultCacheIP(ips []string) (string, error) {
	if len(ips) == 0 || ips == nil {
		return "", fmt.Errorf("No IPs present")
	}
	return ips[0], nil
}

// Supervise creates a mapping between an IP address and the corresponding labels.
// it invokes the various handlers that process the parameter policy.
func (s *iptablesSupervisor) Supervise(contextID string, containerInfo *policy.PUInfo) error {

	log.WithFields(log.Fields{
		"package":       "supervisor",
		"supervisor":    s,
		"contextID":     contextID,
		"containerInfo": containerInfo,
	}).Info("Supervise the given contextID and containerInfo")

	if containerInfo == nil || containerInfo.Policy == nil || containerInfo.Runtime == nil {
		log.WithFields(log.Fields{
			"package":       "supervisor",
			"supervisor":    s,
			"containerInfo": containerInfo,
		}).Error("Runtime issue, Policy and ContainerInfo should not be nil")

		return fmt.Errorf("Runtime, Policy and ContainerInfo should not be nil")
	}

	_, err := s.versionTracker.Get(contextID)

	if err != nil {
		// ContextID is not found in Cache, New PU: Do create.
		return s.doCreatePU(contextID, containerInfo)
	}

	log.WithFields(log.Fields{
		"package":       "supervisor",
		"supervisor":    s,
		"contextID":     contextID,
		"containerInfo": containerInfo,
	}).Info("ContextID Already exist in Cache. Do Update on the PU")

	return s.doUpdatePU(contextID, containerInfo)
}

<<<<<<< HEAD
func defaultCacheIP(ips []string) (string, error) {

	if len(ips) == 0 || ips == nil {
		return "", fmt.Errorf("No IPs present")
	}

	return ips[0], nil
}

=======
>>>>>>> 9694f29d
// Unsupervise removes the mapping from cache and cleans up the iptable rules. ALL
// remove operations will print errors by they don't return error. We want to force
// as much cleanup as possible to avoid stale state
func (s *iptablesSupervisor) Unsupervise(contextID string) error {

	log.WithFields(log.Fields{
		"package":    "supervisor",
		"supervisor": s,
		"contextID":  contextID,
	}).Info("Unsupervise the given contextID, clean the iptable rules")

	result, err := s.versionTracker.Get(contextID)

	if err != nil {
		log.WithFields(log.Fields{
			"package":    "supervisor",
			"supervisor": s,
			"contextID":  contextID,
		}).Error("Cannot find policy version!")

		return fmt.Errorf("Cannot find policy version!")
	}

	cacheEntry := result.(*supervisorCacheEntry)

	appChain := appChainPrefix + contextID + "-" + strconv.Itoa(cacheEntry.index)
	netChain := netChainPrefix + contextID + "-" + strconv.Itoa(cacheEntry.index)

	// Currently processing only containers with one IP address
	ip, err := defaultCacheIP(cacheEntry.ips)

	if err != nil {
		log.WithFields(log.Fields{
			"package":    "supervisor",
			"supervisor": s,
			"contextID":  contextID,
			"cacheEntry": cacheEntry,
		}).Error("Container IP address not found in cache")

		return fmt.Errorf("Container IP address not found in cache: %s", err)
	}

	s.deletePacketTrap(appChain, netChain, ip)

	s.deleteAppACLs(appChain, ip, cacheEntry.ingressACLs)

	s.deleteNetACLs(netChain, ip, cacheEntry.egressACLs)

	s.deleteChainRules(appChain, netChain, ip)

	s.deleteAllContainerChains(appChain, netChain)

	s.versionTracker.Remove(contextID)

	return nil
}

// Start starts the supervisor
func (s *iptablesSupervisor) Start() error {
	log.WithFields(log.Fields{
		"package":    "supervisor",
		"supervisor": s,
	}).Info("Start the supervisor")

	return nil
}

// Stop stops the supervisor
func (s *iptablesSupervisor) Stop() error {
	log.WithFields(log.Fields{
		"package":    "supervisor",
		"supervisor": s,
	}).Info("Stop the supervisor")

	// Clean any previous ACLs that we have installed
	s.CleanACL()
	return nil
}

func (s *iptablesSupervisor) doCreatePU(contextID string, containerInfo *policy.PUInfo) error {

	log.WithFields(log.Fields{
		"package":       "supervisor",
		"supervisor":    s,
		"contextID":     contextID,
		"containerInfo": containerInfo,
	}).Info("IPTables update for the creation of a pu")

	index := 0

	appChain := appChainPrefix + contextID + "-" + strconv.Itoa(index)
	netChain := netChainPrefix + contextID + "-" + strconv.Itoa(index)

	// Currently processing only containers with one IP address
	ipAddress, ok := containerInfo.Policy.DefaultIPAddress()

	if !ok {
		log.WithFields(log.Fields{
			"package":       "supervisor",
			"supervisor":    s,
			"contextID":     contextID,
			"containerInfo": containerInfo,
		}).Error("Container IP address not found when creatin a PU")

		return fmt.Errorf("Container IP address not found")
	}

	cacheEntry := &supervisorCacheEntry{
		index:       index,
		ips:         containerInfo.Policy.IPAddresses(),
		ingressACLs: containerInfo.Policy.IngressACLs,
		egressACLs:  containerInfo.Policy.EgressACLs,
	}

	// Version the policy so that we can do hitless policy changes
	if err := s.versionTracker.AddOrUpdate(contextID, cacheEntry); err != nil {
		s.Unsupervise(contextID)
		log.WithFields(log.Fields{
			"package":       "supervisor",
			"supervisor":    s,
			"contextID":     contextID,
			"containerInfo": containerInfo,
			"cacheEntry":    cacheEntry,
		}).Error("Version the policy so that we can do hitless policy changes failed when creatin a PU")
		return err
	}

	// Configure all the ACLs
	if err := s.addContainerChain(appChain, netChain); err != nil {
		s.Unsupervise(contextID)

		log.WithFields(log.Fields{
			"package":    "supervisor",
			"supervisor": s,
			"contextID":  contextID,
			"appChain":   appChain,
			"netChain":   netChain,
			"error":      err,
		}).Error("Failed to add containerInfo chain rule when ceating a PU")

		return err
	}

	if err := s.addChainRules(appChain, netChain, ipAddress); err != nil {
		s.Unsupervise(contextID)

		log.WithFields(log.Fields{
			"package":    "supervisor",
			"supervisor": s,
			"contextID":  contextID,
			"appChain":   appChain,
			"netChain":   netChain,
			"ipAddress":  ipAddress,
			"error":      err,
		}).Error("Failed to add the new chain rules when creating a PU")

		return err
	}

	if err := s.addPacketTrap(appChain, netChain, ipAddress); err != nil {
		s.Unsupervise(contextID)

		log.WithFields(log.Fields{
			"package":    "supervisor",
			"supervisor": s,
			"contextID":  contextID,
			"appChain":   appChain,
			"netChain":   netChain,
			"ipAddress":  ipAddress,
			"error":      err,
		}).Error("Failed to add the packet trap rule when creating a PU")

		return err
	}

	if err := s.addAppACLs(appChain, ipAddress, containerInfo.Policy.IngressACLs); err != nil {
		s.Unsupervise(contextID)

		log.WithFields(log.Fields{
			"package":     "supervisor",
			"supervisor":  s,
			"contextID":   contextID,
			"appChain":    appChain,
			"ingressACLs": containerInfo.Policy.IngressACLs,
			"error":       err,
		}).Error("Failed to add the new chain app acls rules when creating a PU")

		return err
	}

	if err := s.addNetACLs(netChain, ipAddress, containerInfo.Policy.EgressACLs); err != nil {
		s.Unsupervise(contextID)

		log.WithFields(log.Fields{
			"package":    "supervisor",
			"supervisor": s,
			"contextID":  contextID,
			"netChain":   netChain,
			"egressACLs": containerInfo.Policy.EgressACLs,
			"error":      err,
		}).Error("Failed to add the new chain net acls rules when updating a PU")

		return err
	}

	ip, _ := containerInfo.Runtime.DefaultIPAddress()
	s.collector.CollectContainerEvent(contextID, ip, containerInfo.Runtime.Tags(), "start")

	return nil
}

// UpdatePU creates a mapping between an IP address and the corresponding labels
//and the invokes the various handlers that process all policies.
func (s *iptablesSupervisor) doUpdatePU(contextID string, containerInfo *policy.PUInfo) error {

	log.WithFields(log.Fields{
		"package":       "supervisor",
		"supervisor":    s,
		"contextID":     contextID,
		"containerInfo": containerInfo,
	}).Info("IPTables update for the update of a pu")

	cacheEntry, err := s.versionTracker.LockedModify(contextID, add, 1)

	if err != nil {
		log.WithFields(log.Fields{
			"package":    "supervisor",
			"supervisor": s,
			"contextID":  contextID,
			"error":      err,
		}).Error("Error finding PU in cache")

		return fmt.Errorf("Error finding PU in cache %s", err)
	}

	cachedEntry := cacheEntry.(*supervisorCacheEntry)
	newindex := cachedEntry.index
	oldindex := newindex - 1

	// Currently processing only containers with one IP address
	ipAddress, err := defaultCacheIP(cachedEntry.ips)

	if err != nil {
		log.WithFields(log.Fields{
			"package":    "supervisor",
			"supervisor": s,
			"contextID":  contextID,
			"cacheEntry": cacheEntry,
			"error":      err,
		}).Error("Container IP address not found in cache when updating a PU")

		return fmt.Errorf("Container IP address not found in cache: %s", err)
	}

	appChain := appChainPrefix + contextID + "-" + strconv.Itoa(newindex)
	netChain := netChainPrefix + contextID + "-" + strconv.Itoa(newindex)

	oldAppChain := appChainPrefix + contextID + "-" + strconv.Itoa(oldindex)
	oldNetChain := netChainPrefix + contextID + "-" + strconv.Itoa(oldindex)

	//Add a new chain for this update and map all rules there
	if err := s.addContainerChain(appChain, netChain); err != nil {
		s.Unsupervise(contextID)

		log.WithFields(log.Fields{
			"package":    "supervisor",
			"supervisor": s,
			"contextID":  contextID,
			"appChain":   oldAppChain,
			"netChain":   oldNetChain,
			"error":      err,
		}).Error("Failed to add container chain rule when updating a PU")

		return err
	}

	if err := s.addPacketTrap(appChain, netChain, ipAddress); err != nil {
		s.Unsupervise(contextID)

		log.WithFields(log.Fields{
			"package":    "supervisor",
			"supervisor": s,
			"contextID":  contextID,
			"appChain":   appChain,
			"netChain":   netChain,
			"ipAddress":  ipAddress,
			"error":      err,
		}).Error("Failed to add the packet trap rule when updating a PU")

		return err
	}

	if err := s.addAppACLs(appChain, ipAddress, containerInfo.Policy.IngressACLs); err != nil {
		s.Unsupervise(contextID)

		log.WithFields(log.Fields{
			"package":     "supervisor",
			"supervisor":  s,
			"contextID":   contextID,
			"appChain":    appChain,
			"ingressACLs": containerInfo.Policy.IngressACLs,
			"error":       err,
		}).Error("Failed to add the new chain app acls rules when updating a PU")

		return err
	}

	if err := s.addNetACLs(netChain, ipAddress, containerInfo.Policy.EgressACLs); err != nil {
		s.Unsupervise(contextID)

		log.WithFields(log.Fields{
			"package":    "supervisor",
			"supervisor": s,
			"contextID":  contextID,
			"netChain":   netChain,
			"egressACLs": containerInfo.Policy.EgressACLs,
			"error":      err,
		}).Error("Failed to add the new chain net acls rules when updating a PU")

		return err
	}

	// Add mapping to new chain
	if err := s.addChainRules(appChain, netChain, ipAddress); err != nil {
		s.Unsupervise(contextID)

		log.WithFields(log.Fields{
			"package":    "supervisor",
			"supervisor": s,
			"contextID":  contextID,
			"appChain":   appChain,
			"netChain":   netChain,
			"ipAddress":  ipAddress,
			"error":      err,
		}).Error("Failed to add the new chain rules when updating a PU")

		return err
	}

	//Remove mapping from old chain
	if err := s.deleteChainRules(oldAppChain, oldNetChain, ipAddress); err != nil {
		s.Unsupervise(contextID)

		log.WithFields(log.Fields{
			"package":     "supervisor",
			"supervisor":  s,
			"contextID":   contextID,
			"oldAppChain": oldAppChain,
			"oldNetChain": oldNetChain,
			"ipAddress":   ipAddress,
			"error":       err,
		}).Error("Failed to remove the old chain rules when updating a PU")

		return err
	}

	// Delete the old chain to clean up
	if err := s.deleteAllContainerChains(oldAppChain, oldNetChain); err != nil {
		s.Unsupervise(contextID)

		log.WithFields(log.Fields{
			"package":     "supervisor",
			"supervisor":  s,
			"contextID":   contextID,
			"oldAppChain": oldAppChain,
			"oldNetChain": oldNetChain,
			"error":       err,
		}).Error("Failed to delete the old chain container rules when updating a PU")

		return err
	}

	ip, _ := containerInfo.Runtime.DefaultIPAddress()
	s.collector.CollectContainerEvent(contextID, ip, containerInfo.Runtime.Tags(), "update")

	return nil
}

// CleanACL cleans up all the ACLs that have an Trireme  Label in the mangle table
func (s *iptablesSupervisor) CleanACL() {

	log.WithFields(log.Fields{
		"package":    "supervisor",
		"supervisor": s,
	}).Info("Clean all ACL")

	// Clean Application Rules/Chains
	s.cleanACLSection(appPacketIPTableContext, appPacketIPTableSection, chainPrefix)

	// Clean Application Rules/Chains
	s.cleanACLSection(appAckPacketIPTableContext, appPacketIPTableSection, chainPrefix)

	// Clean Application Rules/Chains
	s.cleanACLSection(appAckPacketIPTableContext, appPacketIPTableSection, chainPrefix)

	// Clean Network Rules/Chains
	s.cleanACLSection(netPacketIPTableContext, netPacketIPTableSection, chainPrefix)
}

// addContainerChain adds a chain for the specific container and redirects traffic there
// This simplifies significantly the management and makes the iptable rules more readable
// All rules related to a container are contained within the dedicated chain
func (s *iptablesSupervisor) addContainerChain(appChain string, netChain string) error {

	log.WithFields(log.Fields{
		"package":    "supervisor",
		"supervisor": s,
		"appChain":   appChain,
		"netChain":   netChain,
	}).Info("Add a container chain")

	if err := s.ipt.NewChain(appPacketIPTableContext, appChain); err != nil {
		log.WithFields(log.Fields{
			"package":                 "supervisor",
			"supervisor":              s,
			"appChain":                appChain,
			"netChain":                netChain,
			"appPacketIPTableContext": appPacketIPTableContext,
			"error":                   err,
		}).Error("Failed to create the container specific chain")

		return err
	}

	if err := s.ipt.NewChain(appAckPacketIPTableContext, appChain); err != nil {
		log.WithFields(log.Fields{
			"package":                    "supervisor",
			"supervisor":                 s,
			"appChain":                   appChain,
			"netChain":                   netChain,
			"appAckPacketIPTableContext": appAckPacketIPTableContext,
			"error": err,
		}).Error("Failed to create the container specific chain")

		return err
	}

	if err := s.ipt.NewChain(netPacketIPTableContext, netChain); err != nil {
		log.WithFields(log.Fields{
			"package":                 "supervisor",
			"supervisor":              s,
			"appChain":                appChain,
			"netChain":                netChain,
			"netPacketIPTableContext": netPacketIPTableContext,
			"error":                   err,
		}).Error("Failed to create the container specific chain")

		return err
	}

	return nil
}

// delete removes all the rules in the provided chain and deletes the
// chain
func (s *iptablesSupervisor) deleteChain(context, chain string) error {

	log.WithFields(log.Fields{
		"package":    "supervisor",
		"supervisor": s,
		"context":    context,
		"chain":      chain,
	}).Info("Delete a chain")

	if err := s.ipt.ClearChain(context, chain); err != nil {
		log.WithFields(log.Fields{
			"package":    "supervisor",
			"supervisor": s,
			"chain":      chain,
			"error":      err,
		}).Error("Failed to clear the container specific chain")

		return err
	}

	if err := s.ipt.DeleteChain(context, chain); err != nil {
		log.WithFields(log.Fields{
			"package":    "supervisor",
			"supervisor": s,
			"chain":      chain,
			"error":      err,
		}).Error("Failed to delete the container specific chain")

		return err
	}

	return nil
}

// deleteAllContainerChains removes all the container specific chains and basic rules
func (s *iptablesSupervisor) deleteAllContainerChains(appChain, netChain string) error {

	log.WithFields(log.Fields{
		"package":    "supervisor",
		"supervisor": s,
		"appChain":   appChain,
		"netChain":   netChain,
	}).Info("Delete all container chains")

	if err := s.deleteChain(appPacketIPTableContext, appChain); err != nil {
		log.WithFields(log.Fields{
			"package":                 "supervisor",
			"supervisor":              s,
			"appChain":                appChain,
			"netChain":                netChain,
			"error":                   err,
			"appPacketIPTableContext": appPacketIPTableContext,
		}).Error("Failed to clear and delete the appChains")

		//TODO: how do we deal with errors here
	}

	if err := s.deleteChain(appAckPacketIPTableContext, appChain); err != nil {
		log.WithFields(log.Fields{
			"package":    "supervisor",
			"supervisor": s,
			"appChain":   appChain,
			"netChain":   netChain,
			"error":      err,
			"appAckPacketIPTableContext": appAckPacketIPTableContext,
		}).Error("Failed to clear and delete the appChains")

		//TODO: how do we deal with errors here
	}

	if err := s.deleteChain(netPacketIPTableContext, netChain); err != nil {
		log.WithFields(log.Fields{
			"package":                 "supervisor",
			"supervisor":              s,
			"appChain":                appChain,
			"netChain":                netChain,
			"error":                   err,
			"netPacketIPTableContext": netPacketIPTableContext,
		}).Error("Failed to clear and delete the netChain")

		//TODO: how do we deal with errors here
	}

	return nil
}

// chainRules provides the list of rules that are used to send traffic to
// a particular chain
func (s *iptablesSupervisor) chainRules(appChain string, netChain string, ip string) [][]string {

	chainRules := [][]string{
		{
			appPacketIPTableContext,
			appPacketIPTableSection,
			"-s", ip,
			"-m", "comment", "--comment", "Container specific chain",
			"-j", appChain,
		},
		{appAckPacketIPTableContext,
			appPacketIPTableSection,
			"-s", ip,
			"-p", "tcp",
			"-m", "comment", "--comment", "Container specific chain",
			"-j", appChain,
		},
		{
			netPacketIPTableContext,
			netPacketIPTableSection,
			"-d", ip,
			"-m", "comment", "--comment", "Container specific chain",
			"-j", netChain,
		},
	}

	return chainRules
}

// addChains rules implements all the iptable rules that redirect traffic to a chain
func (s *iptablesSupervisor) addChainRules(appChain string, netChain string, ip string) error {

	log.WithFields(log.Fields{
		"package":    "supervisor",
		"supervisor": s,
		"appChain":   appChain,
		"netChain":   netChain,
		"ip":         ip,
	}).Info("Add chain rules")

	chainRules := s.chainRules(appChain, netChain, ip)
	for _, cr := range chainRules {

		if err := s.ipt.Append(cr[0], cr[1], cr[2:]...); err != nil {
			log.WithFields(log.Fields{
				"package":       "supervisor",
				"supervisor":    s,
				"appChain":      appChain,
				"netChain":      netChain,
				"ip":            ip,
				"chainRules[0]": cr[0],
				"chainRules[1]": cr[1],
				"error":         err,
			}).Error("Failed to add the rule that redirects to container chain for chain rules")
			return err
		}
	}

	return nil
}

//deleteChainRules deletes the rules that send traffic to our chain
func (s *iptablesSupervisor) deleteChainRules(appChain, netChain, ip string) error {

	log.WithFields(log.Fields{
		"package":    "supervisor",
		"supervisor": s,
		"appChain":   appChain,
		"netChain":   netChain,
		"ip":         ip,
	}).Info("Delete chain rules")

	chainRules := s.chainRules(appChain, netChain, ip)
	for _, cr := range chainRules {

		if err := s.ipt.Delete(cr[0], cr[1], cr[2:]...); err != nil {
			log.WithFields(log.Fields{
				"package":       "supervisor",
				"supervisor":    s,
				"appChain":      appChain,
				"netChain":      netChain,
				"ip":            ip,
				"chainRules[0]": cr[0],
				"chainRules[1]": cr[1],
				"error":         err,
			}).Error("Failed to delete the rule that redirects to container chain for chain rules")

			return err
		}
	}

	return nil
}

//trapRules provides the packet trap rules to add/delete
func (s *iptablesSupervisor) trapRules(appChain string, netChain string, network string) [][]string {

	trapRules := [][]string{
		// Application Syn and Syn/Ack
		{
			appPacketIPTableContext, appChain,
			"-d", network,
			"-p", "tcp", "--tcp-flags", "FIN,SYN,RST,PSH,URG", "SYN",
			"-j", "NFQUEUE", "--queue-balance", s.applicationQueues,
		},

		// Application everything else
		{
			appAckPacketIPTableContext, appChain,
			"-d", network,
			"-p", "tcp", "--tcp-flags", "FIN,SYN,RST,PSH,URG", "SYN",
			"-j", "ACCEPT",
		},

		// Application everything else
		{
			appAckPacketIPTableContext, appChain,
			"-d", network,
			"-p", "tcp", "--tcp-flags", "SYN,ACK", "ACK",
			"-m", "connbytes", "--connbytes", ":3", "--connbytes-dir", "original", "--connbytes-mode", "packets",
			"-j", "NFQUEUE", "--queue-balance", s.applicationQueues,
		},

		// Network side rules
		{
			netPacketIPTableContext, netChain,
			"-s", network,
			"-p", "tcp",
			"-m", "connbytes", "--connbytes", ":3", "--connbytes-dir", "original", "--connbytes-mode", "packets",
			"-j", "NFQUEUE", "--queue-balance", s.networkQueues,
		},
	}

	return trapRules
}

// addPacketTrap adds the necessary iptables rules to capture control packets to user space
func (s *iptablesSupervisor) addPacketTrap(appChain string, netChain string, ip string) error {

	log.WithFields(log.Fields{
		"package":    "supervisor",
		"supervisor": s,
		"appChain":   appChain,
		"netChain":   netChain,
		"ip":         ip,
	}).Info("Add Packet trap")

	for _, network := range s.targetNetworks {

		trapRules := s.trapRules(appChain, netChain, network)
		for _, tr := range trapRules {

			if err := s.ipt.Append(tr[0], tr[1], tr[2:]...); err != nil {
				log.WithFields(log.Fields{
					"package":     "supervisor",
					"supervisor":  s,
					"appChain":    appChain,
					"netChain":    netChain,
					"ip":          ip,
					"trapRule[0]": tr[0],
					"trapRule[1]": tr[1],
					"error":       err,
				}).Error("Failed to add the rule that redirects to container chain for packet trap")
				return err
			}
		}
	}

	return nil
}

// deletePacketTrap deletes the iptables rules that trap control  packets to user space
func (s *iptablesSupervisor) deletePacketTrap(appChain, netChain, ip string) error {

	log.WithFields(log.Fields{
		"package":    "supervisor",
		"supervisor": s,
		"appChain":   appChain,
		"netChain":   netChain,
		"ip":         ip,
	}).Info("Delete Packet trap")

	for _, network := range s.targetNetworks {

		trapRules := s.trapRules(appChain, netChain, network)
		for _, tr := range trapRules {

			if err := s.ipt.Append(tr[0], tr[1], tr[2:]...); err != nil {
				log.WithFields(log.Fields{
					"package":     "supervisor",
					"supervisor":  s,
					"appChain":    appChain,
					"netChain":    netChain,
					"ip":          ip,
					"trapRule[0]": tr[0],
					"trapRule[1]": tr[1],
					"error":       err,
				}).Error("Failed to delete the rule that redirects to container chain for packet trap")
				return err
			}
		}
	}

	return nil
}

// addAppACLs adds a set of rules to the external services that are initiated
// by an application. The allow rules are inserted with highest priority.
func (s *iptablesSupervisor) addAppACLs(chain string, ip string, rules []policy.IPRule) error {

	log.WithFields(log.Fields{
		"package":    "supervisor",
		"supervisor": s,
		"ip":         ip,
		"rules":      rules,
		"chain":      chain,
	}).Info("Add App ACLs")

	for i := range rules {

		if err := s.ipt.Append(
			appAckPacketIPTableContext, chain,
			"-p", rules[i].Protocol, "-m", "state", "--state", "NEW",
			"-d", rules[i].Address,
			"--dport", rules[i].Port,
			"-j", "ACCEPT",
		); err != nil {
			log.WithFields(log.Fields{
				"package":                 "supervisor",
				"supervisor":              s,
				"netPacketIPTableContext": netPacketIPTableContext,
				"chain":                   chain,
				"rule":                    rules[i],
				"error":                   err,
			}).Error("Error when adding app acl rule")
			return err
		}

	}

	if err := s.ipt.Append(
		appAckPacketIPTableContext, chain,
		"-d", "0.0.0.0/0",
		"-p", "tcp", "-m", "state", "--state", "NEW",
		"-j", "DROP"); err != nil {

		log.WithFields(log.Fields{
			"package":                 "supervisor",
			"supervisor":              s,
			"netPacketIPTableContext": netPacketIPTableContext,
			"chain":                   chain,
			"error":                   err,
		}).Error("Error when adding default app acl rule")

		return err
	}

	return nil
}

// deleteAppACLs deletes the rules associated with traffic to external services
func (s *iptablesSupervisor) deleteAppACLs(chain string, ip string, rules []policy.IPRule) error {

	log.WithFields(log.Fields{
		"package":    "supervisor",
		"supervisor": s,
		"ip":         ip,
		"rules":      rules,
		"chain":      chain,
	}).Info("Delete App ACLs")

	for i := range rules {
		if err := s.ipt.Delete(
			appAckPacketIPTableContext, chain,
			"-p", rules[i].Protocol, "-m", "state", "--state", "NEW",
			"-d", rules[i].Address,
			"--dport", rules[i].Port,
			"-j", "ACCEPT",
		); err != nil {
			log.WithFields(log.Fields{
				"package":                 "supervisor",
				"supervisor":              s,
				"netPacketIPTableContext": netPacketIPTableContext,
				"chain":                   chain,
				"rule":                    rules[i],
				"error":                   err,
			}).Error("Error when removing ingress app acl rule")

			// TODO: how do we deal with errors ?
		}
	}

	if err := s.ipt.Delete(
		appAckPacketIPTableContext, chain,
		"-d", "0.0.0.0/0",
		"-p", "tcp", "-m", "state", "--state", "NEW",
		"-j", "DROP",
	); err != nil {
		log.WithFields(log.Fields{
			"package":                 "supervisor",
			"supervisor":              s,
			"netPacketIPTableContext": netPacketIPTableContext,
			"chain":                   chain,
			"error":                   err,
		}).Error("Error when removing default ingress app acl default rule")
	}

	return nil
}

// addNetACLs adds iptables rules that manage traffic from external services. The
// explicit rules are added with the higest priority since they are direct allows.
func (s *iptablesSupervisor) addNetACLs(chain, ip string, rules []policy.IPRule) error {

	log.WithFields(log.Fields{
		"package":    "supervisor",
		"supervisor": s,
		"ip":         ip,
		"rules":      rules,
		"chain":      chain,
	}).Info("Add Net ACLs")

	for i := range rules {

		if err := s.ipt.Append(
			netPacketIPTableContext, chain,
			"-p", rules[i].Protocol,
			"-s", rules[i].Address,
			"--dport", rules[i].Port,
			"-j", "ACCEPT",
		); err != nil {
			log.WithFields(log.Fields{
				"package":                 "supervisor",
				"supervisor":              s,
				"netPacketIPTableContext": netPacketIPTableContext,
				"chain":                   chain,
				"error":                   err,
				"rule":                    rules[i],
			}).Error("Error when adding a net acl rule")

			return err
		}

	}

	if err := s.ipt.Append(
		netPacketIPTableContext, chain,
		"-s", "0.0.0.0/0",
		"-p", "tcp", "-m", "state", "--state", "NEW",
		"-j", "DROP",
	); err != nil {
		log.WithFields(log.Fields{
			"package":                 "supervisor",
			"supervisor":              s,
			"netPacketIPTableContext": netPacketIPTableContext,
			"chain":                   chain,
			"error":                   err,
		}).Error("Error when adding default net acl rule")

		return err
	}

	return nil
}

// deleteNetACLs removes the iptable rules that manage traffic from external services
func (s *iptablesSupervisor) deleteNetACLs(chain string, ip string, rules []policy.IPRule) error {

	log.WithFields(log.Fields{
		"package":    "supervisor",
		"supervisor": s,
		"ip":         ip,
		"rules":      rules,
		"chain":      chain,
	}).Info("Delete Net ACLs")

	for i := range rules {
		if err := s.ipt.Delete(
			netPacketIPTableContext, chain,
			"-p", rules[i].Protocol,
			"-s", rules[i].Address,
			"--dport", rules[i].Port,
			"-j", "ACCEPT",
		); err != nil {
			log.WithFields(log.Fields{
				"package":                 "supervisor",
				"supervisor":              s,
				"netPacketIPTableContext": netPacketIPTableContext,
				"chain":                   chain,
				"rule":                    rules[i],
				"error":                   err,
			}).Error("Error when removing the egress net ACL rule")

			// TODO: how do we deal with the errors here
		}
	}

	if err := s.ipt.Delete(
		netPacketIPTableContext, chain,
		"-s", "0.0.0.0/0",
		"-p", "tcp", "-m", "state", "--state", "NEW",
		"-j", "DROP",
	); err != nil {
		log.WithFields(log.Fields{
			"package":                 "supervisor",
			"supervisor":              s,
			"netPacketIPTableContext": netPacketIPTableContext,
			"chain":                   chain,
			"error":                   err,
		}).Error("Error when removing the net ACL rule")
	}

	return nil
}

func (s *iptablesSupervisor) cleanACLSection(context, section, chainPrefix string) {

	log.WithFields(log.Fields{
		"package":     "supervisor",
		"supervisor":  s,
		"context":     context,
		"section":     section,
		"chainPrefix": chainPrefix,
	}).Info("Clean ACL section")

	if err := s.ipt.ClearChain(context, section); err != nil {
		log.WithFields(log.Fields{
			"package":    "supervisor",
			"supervisor": s,
			"context":    context,
			"section":    section,
			"error":      err,
		}).Error("Can not clear the section in iptables.")
		return
	}

	rules, err := s.ipt.ListChains(context)

	if err != nil {
		log.WithFields(log.Fields{
			"package":    "supervisor",
			"supervisor": s,
			"context":    context,
			"section":    section,
			"error":      err,
		}).Error("No chain rules found in iptables")
		return
	}

	for _, rule := range rules {

		if strings.Contains(rule, chainPrefix) {
			s.ipt.ClearChain(context, rule)
			s.ipt.DeleteChain(context, rule)
		}
	}
}

// exclusionChainRules provides the list of rules that are used to send traffic to
// a particular chain
func (s *iptablesSupervisor) exclusionChainRules(ip string) [][]string {

	chainRules := [][]string{
		{
			appPacketIPTableContext,
			appPacketIPTableSection,
			"-d", ip,
			"-m", "comment", "--comment", "Trireme excluded IP",
			"-j", "ACCEPT",
		},
		{appAckPacketIPTableContext,
			appPacketIPTableSection,
			"-d", ip,
			"-p", "tcp",
			"-m", "comment", "--comment", "Trireme excluded IP",
			"-j", "ACCEPT",
		},
		{
			netPacketIPTableContext,
			netPacketIPTableSection,
			"-s", ip,
			"-m", "comment", "--comment", "Trireme excluded IP",
			"-j", "ACCEPT",
		},
	}

	return chainRules
}

// AddExcludedIP adds an exception for the destination parameter IP, allowing all the traffic.
func (s *iptablesSupervisor) AddExcludedIP(ip string) error {
	chainRules := s.exclusionChainRules(ip)
	for _, cr := range chainRules {
		if err := s.ipt.Insert(cr[0], cr[1], 1, cr[2:]...); err != nil {
			glog.V(2).Infoln("Failed to create "+cr[0]+":"+cr[1]+" rule that redirects to container chain", err)
			return err
		}
	}
	return nil
}

// RemoveExcludedIP removes the exception for the destion IP given in parameter.
func (s *iptablesSupervisor) RemoveExcludedIP(ip string) error {

	chainRules := s.exclusionChainRules(ip)
	for _, cr := range chainRules {

		if err := s.ipt.Delete(cr[0], cr[1], cr[2:]...); err != nil {
			glog.V(2).Infoln("Failed to delete "+cr[0]+":"+cr[1]+" rule that redirects to container chain", err)
			return err
		}
	}
	return nil
}

func add(a, b interface{}) interface{} {
	entry := a.(*supervisorCacheEntry)
	entry.index += b.(int)
	return entry
}<|MERGE_RESOLUTION|>--- conflicted
+++ resolved
@@ -10,6 +10,7 @@
 	"github.com/aporeto-inc/trireme/collector"
 	"github.com/aporeto-inc/trireme/enforcer"
 	"github.com/aporeto-inc/trireme/policy"
+	"github.com/golang/glog"
 )
 
 const (
@@ -142,7 +143,6 @@
 	return s.doUpdatePU(contextID, containerInfo)
 }
 
-<<<<<<< HEAD
 func defaultCacheIP(ips []string) (string, error) {
 
 	if len(ips) == 0 || ips == nil {
@@ -152,8 +152,6 @@
 	return ips[0], nil
 }
 
-=======
->>>>>>> 9694f29d
 // Unsupervise removes the mapping from cache and cleans up the iptable rules. ALL
 // remove operations will print errors by they don't return error. We want to force
 // as much cleanup as possible to avoid stale state
