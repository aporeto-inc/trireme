package iptablesctrl

import (
	"bytes"
	"context"
	"fmt"
	"strings"
	"testing"

	"github.com/aporeto-inc/go-ipset/ipset"
	. "github.com/smartystreets/goconvey/convey"
	"go.aporeto.io/trireme-lib/common"
	"go.aporeto.io/trireme-lib/controller/constants"
	provider "go.aporeto.io/trireme-lib/controller/pkg/aclprovider"
	"go.aporeto.io/trireme-lib/controller/pkg/fqconfig"
	"go.aporeto.io/trireme-lib/controller/pkg/ipsetmanager"
	"go.aporeto.io/trireme-lib/controller/runtime"
	"go.aporeto.io/trireme-lib/policy"
	"go.aporeto.io/trireme-lib/utils/portspec"
)

func createTestInstance(ipsv4 provider.IpsetProvider, ipsv6 provider.IpsetProvider, iptv4 provider.IptablesProvider, iptv6 provider.IptablesProvider, mode constants.ModeType) (*Instance, error) {

	ipv4Impl := &ipv4{ipt: iptv4}
	ipv6Impl := &ipv6{ipt: iptv6, ipv6Disabled: false}

	fq := fqconfig.NewFilterQueueWithDefaults()
	fq.DNSServerAddress = []string{"0.0.0.0/0", "::/0"}

	aclmanager := ipsetmanager.CreateIPsetManager(ipsv4)
	iptInstanceV4 := createIPInstance(ipv4Impl, ipsv4, fq, mode, aclmanager)
	iptInstanceV6 := createIPInstance(ipv6Impl, ipsv6, fq, mode, aclmanager)

	iptInstanceV4.conntrackCmd = func([]string) {}
	iptInstanceV6.conntrackCmd = func([]string) {}

	return newInstanceWithProviders(iptInstanceV4, iptInstanceV6)
}

// Fake iptables controller that always returns succes.
type baseIpt struct{}

// Append apends a rule to chain of table
func (b *baseIpt) Append(table, chain string, rulespec ...string) error { return nil }

// Insert inserts a rule to a chain of table at the required pos
func (b *baseIpt) Insert(table, chain string, pos int, rulespec ...string) error { return nil }

// Delete deletes a rule of a chain in the given table
func (b *baseIpt) Delete(table, chain string, rulespec ...string) error { return nil }

// ListChains lists all the chains associated with a table
func (b *baseIpt) ListChains(table string) ([]string, error) { return nil, nil }

// ClearChain clears a chain in a table
func (b *baseIpt) ClearChain(table, chain string) error { return nil }

// DeleteChain deletes a chain in the table. There should be no references to this chain
func (b *baseIpt) DeleteChain(table, chain string) error { return nil }

// NewChain creates a new chain
func (b *baseIpt) NewChain(table, chain string) error { return nil }

// Fake memory IPset that will tell us if we are deleting or installing
// bad things.
type memoryIPSet struct {
	set map[string]struct{}
}

func (m *memoryIPSet) Add(entry string, timeout int) error {
	m.set[entry] = struct{}{}
	return nil
}

func (m *memoryIPSet) AddOption(entry string, option string, timeout int) error {
	return nil
}

func (m *memoryIPSet) Del(entry string) error {
	if _, ok := m.set[entry]; !ok {
		return fmt.Errorf("not found")
	}
	delete(m.set, entry)
	return nil
}

func (m *memoryIPSet) Destroy() error {
	m.set = map[string]struct{}{}
	return nil
}

func (m *memoryIPSet) Flush() error {
	m.set = map[string]struct{}{}
	return nil
}

func (m *memoryIPSet) Test(entry string) (bool, error) {
	_, ok := m.set[entry]
	return ok, nil
}

// Fake IpSetProvider that will use memory and allow us to
// to simulate the system.
type memoryIPSetProvider struct {
	sets map[string]*memoryIPSet
}

func (m *memoryIPSetProvider) NewIpset(name string, hasht string, p *ipset.Params) (provider.Ipset, error) {

	if m.sets == nil {
		return nil, fmt.Errorf("error")
	}

	_, ok := m.sets[name]
	if ok {
		return nil, fmt.Errorf("set exists")
	}

	newSet := &memoryIPSet{set: map[string]struct{}{}}
	m.sets[name] = newSet
	return newSet, nil
}

func (m *memoryIPSetProvider) GetIpset(name string) provider.Ipset {
	return m.sets[name]
}

func (m *memoryIPSetProvider) DestroyAll(prefix string) error {
	for set := range m.sets {
		if strings.HasPrefix(set, prefix) {
			delete(m.sets, set)
		}
	}
	return nil
}

func (m *memoryIPSetProvider) ListIPSets() ([]string, error) {
	allSets := []string{}
	for set := range m.sets {
		allSets = append(allSets, set)
	}
	return allSets, nil
}

func TestNewInstanceV4(t *testing.T) {
	Convey("When I create a new iptables instance", t, func() {
		Convey("If I create a remote implemenetation and iptables exists", func() {
			ipsv4 := provider.NewTestIpsetProvider()
			ipsv6 := provider.NewTestIpsetProvider()
			iptv4 := provider.NewTestIptablesProvider()
			iptv6 := provider.NewTestIptablesProvider()

			i, err := createTestInstance(ipsv4, ipsv6, iptv4, iptv6, constants.RemoteContainer)
			Convey("It should succeed", func() {
				So(i, ShouldNotBeNil)
				So(err, ShouldBeNil)
			})
		})
	})

	Convey("When I create a new iptables instance", t, func() {
		Convey("If I create a Linux server implemenetation and iptables exists", func() {
			ipsv4 := provider.NewTestIpsetProvider()
			ipsv6 := provider.NewTestIpsetProvider()
			iptv4 := provider.NewTestIptablesProvider()
			iptv6 := provider.NewTestIptablesProvider()

			i, err := createTestInstance(ipsv4, ipsv6, iptv4, iptv6, constants.LocalServer)
			Convey("It should succeed", func() {
				So(i, ShouldNotBeNil)
				So(err, ShouldBeNil)
			})
		})
	})
}

func Test_NegativeConfigureRulesV4(t *testing.T) {
	Convey("Given a valid instance", t, func() {

		ipsv4 := provider.NewTestIpsetProvider()
		ipsv6 := provider.NewTestIpsetProvider()
		iptv4 := provider.NewTestIptablesProvider()
		iptv6 := provider.NewTestIptablesProvider()

		i, err := createTestInstance(ipsv4, ipsv6, iptv4, iptv6, constants.LocalServer)
		So(err, ShouldBeNil)
		ctx, cancel := context.WithCancel(context.Background())
		defer cancel()

		err = i.Run(ctx)
		So(err, ShouldBeNil)

		cfg := &runtime.Configuration{}
		i.SetTargetNetworks(cfg) //nolint
		So(err, ShouldBeNil)

		ipl := policy.ExtendedMap{}
		policyrules := policy.NewPUPolicy(
			"Context",
			"/ns1",
			policy.Police,
			nil,
			nil,
			nil,
			nil,
			nil,
			nil,
			nil,
			nil,
			ipl,
			0,
			0,
			nil,
			nil,
			[]string{},
			policy.EnforcerMapping,
		)
		containerinfo := policy.NewPUInfo("Context", "/ns1", common.ContainerPU)
		containerinfo.Policy = policyrules
		containerinfo.Runtime = policy.NewPURuntimeWithDefaults()
		containerinfo.Runtime.SetOptions(policy.OptionsType{
			CgroupMark: "10",
		})

		Convey("When I configure the rules with no errors, it should succeed", func() {
			err := i.iptv4.ConfigureRules(1, "ID", containerinfo)
			So(err, ShouldBeNil)
		})

		Convey("When I configure the rules and the proxy set fails, it should error", func() {
			ipsv4.MockNewIpset(t, func(name, hash string, p *ipset.Params) (provider.Ipset, error) {
				return nil, fmt.Errorf("error")
			})
			err := i.iptv4.ConfigureRules(1, "ID", containerinfo)
			So(err, ShouldNotBeNil)
		})

		Convey("When I configure the rules and acls fail, it should error", func() {
			iptv4.MockAppend(t, func(table, chain string, rulespec ...string) error {
				return fmt.Errorf("error")
			})
			err := i.iptv4.ConfigureRules(1, "ID", containerinfo)
			So(err, ShouldNotBeNil)
		})

		Convey("When I configure the rules and commit fails, it should error", func() {
			iptv4.MockCommit(t, func() error {
				return fmt.Errorf("error")
			})
			err := i.iptv4.ConfigureRules(1, "ID", containerinfo)
			So(err, ShouldNotBeNil)
		})
	})
}

var (
	expectedGlobalMangleChainsV4 = map[string][]string{
		"INPUT": {
			"-m set ! --match-set TRI-v4-Excluded src -j TRI-Net",
		},
		"OUTPUT": {
			"-m set ! --match-set TRI-v4-Excluded dst -j TRI-App",
		},
		"TRI-App": {
			"-j TRI-Prx-App",
			"-m mark --mark 1073741922 -j ACCEPT",
			"-m connmark --mark 61166 -p tcp ! --tcp-flags SYN,ACK SYN,ACK -j ACCEPT",
			"-j TRI-UID-App",
			"-p tcp -m set --match-set TRI-v4-TargetTCP dst -m tcp --tcp-flags SYN,ACK SYN,ACK -j MARK --set-mark 99",
			"-p tcp -m set --match-set TRI-v4-TargetTCP dst -m tcp --tcp-flags SYN,ACK SYN,ACK -j NFQUEUE --queue-balance 8:11 --queue-bypass",
			"-j TRI-Pid-App",
			"-j TRI-Svc-App",
			"-j TRI-Hst-App",
		},
		"TRI-Net": {
			"-j TRI-Prx-Net",
			"-p udp -m set --match-set TRI-v4-TargetUDP src -m string --string n30njxq7bmiwr6dtxq --algo bm --to 65535 -j NFQUEUE --queue-bypass --queue-balance 24:27",
			"-m connmark --mark 61166 -p tcp ! --tcp-flags SYN,ACK SYN,ACK -j ACCEPT",
			"-j TRI-UID-Net",
			"-m set --match-set TRI-v4-TargetTCP src -p tcp -m tcp --tcp-flags SYN,ACK SYN,ACK -j NFQUEUE --queue-balance 24:27 --queue-bypass",
			"-p tcp -m set --match-set TRI-v4-TargetTCP src -m tcp --tcp-option 34 --tcp-flags SYN,ACK SYN -j NFQUEUE --queue-balance 16:19 --queue-bypass",
			"-j TRI-Pid-Net",
			"-j TRI-Svc-Net",
			"-j TRI-Hst-Net",
		},
		"TRI-Pid-App": {},
		"TRI-Pid-Net": {},
		"TRI-Prx-App": {
			"-m mark --mark 0x40 -j ACCEPT",
		},
		"TRI-Prx-Net": {
			"-m mark --mark 0x40 -j ACCEPT",
		},
		"TRI-Hst-App": {},
		"TRI-Hst-Net": {},
		"TRI-Svc-App": {},
		"TRI-Svc-Net": {},
		"TRI-UID-App": {},
		"TRI-UID-Net": {},
	}

	expectedGlobalNATChainsV4 = map[string][]string{
		"PREROUTING": {
			"-p tcp -m addrtype --dst-type LOCAL -m set ! --match-set TRI-v4-Excluded src -j TRI-Redir-Net",
		},
		"OUTPUT": {
			"-m set ! --match-set TRI-v4-Excluded dst -j TRI-Redir-App",
		},
		"TRI-Redir-App": {
			"-m mark --mark 0x40 -j ACCEPT",
		},
		"TRI-Redir-Net": {
			"-m mark --mark 0x40 -j ACCEPT",
		},
	}

	expectedGlobalIPSetsV4 = map[string][]string{
		"TRI" + "-v4-" + targetTCPNetworkSet: {"0.0.0.0/1", "128.0.0.0/1"},
		"TRI" + "-v4-" + targetUDPNetworkSet: {"10.0.0.0/8"},
		"TRI" + "-v4-" + excludedNetworkSet:  {"127.0.0.1"},
	}

	expectedMangleAfterPUInsertV4 = map[string][]string{
		"INPUT": {
			"-m set ! --match-set TRI-v4-Excluded src -j TRI-Net",
		},
		"OUTPUT": {
			"-m set ! --match-set TRI-v4-Excluded dst -j TRI-App",
		},
		"TRI-App": {
			"-j TRI-Prx-App",
			"-m mark --mark 1073741922 -j ACCEPT",
			"-m connmark --mark 61166 -p tcp ! --tcp-flags SYN,ACK SYN,ACK -j ACCEPT",
			"-j TRI-UID-App",
			"-p tcp -m set --match-set TRI-v4-TargetTCP dst -m tcp --tcp-flags SYN,ACK SYN,ACK -j MARK --set-mark 99",
			"-p tcp -m set --match-set TRI-v4-TargetTCP dst -m tcp --tcp-flags SYN,ACK SYN,ACK -j NFQUEUE --queue-balance 8:11 --queue-bypass",
			"-j TRI-Pid-App",
			"-j TRI-Svc-App",
			"-j TRI-Hst-App",
		},
		"TRI-Net": {
			"-j TRI-Prx-Net",
			"-p udp -m set --match-set TRI-v4-TargetUDP src -m string --string n30njxq7bmiwr6dtxq --algo bm --to 65535 -j NFQUEUE --queue-bypass --queue-balance 24:27",
			"-m connmark --mark 61166 -p tcp ! --tcp-flags SYN,ACK SYN,ACK -j ACCEPT",
			"-j TRI-UID-Net",
			"-m set --match-set TRI-v4-TargetTCP src -p tcp -m tcp --tcp-flags SYN,ACK SYN,ACK -j NFQUEUE --queue-balance 24:27 --queue-bypass",
			"-p tcp -m set --match-set TRI-v4-TargetTCP src -m tcp --tcp-option 34 --tcp-flags SYN,ACK SYN -j NFQUEUE --queue-balance 16:19 --queue-bypass",
			"-j TRI-Pid-Net",
			"-j TRI-Svc-Net",
			"-j TRI-Hst-Net",
		},
		"TRI-Pid-App": {
			"-m cgroup --cgroup 10 -m comment --comment PU-Chain -j MARK --set-mark 10",
			"-m mark --mark 10 -m comment --comment PU-Chain -j TRI-App-pu1N7uS6--0",
		},
		"TRI-Pid-Net": {
			"-p tcp -m multiport --destination-ports 9000 -m comment --comment PU-Chain -j TRI-Net-pu1N7uS6--0", "-p udp -m multiport --destination-ports 5000 -m comment --comment PU-Chain -j TRI-Net-pu1N7uS6--0",
		},
		"TRI-Prx-App": {
			"-m mark --mark 0x40 -j ACCEPT",
			"-p tcp -m tcp --sport 0 -j ACCEPT",
			"-p udp -m udp --sport 0 -j ACCEPT",
			"-p tcp -m set --match-set TRI-v4-Proxy-pu19gtV-srv src -j ACCEPT",
			"-p tcp -m set --match-set TRI-v4-Proxy-pu19gtV-dst dst,dst -m mark ! --mark 0x40 -j ACCEPT",
		},
		"TRI-Prx-Net": {
			"-m mark --mark 0x40 -j ACCEPT",
			"-p tcp -m set --match-set TRI-v4-Proxy-pu19gtV-dst src,src -j ACCEPT",
			"-p tcp -m set --match-set TRI-v4-Proxy-pu19gtV-srv src -m addrtype --src-type LOCAL -j ACCEPT",
			"-p tcp -m tcp --dport 0 -j ACCEPT",
			"-p udp -m udp --dport 0 -j ACCEPT",
		},
		"TRI-Hst-App": {},
		"TRI-Hst-Net": {},
		"TRI-Svc-App": {},
		"TRI-Svc-Net": {},
		"TRI-UID-App": {},
		"TRI-UID-Net": {},

		"TRI-Net-pu1N7uS6--0": {
			"-p UDP -m set --match-set TRI-v4-ext-6zlJIvP3B68= src -m state --state ESTABLISHED -j ACCEPT",
			"-p TCP -m set --match-set TRI-v4-ext-w5frVvhsnpU= src -m state --state NEW -m set ! --match-set TRI-v4-TargetTCP src --match multiport --dports 80 -j DROP",
			"-p UDP -m set --match-set TRI-v4-ext-IuSLsD1R-mE= src --match multiport --dports 443 -j ACCEPT",
			"-p tcp -m set --match-set TRI-v4-TargetTCP src -m tcp --tcp-flags SYN,ACK SYN -j NFQUEUE --queue-balance 16:19",
			"-p tcp -m set --match-set TRI-v4-TargetTCP src -m tcp --tcp-flags SYN,ACK ACK -j NFQUEUE --queue-balance 20:23",
			"-p udp -m set --match-set TRI-v4-TargetUDP src --match limit --limit 1000/s -j NFQUEUE --queue-balance 16:19",
			"-p tcp -m state --state ESTABLISHED -m comment --comment TCP-Established-Connections -j ACCEPT",
			"-p ALL -m set --match-set TRI-v4-ext-_qhcdpu19gtV src -j NFLOG --nflog-group 11 --nflog-prefix 913787369:123a:a3:6",
			"-p ALL -m set --match-set TRI-v4-ext-_qhcdpu19gtV src -j DROP",
			"-p ALL -m set --match-set TRI-v4-ext-_qhcdpu19gtV src -j NFLOG --nflog-group 11 --nflog-prefix 913787369:123a:a3:3",
			"-p ALL -m set --match-set TRI-v4-ext-_qhcdpu19gtV src -j ACCEPT",
			"-s 0.0.0.0/0 -m state --state NEW -j NFLOG --nflog-group 11 --nflog-prefix 913787369:default:default:6",
			"-s 0.0.0.0/0 -m state ! --state NEW -j NFLOG --nflog-group 11 --nflog-prefix 913787369:default:default:10",
			"-s 0.0.0.0/0 -j DROP",
		},

		"TRI-App-pu1N7uS6--0": {

			"-p TCP -m set --match-set TRI-v4-ext-uNdc0vdcFZA= dst -m state --state NEW -m set ! --match-set TRI-v4-TargetTCP dst --match multiport --dports 80 -j DROP",
			"-p UDP -m set --match-set TRI-v4-ext-6zlJIvP3B68= dst --match multiport --dports 443 -j ACCEPT",
			"-p icmp -m set --match-set TRI-v4-ext-w5frVvhsnpU= dst -j ACCEPT",
			"-p UDP -m set --match-set TRI-v4-ext-IuSLsD1R-mE= dst -m state --state ESTABLISHED -j ACCEPT",
			"-p tcp -m tcp --tcp-flags SYN,ACK SYN -j NFQUEUE --queue-balance 0:3",
			"-p tcp -m tcp --tcp-flags SYN,ACK ACK -j NFQUEUE --queue-balance 4:7",
			"-p udp -m set --match-set TRI-v4-TargetUDP dst -j NFQUEUE --queue-balance 0:3",
			"-p udp -m set --match-set TRI-v4-TargetUDP dst -m state --state ESTABLISHED -m comment --comment UDP-Established-Connections -j ACCEPT",
			"-p tcp -m state --state ESTABLISHED -m comment --comment TCP-Established-Connections -j ACCEPT",
			"-p ALL -m set --match-set TRI-v4-ext-_qhcdpu19gtV dst -j NFLOG --nflog-group 10 --nflog-prefix 913787369:123a:a3:6",
			"-p ALL -m set --match-set TRI-v4-ext-_qhcdpu19gtV dst -j DROP",
			"-p ALL -m set --match-set TRI-v4-ext-_qhcdpu19gtV dst -j NFLOG --nflog-group 10 --nflog-prefix 913787369:123a:a3:3",
			"-p ALL -m set --match-set TRI-v4-ext-_qhcdpu19gtV dst -j ACCEPT",
			"-d 0.0.0.0/0 -m state --state NEW -j NFLOG --nflog-group 10 --nflog-prefix 913787369:default:default:6",
			"-d 0.0.0.0/0 -m state ! --state NEW -j NFLOG --nflog-group 10 --nflog-prefix 913787369:default:default:10",
			"-d 0.0.0.0/0 -j DROP",
		},
	}

	expectedMangleAfterPUInsertWithLogV4 = map[string][]string{
		"INPUT": {
			"-m set ! --match-set TRI-v4-Excluded src -j TRI-Net",
		},
		"OUTPUT": {
			"-m set ! --match-set TRI-v4-Excluded dst -j TRI-App",
		},
		"TRI-App": {
			"-j TRI-Prx-App",
			"-m mark --mark 1073741922 -j ACCEPT",
			"-m connmark --mark 61166 -p tcp ! --tcp-flags SYN,ACK SYN,ACK -j ACCEPT",
			"-j TRI-UID-App",
			"-p tcp -m set --match-set TRI-v4-TargetTCP dst -m tcp --tcp-flags SYN,ACK SYN,ACK -j MARK --set-mark 99",
			"-p tcp -m set --match-set TRI-v4-TargetTCP dst -m tcp --tcp-flags SYN,ACK SYN,ACK -j NFQUEUE --queue-balance 8:11 --queue-bypass",
			"-j TRI-Pid-App",
			"-j TRI-Svc-App",
			"-j TRI-Hst-App",
		},
		"TRI-Net": {
			"-j TRI-Prx-Net",
			"-p udp -m set --match-set TRI-v4-TargetUDP src -m string --string n30njxq7bmiwr6dtxq --algo bm --to 65535 -j NFQUEUE --queue-bypass --queue-balance 24:27",
			"-m connmark --mark 61166 -p tcp ! --tcp-flags SYN,ACK SYN,ACK -j ACCEPT",
			"-j TRI-UID-Net",
			"-m set --match-set TRI-v4-TargetTCP src -p tcp -m tcp --tcp-flags SYN,ACK SYN,ACK -j NFQUEUE --queue-balance 24:27 --queue-bypass",
			"-p tcp -m set --match-set TRI-v4-TargetTCP src -m tcp --tcp-option 34 --tcp-flags SYN,ACK SYN -j NFQUEUE --queue-balance 16:19 --queue-bypass",
			"-j TRI-Pid-Net",
			"-j TRI-Svc-Net",
			"-j TRI-Hst-Net",
		},
		"TRI-Pid-App": {
			"-m cgroup --cgroup 10 -m comment --comment PU-Chain -j MARK --set-mark 10",
			"-m mark --mark 10 -m comment --comment PU-Chain -j TRI-App-pu1N7uS6--0",
		},
		"TRI-Pid-Net": {
			"-p tcp -m multiport --destination-ports 9000 -m comment --comment PU-Chain -j TRI-Net-pu1N7uS6--0", "-p udp -m multiport --destination-ports 5000 -m comment --comment PU-Chain -j TRI-Net-pu1N7uS6--0",
		},
		"TRI-Prx-App": {
			"-m mark --mark 0x40 -j ACCEPT",
			"-p tcp -m tcp --sport 0 -j ACCEPT",
			"-p udp -m udp --sport 0 -j ACCEPT",
			"-p tcp -m set --match-set TRI-v4-Proxy-pu19gtV-srv src -j ACCEPT",
			"-p tcp -m set --match-set TRI-v4-Proxy-pu19gtV-dst dst,dst -m mark ! --mark 0x40 -j ACCEPT",
		},
		"TRI-Prx-Net": {
			"-m mark --mark 0x40 -j ACCEPT",
			"-p tcp -m set --match-set TRI-v4-Proxy-pu19gtV-dst src,src -j ACCEPT",
			"-p tcp -m set --match-set TRI-v4-Proxy-pu19gtV-srv src -m addrtype --src-type LOCAL -j ACCEPT",
			"-p tcp -m tcp --dport 0 -j ACCEPT",
			"-p udp -m udp --dport 0 -j ACCEPT",
		},
		"TRI-Hst-App": {},
		"TRI-Hst-Net": {},
		"TRI-Svc-App": {},
		"TRI-Svc-Net": {},
		"TRI-UID-App": {},
		"TRI-UID-Net": {},

		"TRI-Net-pu1N7uS6--0": {
			"-p UDP -m set --match-set TRI-v4-ext-6zlJIvP3B68= src -m state --state ESTABLISHED -j ACCEPT",
			"-p TCP -m set --match-set TRI-v4-ext-w5frVvhsnpU= src -m state --state NEW -m set ! --match-set TRI-v4-TargetTCP src --match multiport --dports 80 -j DROP",
			"-p UDP -m set --match-set TRI-v4-ext-IuSLsD1R-mE= src --match multiport --dports 443 -j ACCEPT",
			"-p tcp -m set --match-set TRI-v4-TargetTCP src -m tcp --tcp-flags SYN,ACK SYN -j NFQUEUE --queue-balance 16:19",
			"-p tcp -m set --match-set TRI-v4-TargetTCP src -m tcp --tcp-flags SYN,ACK ACK -j NFQUEUE --queue-balance 20:23",
			"-p udp -m set --match-set TRI-v4-TargetUDP src --match limit --limit 1000/s -j NFQUEUE --queue-balance 16:19",
			"-p tcp -m state --state ESTABLISHED -m comment --comment TCP-Established-Connections -j ACCEPT",
			"-s 0.0.0.0/0 -m state --state NEW -j NFLOG --nflog-group 11 --nflog-prefix 913787369:default:default:6",
			"-s 0.0.0.0/0 -m state ! --state NEW -j NFLOG --nflog-group 11 --nflog-prefix 913787369:default:default:10",
			"-s 0.0.0.0/0 -j DROP",
		},

		"TRI-App-pu1N7uS6--0": {
			"-p TCP -m set --match-set TRI-v4-ext-uNdc0vdcFZA= dst -m state --state NEW -m set ! --match-set TRI-v4-TargetTCP dst --match multiport --dports 80 -j DROP",
			"-p UDP -m set --match-set TRI-v4-ext-6zlJIvP3B68= dst --match multiport --dports 443 -m state --state NEW -j NFLOG --nflog-group 10 --nflog-prefix 913787369:2:s2:3",
			"-p UDP -m set --match-set TRI-v4-ext-6zlJIvP3B68= dst --match multiport --dports 443 -j ACCEPT",
			"-p icmp -m set --match-set TRI-v4-ext-w5frVvhsnpU= dst -j ACCEPT",
			"-p UDP -m set --match-set TRI-v4-ext-IuSLsD1R-mE= dst -m state --state ESTABLISHED -j ACCEPT",
			"-p tcp -m tcp --tcp-flags SYN,ACK SYN -j NFQUEUE --queue-balance 0:3",
			"-p tcp -m tcp --tcp-flags SYN,ACK ACK -j NFQUEUE --queue-balance 4:7",
			"-p udp -m set --match-set TRI-v4-TargetUDP dst -j NFQUEUE --queue-balance 0:3",
			"-p udp -m set --match-set TRI-v4-TargetUDP dst -m state --state ESTABLISHED -m comment --comment UDP-Established-Connections -j ACCEPT",
			"-p tcp -m state --state ESTABLISHED -m comment --comment TCP-Established-Connections -j ACCEPT",
			"-d 0.0.0.0/0 -m state --state NEW -j NFLOG --nflog-group 10 --nflog-prefix 913787369:default:default:6",
			"-d 0.0.0.0/0 -m state ! --state NEW -j NFLOG --nflog-group 10 --nflog-prefix 913787369:default:default:10",
			"-d 0.0.0.0/0 -j DROP",
		},
	}

	expectedMangleAfterPUInsertWithExtensionsV4 = map[string][]string{
		"INPUT": {
			"-m set ! --match-set TRI-v4-Excluded src -j TRI-Net",
		},
		"OUTPUT": {
			"-m set ! --match-set TRI-v4-Excluded dst -j TRI-App",
		},
		"TRI-App": {
			"-j TRI-Prx-App",
			"-m mark --mark 1073741922 -j ACCEPT",
			"-m connmark --mark 61166 -p tcp ! --tcp-flags SYN,ACK SYN,ACK -j ACCEPT",
			"-j TRI-UID-App",
			"-p tcp -m set --match-set TRI-v4-TargetTCP dst -m tcp --tcp-flags SYN,ACK SYN,ACK -j MARK --set-mark 99",
			"-p tcp -m set --match-set TRI-v4-TargetTCP dst -m tcp --tcp-flags SYN,ACK SYN,ACK -j NFQUEUE --queue-balance 8:11 --queue-bypass",
			"-j TRI-Pid-App",
			"-j TRI-Svc-App",
			"-j TRI-Hst-App",
		},
		"TRI-Net": {
			"-j TRI-Prx-Net",
			"-p udp -m set --match-set TRI-v4-TargetUDP src -m string --string n30njxq7bmiwr6dtxq --algo bm --to 65535 -j NFQUEUE --queue-bypass --queue-balance 24:27",
			"-m connmark --mark 61166 -p tcp ! --tcp-flags SYN,ACK SYN,ACK -j ACCEPT",
			"-j TRI-UID-Net",
			"-m set --match-set TRI-v4-TargetTCP src -p tcp -m tcp --tcp-flags SYN,ACK SYN,ACK -j NFQUEUE --queue-balance 24:27 --queue-bypass",
			"-p tcp -m set --match-set TRI-v4-TargetTCP src -m tcp --tcp-option 34 --tcp-flags SYN,ACK SYN -j NFQUEUE --queue-balance 16:19 --queue-bypass",
			"-j TRI-Pid-Net",
			"-j TRI-Svc-Net",
			"-j TRI-Hst-Net",
		},
		"TRI-Pid-App": {
			"-m cgroup --cgroup 10 -m comment --comment PU-Chain -j MARK --set-mark 10",
			"-m mark --mark 10 -m comment --comment PU-Chain -j TRI-App-pu1N7uS6--0",
		},
		"TRI-Pid-Net": {
			"-p tcp -m multiport --destination-ports 9000 -m comment --comment PU-Chain -j TRI-Net-pu1N7uS6--0", "-p udp -m multiport --destination-ports 5000 -m comment --comment PU-Chain -j TRI-Net-pu1N7uS6--0",
		},
		"TRI-Prx-App": {
			"-m mark --mark 0x40 -j ACCEPT",
			"-p tcp -m tcp --sport 0 -j ACCEPT",
			"-p udp -m udp --sport 0 -j ACCEPT",
			"-p tcp -m set --match-set TRI-v4-Proxy-pu19gtV-srv src -j ACCEPT",
			"-p tcp -m set --match-set TRI-v4-Proxy-pu19gtV-dst dst,dst -m mark ! --mark 0x40 -j ACCEPT",
		},
		"TRI-Prx-Net": {
			"-m mark --mark 0x40 -j ACCEPT",
			"-p tcp -m set --match-set TRI-v4-Proxy-pu19gtV-dst src,src -j ACCEPT",
			"-p tcp -m set --match-set TRI-v4-Proxy-pu19gtV-srv src -m addrtype --src-type LOCAL -j ACCEPT",
			"-p tcp -m tcp --dport 0 -j ACCEPT",
			"-p udp -m udp --dport 0 -j ACCEPT",
		},
		"TRI-Hst-App": {},
		"TRI-Hst-Net": {},
		"TRI-Svc-App": {},
		"TRI-Svc-Net": {},
		"TRI-UID-App": {},
		"TRI-UID-Net": {},

		"TRI-Net-pu1N7uS6--0": {
			"-p UDP -m set --match-set TRI-v4-ext-6zlJIvP3B68= src -m state --state ESTABLISHED -j ACCEPT",
			"-p TCP -m set --match-set TRI-v4-ext-w5frVvhsnpU= src -m state --state NEW -m set ! --match-set TRI-v4-TargetTCP src --match multiport --dports 80 -j DROP",
			"-p UDP -m set --match-set TRI-v4-ext-IuSLsD1R-mE= src --match multiport --dports 443 -j ACCEPT",
			"-p tcp -m set --match-set TRI-v4-TargetTCP src -m tcp --tcp-flags SYN,ACK SYN -j NFQUEUE --queue-balance 16:19",
			"-p tcp -m set --match-set TRI-v4-TargetTCP src -m tcp --tcp-flags SYN,ACK ACK -j NFQUEUE --queue-balance 20:23",
			"-p udp -m set --match-set TRI-v4-TargetUDP src --match limit --limit 1000/s -j NFQUEUE --queue-balance 16:19",
			"-p tcp -m state --state ESTABLISHED -m comment --comment TCP-Established-Connections -j ACCEPT",
			"-s 0.0.0.0/0 -m state --state NEW -j NFLOG --nflog-group 11 --nflog-prefix 913787369:default:default:6",
			"-s 0.0.0.0/0 -m state ! --state NEW -j NFLOG --nflog-group 11 --nflog-prefix 913787369:default:default:10",
			"-s 0.0.0.0/0 -j DROP",
		},

		"TRI-App-pu1N7uS6--0": {
			"-p UDP -m set --match-set TRI-v4-ext-6zlJIvP3B68= dst --match multiport --dports 443 -m bpf --bytecode 20,0 0 0 0,177 0 0 0,12 0 0 0,7 0 0 0,72 0 0 4,53 0 13 29,135 0 0 0,4 0 0 8,7 0 0 0,72 0 0 2,84 0 0 64655,21 0 7 0,72 0 0 4,21 0 5 1,64 0 0 6,21 0 3 0,72 0 0 10,37 1 0 1,6 0 0 0,6 0 0 65535 -j DROP",
			"-p TCP -m set --match-set TRI-v4-ext-uNdc0vdcFZA= dst -m state --state NEW -m set ! --match-set TRI-v4-TargetTCP dst --match multiport --dports 80 -j DROP",
			"-p UDP -m set --match-set TRI-v4-ext-6zlJIvP3B68= dst --match multiport --dports 443 -j ACCEPT",
			"-p icmp -m set --match-set TRI-v4-ext-w5frVvhsnpU= dst -j ACCEPT",
			"-p UDP -m set --match-set TRI-v4-ext-IuSLsD1R-mE= dst -m state --state ESTABLISHED -j ACCEPT",
			"-p tcp -m tcp --tcp-flags SYN,ACK SYN -j NFQUEUE --queue-balance 0:3",
			"-p tcp -m tcp --tcp-flags SYN,ACK ACK -j NFQUEUE --queue-balance 4:7",
			"-p udp -m set --match-set TRI-v4-TargetUDP dst -j NFQUEUE --queue-balance 0:3",
			"-p udp -m set --match-set TRI-v4-TargetUDP dst -m state --state ESTABLISHED -m comment --comment UDP-Established-Connections -j ACCEPT",
			"-p tcp -m state --state ESTABLISHED -m comment --comment TCP-Established-Connections -j ACCEPT",
			"-d 0.0.0.0/0 -m state --state NEW -j NFLOG --nflog-group 10 --nflog-prefix 913787369:default:default:6",
			"-d 0.0.0.0/0 -m state ! --state NEW -j NFLOG --nflog-group 10 --nflog-prefix 913787369:default:default:10",
			"-d 0.0.0.0/0 -j DROP",
		},
	}

	expectedMangleAfterPUInsertWithExtensionsAndLogV4 = map[string][]string{
		"INPUT": {
			"-m set ! --match-set TRI-v4-Excluded src -j TRI-Net",
		},
		"OUTPUT": {
			"-m set ! --match-set TRI-v4-Excluded dst -j TRI-App",
		},
		"TRI-App": {
			"-j TRI-Prx-App",
			"-m mark --mark 1073741922 -j ACCEPT",
			"-m connmark --mark 61166 -p tcp ! --tcp-flags SYN,ACK SYN,ACK -j ACCEPT",
			"-j TRI-UID-App",
			"-p tcp -m set --match-set TRI-v4-TargetTCP dst -m tcp --tcp-flags SYN,ACK SYN,ACK -j MARK --set-mark 99",
			"-p tcp -m set --match-set TRI-v4-TargetTCP dst -m tcp --tcp-flags SYN,ACK SYN,ACK -j NFQUEUE --queue-balance 8:11 --queue-bypass",
			"-j TRI-Pid-App",
			"-j TRI-Svc-App",
			"-j TRI-Hst-App",
		},
		"TRI-Net": {
			"-j TRI-Prx-Net",
			"-p udp -m set --match-set TRI-v4-TargetUDP src -m string --string n30njxq7bmiwr6dtxq --algo bm --to 65535 -j NFQUEUE --queue-bypass --queue-balance 24:27",
			"-m connmark --mark 61166 -p tcp ! --tcp-flags SYN,ACK SYN,ACK -j ACCEPT",
			"-j TRI-UID-Net",
			"-m set --match-set TRI-v4-TargetTCP src -p tcp -m tcp --tcp-flags SYN,ACK SYN,ACK -j NFQUEUE --queue-balance 24:27 --queue-bypass",
			"-p tcp -m set --match-set TRI-v4-TargetTCP src -m tcp --tcp-option 34 --tcp-flags SYN,ACK SYN -j NFQUEUE --queue-balance 16:19 --queue-bypass",
			"-j TRI-Pid-Net",
			"-j TRI-Svc-Net",
			"-j TRI-Hst-Net",
		},
		"TRI-Pid-App": {
			"-m cgroup --cgroup 10 -m comment --comment PU-Chain -j MARK --set-mark 10",
			"-m mark --mark 10 -m comment --comment PU-Chain -j TRI-App-pu1N7uS6--0",
		},
		"TRI-Pid-Net": {
			"-p tcp -m multiport --destination-ports 9000 -m comment --comment PU-Chain -j TRI-Net-pu1N7uS6--0", "-p udp -m multiport --destination-ports 5000 -m comment --comment PU-Chain -j TRI-Net-pu1N7uS6--0",
		},
		"TRI-Prx-App": {
			"-m mark --mark 0x40 -j ACCEPT",
			"-p tcp -m tcp --sport 0 -j ACCEPT",
			"-p udp -m udp --sport 0 -j ACCEPT",
			"-p tcp -m set --match-set TRI-v4-Proxy-pu19gtV-srv src -j ACCEPT",
			"-p tcp -m set --match-set TRI-v4-Proxy-pu19gtV-dst dst,dst -m mark ! --mark 0x40 -j ACCEPT",
		},
		"TRI-Prx-Net": {
			"-m mark --mark 0x40 -j ACCEPT",
			"-p tcp -m set --match-set TRI-v4-Proxy-pu19gtV-dst src,src -j ACCEPT",
			"-p tcp -m set --match-set TRI-v4-Proxy-pu19gtV-srv src -m addrtype --src-type LOCAL -j ACCEPT",
			"-p tcp -m tcp --dport 0 -j ACCEPT",
			"-p udp -m udp --dport 0 -j ACCEPT",
		},
		"TRI-Hst-App": {},
		"TRI-Hst-Net": {},
		"TRI-Svc-App": {},
		"TRI-Svc-Net": {},
		"TRI-UID-App": {},
		"TRI-UID-Net": {},

		"TRI-Net-pu1N7uS6--0": {
			"-p UDP -m set --match-set TRI-v4-ext-6zlJIvP3B68= src -m state --state ESTABLISHED -j ACCEPT",
			"-p TCP -m set --match-set TRI-v4-ext-w5frVvhsnpU= src -m state --state NEW -m set ! --match-set TRI-v4-TargetTCP src --match multiport --dports 80 -j DROP",
			"-p UDP -m set --match-set TRI-v4-ext-IuSLsD1R-mE= src --match multiport --dports 443 -j ACCEPT",
			"-p tcp -m set --match-set TRI-v4-TargetTCP src -m tcp --tcp-flags SYN,ACK SYN -j NFQUEUE --queue-balance 16:19",
			"-p tcp -m set --match-set TRI-v4-TargetTCP src -m tcp --tcp-flags SYN,ACK ACK -j NFQUEUE --queue-balance 20:23",
			"-p udp -m set --match-set TRI-v4-TargetUDP src --match limit --limit 1000/s -j NFQUEUE --queue-balance 16:19",
			"-p tcp -m state --state ESTABLISHED -m comment --comment TCP-Established-Connections -j ACCEPT",
			"-s 0.0.0.0/0 -m state --state NEW -j NFLOG --nflog-group 11 --nflog-prefix 913787369:default:default:6",
			"-s 0.0.0.0/0 -m state ! --state NEW -j NFLOG --nflog-group 11 --nflog-prefix 913787369:default:default:10",
			"-s 0.0.0.0/0 -j DROP",
		},

		"TRI-App-pu1N7uS6--0": {
			"-p UDP -m set --match-set TRI-v4-ext-6zlJIvP3B68= dst --match multiport --dports 443 -m bpf --bytecode 20,0 0 0 0,177 0 0 0,12 0 0 0,7 0 0 0,72 0 0 4,53 0 13 29,135 0 0 0,4 0 0 8,7 0 0 0,72 0 0 2,84 0 0 64655,21 0 7 0,72 0 0 4,21 0 5 1,64 0 0 6,21 0 3 0,72 0 0 10,37 1 0 1,6 0 0 0,6 0 0 65535 -m state --state NEW -j NFLOG --nflog-group 10 --nflog-prefix 913787369:2:s2:6",
			"-p UDP -m set --match-set TRI-v4-ext-6zlJIvP3B68= dst --match multiport --dports 443 -m bpf --bytecode 20,0 0 0 0,177 0 0 0,12 0 0 0,7 0 0 0,72 0 0 4,53 0 13 29,135 0 0 0,4 0 0 8,7 0 0 0,72 0 0 2,84 0 0 64655,21 0 7 0,72 0 0 4,21 0 5 1,64 0 0 6,21 0 3 0,72 0 0 10,37 1 0 1,6 0 0 0,6 0 0 65535 -j DROP",
			"-p TCP -m set --match-set TRI-v4-ext-uNdc0vdcFZA= dst -m state --state NEW -m set ! --match-set TRI-v4-TargetTCP dst --match multiport --dports 80 -j DROP",
			"-p UDP -m set --match-set TRI-v4-ext-6zlJIvP3B68= dst --match multiport --dports 443 -m state --state NEW -j NFLOG --nflog-group 10 --nflog-prefix 913787369:2:s2:3",
			"-p UDP -m set --match-set TRI-v4-ext-6zlJIvP3B68= dst --match multiport --dports 443 -j ACCEPT",
			"-p icmp -m set --match-set TRI-v4-ext-w5frVvhsnpU= dst -j ACCEPT",
			"-p UDP -m set --match-set TRI-v4-ext-IuSLsD1R-mE= dst -m state --state ESTABLISHED -j ACCEPT",
			"-p tcp -m tcp --tcp-flags SYN,ACK SYN -j NFQUEUE --queue-balance 0:3",
			"-p tcp -m tcp --tcp-flags SYN,ACK ACK -j NFQUEUE --queue-balance 4:7",
			"-p udp -m set --match-set TRI-v4-TargetUDP dst -j NFQUEUE --queue-balance 0:3",
			"-p udp -m set --match-set TRI-v4-TargetUDP dst -m state --state ESTABLISHED -m comment --comment UDP-Established-Connections -j ACCEPT",
			"-p tcp -m state --state ESTABLISHED -m comment --comment TCP-Established-Connections -j ACCEPT",
			"-d 0.0.0.0/0 -m state --state NEW -j NFLOG --nflog-group 10 --nflog-prefix 913787369:default:default:6",
			"-d 0.0.0.0/0 -m state ! --state NEW -j NFLOG --nflog-group 10 --nflog-prefix 913787369:default:default:10",
			"-d 0.0.0.0/0 -j DROP",
		},
	}

	expectedNATAfterPUInsertV4 = map[string][]string{
		"PREROUTING": {
			"-p tcp -m addrtype --dst-type LOCAL -m set ! --match-set TRI-v4-Excluded src -j TRI-Redir-Net",
		},
		"OUTPUT": {
			"-m set ! --match-set TRI-v4-Excluded dst -j TRI-Redir-App",
		},
		"TRI-Redir-App": {
			"-m mark --mark 0x40 -j ACCEPT",
			"-p tcp -m set --match-set TRI-v4-Proxy-pu19gtV-dst dst,dst -m mark ! --mark 0x40 -m cgroup --cgroup 10 -j REDIRECT --to-ports 0",
			"-d 0.0.0.0/0 -p udp --dport 53 -m mark ! --mark 0x40 -m cgroup --cgroup 10 -j CONNMARK --save-mark",
			"-d 0.0.0.0/0 -p udp --dport 53 -m mark ! --mark 0x40 -m cgroup --cgroup 10 -j REDIRECT --to-ports 0",
		},
		"TRI-Redir-Net": {
			"-m mark --mark 0x40 -j ACCEPT",
			"-p tcp -m set --match-set TRI-v4-Proxy-pu19gtV-srv dst -m mark ! --mark 0x40 -j REDIRECT --to-ports 0",
		},
		"POSTROUTING": {
			"-p udp -m addrtype --src-type LOCAL -m multiport --source-ports 5000 -j ACCEPT",
		},
	}

	expectedIPSetsAfterPUInsertV4 = map[string][]string{
		"TRI" + "-v4-" + targetTCPNetworkSet: {"0.0.0.0/1", "128.0.0.0/1"},
		"TRI" + "-v4-" + targetUDPNetworkSet: {"10.0.0.0/8"},
		"TRI" + "-v4-" + excludedNetworkSet:  {"127.0.0.1"},
		"TRI-v4-ProcPort-pu19gtV":            {"8080"},
<<<<<<< HEAD
		"TRI-v4-ext-6zlJIvP3B68=":            {"30.0.0.0/24"},
		"TRI-v4-ext-uNdc0vdcFZA=":            {"30.0.0.0/24"},
		"TRI-v4-ext-w5frVvhsnpU=":            {"40.0.0.0/24"},
		"TRI-v4-ext-IuSLsD1R-mE=":            {"40.0.0.0/24"},
=======
		"TRI-v4-ext-6zlJIpu19gtV":            {"30.0.0.0/24"},
		"TRI-v4-ext-uNdc0pu19gtV":            {"30.0.0.0/24"},
		"TRI-v4-ext-w5frVpu19gtV":            {"40.0.0.0/24"},
		"TRI-v4-ext-IuSLspu19gtV":            {"40.0.0.0/24"},
		"TRI-v4-ext-_qhcdpu19gtV":            {"60.0.0.0/24"},
>>>>>>> 01d0f93c
		"TRI-v4-Proxy-pu19gtV-dst":           {},
		"TRI-v4-Proxy-pu19gtV-srv":           {},
	}

	expectedMangleAfterPUUpdateV4 = map[string][]string{
		"INPUT": {
			"-m set ! --match-set TRI-v4-Excluded src -j TRI-Net",
		},
		"OUTPUT": {
			"-m set ! --match-set TRI-v4-Excluded dst -j TRI-App",
		},
		"TRI-App": {
			"-j TRI-Prx-App",
			"-m mark --mark 1073741922 -j ACCEPT",
			"-m connmark --mark 61166 -p tcp ! --tcp-flags SYN,ACK SYN,ACK -j ACCEPT",
			"-j TRI-UID-App",
			"-p tcp -m set --match-set TRI-v4-TargetTCP dst -m tcp --tcp-flags SYN,ACK SYN,ACK -j MARK --set-mark 99",
			"-p tcp -m set --match-set TRI-v4-TargetTCP dst -m tcp --tcp-flags SYN,ACK SYN,ACK -j NFQUEUE --queue-balance 8:11 --queue-bypass",
			"-j TRI-Pid-App",
			"-j TRI-Svc-App",
			"-j TRI-Hst-App",
		},
		"TRI-Net": {
			"-j TRI-Prx-Net",
			"-p udp -m set --match-set TRI-v4-TargetUDP src -m string --string n30njxq7bmiwr6dtxq --algo bm --to 65535 -j NFQUEUE --queue-bypass --queue-balance 24:27",
			"-m connmark --mark 61166 -p tcp ! --tcp-flags SYN,ACK SYN,ACK -j ACCEPT",
			"-j TRI-UID-Net",
			"-m set --match-set TRI-v4-TargetTCP src -p tcp -m tcp --tcp-flags SYN,ACK SYN,ACK -j NFQUEUE --queue-balance 24:27 --queue-bypass",
			"-p tcp -m set --match-set TRI-v4-TargetTCP src -m tcp --tcp-option 34 --tcp-flags SYN,ACK SYN -j NFQUEUE --queue-balance 16:19 --queue-bypass",
			"-j TRI-Pid-Net",
			"-j TRI-Svc-Net",
			"-j TRI-Hst-Net",
		},
		"TRI-Pid-App": {
			"-m cgroup --cgroup 10 -m comment --comment PU-Chain -j MARK --set-mark 10",
			"-m mark --mark 10 -m comment --comment PU-Chain -j TRI-App-pu1N7uS6--1",
		},
		"TRI-Pid-Net": {
			"-p tcp -m set --match-set TRI-v4-ProcPort-pu19gtV dst -m comment --comment PU-Chain -j TRI-Net-pu1N7uS6--1",
		},
		"TRI-Prx-App": {
			"-m mark --mark 0x40 -j ACCEPT",
			"-p tcp -m tcp --sport 0 -j ACCEPT",
			"-p udp -m udp --sport 0 -j ACCEPT",
			"-p tcp -m set --match-set TRI-v4-Proxy-pu19gtV-srv src -j ACCEPT",
			"-p tcp -m set --match-set TRI-v4-Proxy-pu19gtV-dst dst,dst -m mark ! --mark 0x40 -j ACCEPT",
		},
		"TRI-Prx-Net": {
			"-m mark --mark 0x40 -j ACCEPT",
			"-p tcp -m set --match-set TRI-v4-Proxy-pu19gtV-dst src,src -j ACCEPT",
			"-p tcp -m set --match-set TRI-v4-Proxy-pu19gtV-srv src -m addrtype --src-type LOCAL -j ACCEPT",
			"-p tcp -m tcp --dport 0 -j ACCEPT",
			"-p udp -m udp --dport 0 -j ACCEPT",
		},
		"TRI-Hst-App": {},
		"TRI-Hst-Net": {},
		"TRI-Svc-App": {},
		"TRI-Svc-Net": {},
		"TRI-UID-App": {},
		"TRI-UID-Net": {},

		"TRI-Net-pu1N7uS6--1": {
			"-p TCP -m set --match-set TRI-v4-ext-w5frVvhsnpU= src -m state --state NEW -m set ! --match-set TRI-v4-TargetTCP src --match multiport --dports 80 -j DROP",
			"-p tcp -m set --match-set TRI-v4-TargetTCP src -m tcp --tcp-flags SYN,ACK SYN -j NFQUEUE --queue-balance 16:19",
			"-p tcp -m set --match-set TRI-v4-TargetTCP src -m tcp --tcp-flags SYN,ACK ACK -j NFQUEUE --queue-balance 20:23",
			"-p udp -m set --match-set TRI-v4-TargetUDP src --match limit --limit 1000/s -j NFQUEUE --queue-balance 16:19",
			"-p tcp -m state --state ESTABLISHED -m comment --comment TCP-Established-Connections -j ACCEPT",
			"-s 0.0.0.0/0 -m state --state NEW -j NFLOG --nflog-group 11 --nflog-prefix 913787369:default:default:6",
			"-s 0.0.0.0/0 -m state ! --state NEW -j NFLOG --nflog-group 11 --nflog-prefix 913787369:default:default:10",
			"-s 0.0.0.0/0 -j DROP",
		},

		"TRI-App-pu1N7uS6--1": {
			"-p TCP -m set --match-set TRI-v4-ext-uNdc0vdcFZA= dst -m state --state NEW -m set ! --match-set TRI-v4-TargetTCP dst --match multiport --dports 80 -j DROP",
			"-p tcp -m tcp --tcp-flags SYN,ACK SYN -j NFQUEUE --queue-balance 0:3",
			"-p tcp -m tcp --tcp-flags SYN,ACK ACK -j NFQUEUE --queue-balance 4:7",
			"-p udp -m set --match-set TRI-v4-TargetUDP dst -j NFQUEUE --queue-balance 0:3",
			"-p udp -m set --match-set TRI-v4-TargetUDP dst -m state --state ESTABLISHED -m comment --comment UDP-Established-Connections -j ACCEPT",
			"-p tcp -m state --state ESTABLISHED -m comment --comment TCP-Established-Connections -j ACCEPT",
			"-d 0.0.0.0/0 -m state --state NEW -j NFLOG --nflog-group 10 --nflog-prefix 913787369:default:default:6",
			"-d 0.0.0.0/0 -m state ! --state NEW -j NFLOG --nflog-group 10 --nflog-prefix 913787369:default:default:10",
			"-d 0.0.0.0/0 -j DROP",
		},
	}
)

func Test_OperationWithLinuxServicesV4(t *testing.T) {
	Convey("Given an iptables controller with a memory backend ", t, func() {
		cfg := &runtime.Configuration{
			TCPTargetNetworks: []string{"0.0.0.0/0"},
			UDPTargetNetworks: []string{"10.0.0.0/8"},
			ExcludedNetworks:  []string{"127.0.0.1"},
		}

		commitFunc := func(buf *bytes.Buffer) error {
			return nil
		}

		iptv4 := provider.NewCustomBatchProvider(&baseIpt{}, commitFunc, []string{"nat", "mangle"})
		So(iptv4, ShouldNotBeNil)

		iptv6 := provider.NewCustomBatchProvider(&baseIpt{}, commitFunc, []string{"nat", "mangle"})
		So(iptv6, ShouldNotBeNil)

		ipsv4 := &memoryIPSetProvider{sets: map[string]*memoryIPSet{}}
		ipsv6 := &memoryIPSetProvider{sets: map[string]*memoryIPSet{}}

		i, err := createTestInstance(ipsv4, ipsv6, iptv4, iptv6, constants.LocalServer)
		So(err, ShouldBeNil)
		So(i, ShouldNotBeNil)

		Convey("When I start the controller, I should get the right global chains and ipsets", func() {
			ctx, cancel := context.WithCancel(context.Background())
			defer cancel()
			err := i.Run(ctx)
			i.SetTargetNetworks(cfg) //nolint
			So(err, ShouldBeNil)

			for set, targets := range ipsv4.sets {
				So(expectedGlobalIPSetsV4, ShouldContainKey, set)
				for target := range targets.set {
					So(expectedGlobalIPSetsV4[set], ShouldContain, target)
				}
			}

			t := i.iptv4.impl.RetrieveTable()
			So(t, ShouldNotBeNil)
			So(len(t), ShouldEqual, 2)
			So(t["mangle"], ShouldNotBeNil)
			So(t["nat"], ShouldNotBeNil)
			for chain, rules := range t["mangle"] {
				So(expectedGlobalMangleChainsV4, ShouldContainKey, chain)
				So(rules, ShouldResemble, expectedGlobalMangleChainsV4[chain])
			}

			for chain, rules := range t["nat"] {
				So(expectedGlobalNATChainsV4, ShouldContainKey, chain)
				So(rules, ShouldResemble, expectedGlobalNATChainsV4[chain])
			}

			Convey("When I configure a new set of rules, the ACLs must be correct", func() {
				appACLs := policy.IPRuleList{
					policy.IPRule{
						Addresses: []string{"60.0.0.0/24"},
						Ports:     nil,
						Protocols: []string{constants.AllProtoString},
						Policy: &policy.FlowPolicy{
							Action:    policy.Accept | policy.Log,
							ServiceID: "a3",
							PolicyID:  "123a",
						},
					},
					policy.IPRule{
						Addresses: []string{"30.0.0.0/24"},
						Ports:     []string{"80"},
						Protocols: []string{"TCP"},
						Policy: &policy.FlowPolicy{
							Action:    policy.Reject,
							ServiceID: "s1",
							PolicyID:  "1",
						},
					},
					policy.IPRule{
						Addresses: []string{"30.0.0.0/24"},
						Ports:     []string{"443"},
						Protocols: []string{"UDP"},
						Policy: &policy.FlowPolicy{
							Action:    policy.Accept,
							ServiceID: "s2",
							PolicyID:  "2",
						},
					},
					policy.IPRule{
						Addresses: []string{"50.0.0.0/24"},
						Ports:     []string{"443"},
						Protocols: []string{"icmp"},
						Policy: &policy.FlowPolicy{
							Action:    policy.Accept,
							ServiceID: "s3",
							PolicyID:  "3",
						},
					},
					policy.IPRule{
						Addresses: []string{"60.0.0.0/24"},
						Ports:     nil,
						Protocols: []string{constants.AllProtoString},
						Policy: &policy.FlowPolicy{
							Action:    policy.Reject | policy.Log,
							ServiceID: "a3",
							PolicyID:  "123a",
						},
					},
				}
				netACLs := policy.IPRuleList{
					policy.IPRule{
						Addresses: []string{"60.0.0.0/24"},
						Ports:     nil,
						Protocols: []string{constants.AllProtoString},
						Policy: &policy.FlowPolicy{
							Action:    policy.Accept | policy.Log,
							ServiceID: "a3",
							PolicyID:  "123a",
						},
					},
					policy.IPRule{
						Addresses: []string{"40.0.0.0/24"},
						Ports:     []string{"80"},
						Protocols: []string{"TCP"},
						Policy: &policy.FlowPolicy{
							Action:    policy.Reject,
							ServiceID: "s3",
							PolicyID:  "1",
						},
					},
					policy.IPRule{
						Addresses: []string{"40.0.0.0/24"},
						Ports:     []string{"443"},
						Protocols: []string{"UDP"},
						Policy: &policy.FlowPolicy{
							Action:    policy.Accept,
							ServiceID: "s4",
							PolicyID:  "2",
						},
					},
					policy.IPRule{
						Addresses: []string{"60.0.0.0/24"},
						Ports:     nil,
						Protocols: []string{constants.AllProtoString},
						Policy: &policy.FlowPolicy{
							Action:    policy.Reject | policy.Log,
							ServiceID: "a3",
							PolicyID:  "123a",
						},
					},
				}
				ipl := policy.ExtendedMap{}
				policyrules := policy.NewPUPolicy(
					"Context",
					"/ns1",
					policy.Police,
					appACLs,
					netACLs,
					nil,
					nil,
					nil,
					nil,
					nil,
					nil,
					ipl,
					0,
					0,
					nil,
					nil,
					[]string{},
					policy.EnforcerMapping,
				)
				puInfo := policy.NewPUInfo("Context", "/ns1", common.LinuxProcessPU)
				puInfo.Policy = policyrules
				puInfo.Runtime.SetOptions(policy.OptionsType{
					CgroupMark: "10",
				})

				udpPortSpec, err := portspec.NewPortSpecFromString("5000", nil)
				So(err, ShouldBeNil)
				tcpPortSpec, err := portspec.NewPortSpecFromString("9000", nil)
				So(err, ShouldBeNil)

				puInfo.Runtime.SetServices([]common.Service{
					{
						Ports:    udpPortSpec,
						Protocol: 17,
					},
					{
						Ports:    tcpPortSpec,
						Protocol: 6,
					},
				})

				var iprules policy.IPRuleList

				iprules = append(iprules, puInfo.Policy.ApplicationACLs()...)
				iprules = append(iprules, puInfo.Policy.NetworkACLs()...)
				i.iptv4.aclmanager.RegisterExternalNets("pu1", iprules) //nolint

				err = i.iptv4.ConfigureRules(0, "pu1", puInfo)
				So(err, ShouldBeNil)
				err = i.AddPortToPortSet("pu1", "8080")
				So(err, ShouldBeNil)
				t := i.iptv4.impl.RetrieveTable()

				for chain, rules := range t["mangle"] {
					So(expectedMangleAfterPUInsertV4, ShouldContainKey, chain)
					So(rules, ShouldResemble, expectedMangleAfterPUInsertV4[chain])
				}

				for chain, rules := range t["nat"] {
					So(expectedNATAfterPUInsertV4, ShouldContainKey, chain)
					So(rules, ShouldResemble, expectedNATAfterPUInsertV4[chain])
				}

				for set, targets := range ipsv4.sets {
					So(expectedIPSetsAfterPUInsertV4, ShouldContainKey, set)
					for target := range targets.set {
						So(expectedIPSetsAfterPUInsertV4[set], ShouldContain, target)
					}
				}

				Convey("When I update the policy, the update must result in correct state", func() {
					appACLs := policy.IPRuleList{
						policy.IPRule{
							Addresses: []string{"30.0.0.0/24"},
							Ports:     []string{"80"},
							Protocols: []string{"TCP"},
							Policy: &policy.FlowPolicy{
								Action:    policy.Reject,
								ServiceID: "s1",
								PolicyID:  "1",
							},
						},
					}
					netACLs := policy.IPRuleList{
						policy.IPRule{
							Addresses: []string{"40.0.0.0/24"},
							Ports:     []string{"80"},
							Protocols: []string{"TCP"},
							Policy: &policy.FlowPolicy{
								Action:    policy.Reject,
								ServiceID: "s3",
								PolicyID:  "1",
							},
						},
					}
					ipl := policy.ExtendedMap{}
					policyrules := policy.NewPUPolicy(
						"Context",
						"/ns1",
						policy.Police,
						appACLs,
						netACLs,
						nil,
						nil,
						nil,
						nil,
						nil,
						nil,
						ipl,
						0,
						0,
						nil,
						nil,
						[]string{},
						policy.EnforcerMapping,
					)
					puInfoUpdated := policy.NewPUInfo("Context", "/ns1", common.LinuxProcessPU)
					puInfoUpdated.Policy = policyrules
					puInfoUpdated.Runtime.SetOptions(policy.OptionsType{
						CgroupMark: "10",
					})

					var iprules policy.IPRuleList

					iprules = append(iprules, puInfoUpdated.Policy.ApplicationACLs()...)
					iprules = append(iprules, puInfoUpdated.Policy.NetworkACLs()...)

					i.iptv4.aclmanager.RegisterExternalNets("pu1", iprules) //nolint

					err := i.iptv4.UpdateRules(1, "pu1", puInfoUpdated, puInfo)
					So(err, ShouldBeNil)
					i.iptv4.aclmanager.DestroyUnusedIPsets()

					t := i.iptv4.impl.RetrieveTable()
					for chain, rules := range t["mangle"] {
						So(expectedMangleAfterPUUpdateV4, ShouldContainKey, chain)
						So(rules, ShouldResemble, expectedMangleAfterPUUpdateV4[chain])
					}

					Convey("When I delete the same rule, the chains must be restored in the global state", func() {
						err := i.iptv4.DeleteRules(1, "pu1", "0", "5000", "10", "", "0", "0", common.LinuxProcessPU)
						i.iptv4.aclmanager.RemoveExternalNets("pu1")
						So(err, ShouldBeNil)
						err = i.DeletePortFromPortSet("pu1", "8080")
						So(err, ShouldBeNil)
						t := i.iptv4.impl.RetrieveTable()
						So(t["mangle"], ShouldNotBeNil)
						So(t["nat"], ShouldNotBeNil)
						for chain, rules := range t["mangle"] {
							So(expectedGlobalMangleChainsV4, ShouldContainKey, chain)
							So(rules, ShouldResemble, expectedGlobalMangleChainsV4[chain])
						}

						for chain, rules := range t["nat"] {
							if len(rules) > 0 {
								So(expectedGlobalNATChainsV4, ShouldContainKey, chain)
								So(rules, ShouldResemble, expectedGlobalNATChainsV4[chain])
							}
						}
					})
				})
			})
		})
	})
}

func Test_ExtensionsV4(t *testing.T) {
	Convey("Given an iptables controller with a memory backend with extensions in policy and log disabled", t, func() {
		cfg := &runtime.Configuration{
			TCPTargetNetworks: []string{"0.0.0.0/0"},
			UDPTargetNetworks: []string{"10.0.0.0/8"},
			ExcludedNetworks:  []string{"127.0.0.1"},
		}

		commitFunc := func(buf *bytes.Buffer) error {
			return nil
		}

		iptv4 := provider.NewCustomBatchProvider(&baseIpt{}, commitFunc, []string{"nat", "mangle"})
		So(iptv4, ShouldNotBeNil)

		iptv6 := provider.NewCustomBatchProvider(&baseIpt{}, commitFunc, []string{"nat", "mangle"})
		So(iptv6, ShouldNotBeNil)

		ipsv4 := &memoryIPSetProvider{sets: map[string]*memoryIPSet{}}
		ipsv6 := &memoryIPSetProvider{sets: map[string]*memoryIPSet{}}

		i, err := createTestInstance(ipsv4, ipsv6, iptv4, iptv6, constants.LocalServer)
		So(err, ShouldBeNil)
		So(i, ShouldNotBeNil)

		Convey("When I start the controller, I should get the right global chains and ipsets and proper extensions should be configured", func() {
			ctx, cancel := context.WithCancel(context.Background())
			defer cancel()
			err := i.Run(ctx)
			i.SetTargetNetworks(cfg) //nolint
			So(err, ShouldBeNil)

			for set, targets := range ipsv4.sets {
				So(expectedGlobalIPSetsV4, ShouldContainKey, set)
				for target := range targets.set {
					So(expectedGlobalIPSetsV4[set], ShouldContain, target)
				}
			}

			t := i.iptv4.impl.RetrieveTable()
			So(t, ShouldNotBeNil)
			So(len(t), ShouldEqual, 2)
			So(t["mangle"], ShouldNotBeNil)
			So(t["nat"], ShouldNotBeNil)

			for chain, rules := range t["mangle"] {
				So(expectedGlobalMangleChainsV4, ShouldContainKey, chain)
				So(rules, ShouldResemble, expectedGlobalMangleChainsV4[chain])
			}

			for chain, rules := range t["nat"] {
				So(expectedGlobalNATChainsV4, ShouldContainKey, chain)
				So(rules, ShouldResemble, expectedGlobalNATChainsV4[chain])
			}

			Convey("When I configure a new set of rules, the ACLs must be correct", func() {
				appACLs := policy.IPRuleList{
					policy.IPRule{
						Addresses: []string{"30.0.0.0/24"},
						Ports:     []string{"80"},
						Protocols: []string{"TCP"},
						Policy: &policy.FlowPolicy{
							Action:    policy.Reject,
							ServiceID: "s1",
							PolicyID:  "1",
						},
					},
					policy.IPRule{
						Addresses: []string{"30.0.0.0/24"},
						Ports:     []string{"443"},
						Protocols: []string{"UDP"},
						Policy: &policy.FlowPolicy{
							Action:    policy.Accept,
							ServiceID: "s2",
							PolicyID:  "2",
						},
						Extensions: []string{"--match multiport --dports 443 -m bpf --bytecode \"20,0 0 0 0,177 0 0 0,12 0 0 0,7 0 0 0,72 0 0 4,53 0 13 29,135 0 0 0,4 0 0 8,7 0 0 0,72 0 0 2,84 0 0 64655,21 0 7 0,72 0 0 4,21 0 5 1,64 0 0 6,21 0 3 0,72 0 0 10,37 1 0 1,6 0 0 0,6 0 0 65535\" -j DROP"},
					},
					policy.IPRule{
						Addresses: []string{"50.0.0.0/24"},
						Ports:     []string{"443"},
						Protocols: []string{"icmp"},
						Policy: &policy.FlowPolicy{
							Action:    policy.Accept,
							ServiceID: "s3",
							PolicyID:  "3",
						},
					},
				}
				netACLs := policy.IPRuleList{
					policy.IPRule{
						Addresses: []string{"40.0.0.0/24"},
						Ports:     []string{"80"},
						Protocols: []string{"TCP"},
						Policy: &policy.FlowPolicy{
							Action:    policy.Reject,
							ServiceID: "s3",
							PolicyID:  "1",
						},
					},
					policy.IPRule{
						Addresses: []string{"40.0.0.0/24"},
						Ports:     []string{"443"},
						Protocols: []string{"UDP"},
						Policy: &policy.FlowPolicy{
							Action:    policy.Accept,
							ServiceID: "s4",
							PolicyID:  "2",
						},
					},
				}
				ipl := policy.ExtendedMap{}
				policyrules := policy.NewPUPolicy(
					"Context",
					"/ns1",
					policy.Police,
					appACLs,
					netACLs,
					nil,
					nil,
					nil,
					nil,
					nil,
					nil,
					ipl,
					0,
					0,
					nil,
					nil,
					[]string{},
					policy.EnforcerMapping,
				)
				puInfo := policy.NewPUInfo("Context", "/ns1", common.LinuxProcessPU)
				puInfo.Policy = policyrules
				puInfo.Runtime.SetOptions(policy.OptionsType{
					CgroupMark: "10",
				})

				udpPortSpec, err := portspec.NewPortSpecFromString("5000", nil)
				So(err, ShouldBeNil)
				tcpPortSpec, err := portspec.NewPortSpecFromString("9000", nil)
				So(err, ShouldBeNil)

				puInfo.Runtime.SetServices([]common.Service{
					{
						Ports:    udpPortSpec,
						Protocol: 17,
					},
					{
						Ports:    tcpPortSpec,
						Protocol: 6,
					},
				})

				var iprules policy.IPRuleList
				iprules = append(iprules, puInfo.Policy.ApplicationACLs()...)
				iprules = append(iprules, puInfo.Policy.NetworkACLs()...)
				i.iptv4.aclmanager.RegisterExternalNets("pu1", iprules) //nolint

				err = i.iptv4.ConfigureRules(0, "pu1", puInfo)
				So(err, ShouldBeNil)
				err = i.AddPortToPortSet("pu1", "8080")
				So(err, ShouldBeNil)
				t := i.iptv4.impl.RetrieveTable()

				for chain, rules := range t["mangle"] {
					So(expectedMangleAfterPUInsertWithExtensionsV4, ShouldContainKey, chain)
					So(rules, ShouldResemble, expectedMangleAfterPUInsertWithExtensionsV4[chain])
				}

				for chain, rules := range t["nat"] {
					So(expectedNATAfterPUInsertV4, ShouldContainKey, chain)
					So(rules, ShouldResemble, expectedNATAfterPUInsertV4[chain])
				}

				for set, targets := range ipsv4.sets {
					So(expectedIPSetsAfterPUInsertV4, ShouldContainKey, set)
					for target := range targets.set {
						So(expectedIPSetsAfterPUInsertV4[set], ShouldContain, target)
					}
				}
			})
		})
	})

	Convey("Given an iptables controller with a memory backend with bad extensions in policy and log enabled", t, func() {
		cfg := &runtime.Configuration{
			TCPTargetNetworks: []string{"0.0.0.0/0"},
			UDPTargetNetworks: []string{"10.0.0.0/8"},
			ExcludedNetworks:  []string{"127.0.0.1"},
		}

		commitFunc := func(buf *bytes.Buffer) error {
			return nil
		}

		iptv4 := provider.NewCustomBatchProvider(&baseIpt{}, commitFunc, []string{"nat", "mangle"})
		So(iptv4, ShouldNotBeNil)

		iptv6 := provider.NewCustomBatchProvider(&baseIpt{}, commitFunc, []string{"nat", "mangle"})
		So(iptv6, ShouldNotBeNil)

		ipsv4 := &memoryIPSetProvider{sets: map[string]*memoryIPSet{}}
		ipsv6 := &memoryIPSetProvider{sets: map[string]*memoryIPSet{}}

		i, err := createTestInstance(ipsv4, ipsv6, iptv4, iptv6, constants.LocalServer)
		So(err, ShouldBeNil)
		So(i, ShouldNotBeNil)

		Convey("When I start the controller, I should get the right global chains and ipsets and proper drop extension should be configured", func() {
			ctx, cancel := context.WithCancel(context.Background())
			defer cancel()
			err := i.Run(ctx)
			i.SetTargetNetworks(cfg) //nolint
			So(err, ShouldBeNil)

			for set, targets := range ipsv4.sets {
				So(expectedGlobalIPSetsV4, ShouldContainKey, set)
				for target := range targets.set {
					So(expectedGlobalIPSetsV4[set], ShouldContain, target)
				}
			}

			t := i.iptv4.impl.RetrieveTable()
			So(t, ShouldNotBeNil)
			So(len(t), ShouldEqual, 2)
			So(t["mangle"], ShouldNotBeNil)
			So(t["nat"], ShouldNotBeNil)

			for chain, rules := range t["mangle"] {
				So(expectedGlobalMangleChainsV4, ShouldContainKey, chain)
				So(rules, ShouldResemble, expectedGlobalMangleChainsV4[chain])
			}

			for chain, rules := range t["nat"] {
				So(expectedGlobalNATChainsV4, ShouldContainKey, chain)
				So(rules, ShouldResemble, expectedGlobalNATChainsV4[chain])
			}

			Convey("When I configure a new set of rules, the ACLs must be correct", func() {
				appACLs := policy.IPRuleList{
					policy.IPRule{
						Addresses: []string{"30.0.0.0/24"},
						Ports:     []string{"80"},
						Protocols: []string{"TCP"},
						Policy: &policy.FlowPolicy{
							Action:    policy.Reject,
							ServiceID: "s1",
							PolicyID:  "1",
						},
					},
					policy.IPRule{
						Addresses: []string{"30.0.0.0/24"},
						Ports:     []string{"443"},
						Protocols: []string{"UDP"},
						Policy: &policy.FlowPolicy{
							Action:    policy.Accept | policy.Log,
							ServiceID: "s2",
							PolicyID:  "2",
						},
						Extensions: []string{" -j DROP"},
					},
					policy.IPRule{
						Addresses: []string{"50.0.0.0/24"},
						Ports:     []string{"443"},
						Protocols: []string{"icmp"},
						Policy: &policy.FlowPolicy{
							Action:    policy.Accept,
							ServiceID: "s3",
							PolicyID:  "3",
						},
					},
				}
				netACLs := policy.IPRuleList{
					policy.IPRule{
						Addresses: []string{"40.0.0.0/24"},
						Ports:     []string{"80"},
						Protocols: []string{"TCP"},
						Policy: &policy.FlowPolicy{
							Action:    policy.Reject,
							ServiceID: "s3",
							PolicyID:  "1",
						},
					},
					policy.IPRule{
						Addresses: []string{"40.0.0.0/24"},
						Ports:     []string{"443"},
						Protocols: []string{"UDP"},
						Policy: &policy.FlowPolicy{
							Action:    policy.Accept,
							ServiceID: "s4",
							PolicyID:  "2",
						},
					},
				}
				ipl := policy.ExtendedMap{}
				policyrules := policy.NewPUPolicy(
					"Context",
					"/ns1",
					policy.Police,
					appACLs,
					netACLs,
					nil,
					nil,
					nil,
					nil,
					nil,
					nil,
					ipl,
					0,
					0,
					nil,
					nil,
					[]string{},
					policy.EnforcerMapping,
				)
				puInfo := policy.NewPUInfo("Context", "/ns1", common.LinuxProcessPU)
				puInfo.Policy = policyrules
				puInfo.Runtime.SetOptions(policy.OptionsType{
					CgroupMark: "10",
				})

				udpPortSpec, err := portspec.NewPortSpecFromString("5000", nil)
				So(err, ShouldBeNil)
				tcpPortSpec, err := portspec.NewPortSpecFromString("9000", nil)
				So(err, ShouldBeNil)

				puInfo.Runtime.SetServices([]common.Service{
					{
						Ports:    udpPortSpec,
						Protocol: 17,
					},
					{
						Ports:    tcpPortSpec,
						Protocol: 6,
					},
				})

				var iprules policy.IPRuleList
				iprules = append(iprules, puInfo.Policy.ApplicationACLs()...)
				iprules = append(iprules, puInfo.Policy.NetworkACLs()...)
				i.iptv4.aclmanager.RegisterExternalNets("pu1", iprules) //nolint

				err = i.iptv4.ConfigureRules(0, "pu1", puInfo)
				So(err, ShouldBeNil)
				err = i.AddPortToPortSet("pu1", "8080")
				So(err, ShouldBeNil)
				t := i.iptv4.impl.RetrieveTable()

				for chain, rules := range t["mangle"] {
					So(expectedMangleAfterPUInsertWithLogV4, ShouldContainKey, chain)
					So(rules, ShouldResemble, expectedMangleAfterPUInsertWithLogV4[chain])
				}

				for chain, rules := range t["nat"] {
					So(expectedNATAfterPUInsertV4, ShouldContainKey, chain)
					So(rules, ShouldResemble, expectedNATAfterPUInsertV4[chain])
				}

				for set, targets := range ipsv4.sets {
					So(expectedIPSetsAfterPUInsertV4, ShouldContainKey, set)
					for target := range targets.set {
						So(expectedIPSetsAfterPUInsertV4[set], ShouldContain, target)
					}
				}
			})
		})
	})

	Convey("Given an iptables controller with a memory backend with extensions in policy and log enabled", t, func() {
		cfg := &runtime.Configuration{
			TCPTargetNetworks: []string{"0.0.0.0/0"},
			UDPTargetNetworks: []string{"10.0.0.0/8"},
			ExcludedNetworks:  []string{"127.0.0.1"},
		}

		commitFunc := func(buf *bytes.Buffer) error {
			return nil
		}

		iptv4 := provider.NewCustomBatchProvider(&baseIpt{}, commitFunc, []string{"nat", "mangle"})
		So(iptv4, ShouldNotBeNil)

		iptv6 := provider.NewCustomBatchProvider(&baseIpt{}, commitFunc, []string{"nat", "mangle"})
		So(iptv6, ShouldNotBeNil)

		ipsv4 := &memoryIPSetProvider{sets: map[string]*memoryIPSet{}}
		ipsv6 := &memoryIPSetProvider{sets: map[string]*memoryIPSet{}}

		i, err := createTestInstance(ipsv4, ipsv6, iptv4, iptv6, constants.LocalServer)
		So(err, ShouldBeNil)
		So(i, ShouldNotBeNil)

		Convey("When I start the controller, I should get the right global chains and ipsets and proper drop extension should be configured", func() {
			ctx, cancel := context.WithCancel(context.Background())
			defer cancel()
			err := i.Run(ctx)
			i.SetTargetNetworks(cfg) //nolint
			So(err, ShouldBeNil)

			for set, targets := range ipsv4.sets {
				So(expectedGlobalIPSetsV4, ShouldContainKey, set)
				for target := range targets.set {
					So(expectedGlobalIPSetsV4[set], ShouldContain, target)
				}
			}

			t := i.iptv4.impl.RetrieveTable()
			So(t, ShouldNotBeNil)
			So(len(t), ShouldEqual, 2)
			So(t["mangle"], ShouldNotBeNil)
			So(t["nat"], ShouldNotBeNil)

			for chain, rules := range t["mangle"] {
				So(expectedGlobalMangleChainsV4, ShouldContainKey, chain)
				So(rules, ShouldResemble, expectedGlobalMangleChainsV4[chain])
			}

			for chain, rules := range t["nat"] {
				So(expectedGlobalNATChainsV4, ShouldContainKey, chain)
				So(rules, ShouldResemble, expectedGlobalNATChainsV4[chain])
			}

			Convey("When I configure a new set of rules, the ACLs must be correct", func() {
				appACLs := policy.IPRuleList{
					policy.IPRule{
						Addresses: []string{"30.0.0.0/24"},
						Ports:     []string{"80"},
						Protocols: []string{"TCP"},
						Policy: &policy.FlowPolicy{
							Action:    policy.Reject,
							ServiceID: "s1",
							PolicyID:  "1",
						},
					},
					policy.IPRule{
						Addresses: []string{"30.0.0.0/24"},
						Ports:     []string{"443"},
						Protocols: []string{"UDP"},
						Policy: &policy.FlowPolicy{
							// Log enabled.
							Action:    policy.Accept | policy.Log,
							ServiceID: "s2",
							PolicyID:  "2",
						},
						Extensions: []string{"--match multiport --dports 443  -m bpf --bytecode \"20,0 0 0 0,177 0 0 0,12 0 0 0,7 0 0 0,72 0 0 4,53 0 13 29,135 0 0 0,4 0 0 8,7 0 0 0,72 0 0 2,84 0 0 64655,21 0 7 0,72 0 0 4,21 0 5 1,64 0 0 6,21 0 3 0,72 0 0 10,37 1 0 1,6 0 0 0,6 0 0 65535\" -j DROP"},
					},
					policy.IPRule{
						Addresses: []string{"50.0.0.0/24"},
						Ports:     []string{"443"},
						Protocols: []string{"icmp"},
						Policy: &policy.FlowPolicy{
							Action:    policy.Accept,
							ServiceID: "s3",
							PolicyID:  "3",
						},
					},
				}
				netACLs := policy.IPRuleList{
					policy.IPRule{
						Addresses: []string{"40.0.0.0/24"},
						Ports:     []string{"80"},
						Protocols: []string{"TCP"},
						Policy: &policy.FlowPolicy{
							Action:    policy.Reject,
							ServiceID: "s3",
							PolicyID:  "1",
						},
					},
					policy.IPRule{
						Addresses: []string{"40.0.0.0/24"},
						Ports:     []string{"443"},
						Protocols: []string{"UDP"},
						Policy: &policy.FlowPolicy{
							Action:    policy.Accept,
							ServiceID: "s4",
							PolicyID:  "2",
						},
					},
				}
				ipl := policy.ExtendedMap{}
				policyrules := policy.NewPUPolicy(
					"Context",
					"/ns1",
					policy.Police,
					appACLs,
					netACLs,
					nil,
					nil,
					nil,
					nil,
					nil,
					nil,
					ipl,
					0,
					0,
					nil,
					nil,
					[]string{},
					policy.EnforcerMapping,
				)
				puInfo := policy.NewPUInfo("Context", "/ns1", common.LinuxProcessPU)
				puInfo.Policy = policyrules
				puInfo.Runtime.SetOptions(policy.OptionsType{
					CgroupMark: "10",
				})

				udpPortSpec, err := portspec.NewPortSpecFromString("5000", nil)
				So(err, ShouldBeNil)
				tcpPortSpec, err := portspec.NewPortSpecFromString("9000", nil)
				So(err, ShouldBeNil)

				puInfo.Runtime.SetServices([]common.Service{
					{
						Ports:    udpPortSpec,
						Protocol: 17,
					},
					{
						Ports:    tcpPortSpec,
						Protocol: 6,
					},
				})

				var iprules policy.IPRuleList
				iprules = append(iprules, puInfo.Policy.ApplicationACLs()...)
				iprules = append(iprules, puInfo.Policy.NetworkACLs()...)
				i.iptv4.aclamanager.RegisterExternalNets("pu1", iprules) //nolint

				err = i.iptv4.ConfigureRules(0, "pu1", puInfo)
				So(err, ShouldBeNil)
				err = i.AddPortToPortSet("pu1", "8080")
				So(err, ShouldBeNil)
				t := i.iptv4.impl.RetrieveTable()

				for chain, rules := range t["mangle"] {
					So(expectedMangleAfterPUInsertWithExtensionsAndLogV4, ShouldContainKey, chain)
					So(rules, ShouldResemble, expectedMangleAfterPUInsertWithExtensionsAndLogV4[chain])
				}

				for chain, rules := range t["nat"] {
					So(expectedNATAfterPUInsertV4, ShouldContainKey, chain)
					So(rules, ShouldResemble, expectedNATAfterPUInsertV4[chain])
				}

				for set, targets := range ipsv4.sets {
					So(expectedIPSetsAfterPUInsertV4, ShouldContainKey, set)
					for target := range targets.set {
						So(expectedIPSetsAfterPUInsertV4[set], ShouldContain, target)
					}
				}
			})
		})
	})
}

var (
	expectedContainerGlobalMangleChainsV4 = map[string][]string{
		"INPUT": {
			"-m set ! --match-set TRI-v4-Excluded src -j TRI-Net",
		},
		"OUTPUT": {
			"-m set ! --match-set TRI-v4-Excluded dst -j TRI-App",
		},
		"TRI-App": {
			"-j TRI-Prx-App",
			"-m mark --mark 1073741922 -j ACCEPT",
			"-m connmark --mark 61166 -p tcp ! --tcp-flags SYN,ACK SYN,ACK -j ACCEPT",
			"-p tcp -m set --match-set TRI-v4-TargetTCP dst -m tcp --tcp-flags SYN,ACK SYN,ACK -j MARK --set-mark 99",
			"-p tcp -m set --match-set TRI-v4-TargetTCP dst -m tcp --tcp-flags SYN,ACK SYN,ACK -j NFQUEUE --queue-balance 8:11 --queue-bypass",
		},
		"TRI-Net": {
			"-j TRI-Prx-Net",
			"-p udp -m set --match-set TRI-v4-TargetUDP src -m string --string n30njxq7bmiwr6dtxq --algo bm --to 65535 -j NFQUEUE --queue-bypass --queue-balance 24:27",
			"-m connmark --mark 61166 -p tcp ! --tcp-flags SYN,ACK SYN,ACK -j ACCEPT",
			"-m set --match-set TRI-v4-TargetTCP src -p tcp -m tcp --tcp-flags SYN,ACK SYN,ACK -j NFQUEUE --queue-balance 24:27 --queue-bypass",
			"-p tcp -m set --match-set TRI-v4-TargetTCP src -m tcp --tcp-option 34 --tcp-flags SYN,ACK SYN -j NFQUEUE --queue-balance 16:19 --queue-bypass",
		},
		"TRI-Prx-App": {
			"-m mark --mark 0x40 -j ACCEPT",
		},
		"TRI-Prx-Net": {
			"-m mark --mark 0x40 -j ACCEPT",
		},
	}

	expectedContainerGlobalNATChainsV4 = map[string][]string{
		"PREROUTING": {
			"-p tcp -m addrtype --dst-type LOCAL -m set ! --match-set TRI-v4-Excluded src -j TRI-Redir-Net",
		},
		"OUTPUT": {
			"-m set ! --match-set TRI-v4-Excluded dst -j TRI-Redir-App",
		},
		"TRI-Redir-App": {
			"-m mark --mark 0x40 -j ACCEPT",
		},
		"TRI-Redir-Net": {
			"-m mark --mark 0x40 -j ACCEPT",
		},
	}

	expectedContainerGlobalIPSetsV4 = map[string][]string{
		"TRI" + "-v4-" + targetTCPNetworkSet: {"0.0.0.0/1", "128.0.0.0/1"},
		"TRI" + "-v4-" + targetUDPNetworkSet: {"10.0.0.0/8"},
		"TRI" + "-v4-" + excludedNetworkSet:  {"127.0.0.1"},
	}

	expectedContainerMangleAfterPUInsertV4 = map[string][]string{
		"INPUT": {
			"-m set ! --match-set TRI-v4-Excluded src -j TRI-Net",
		},
		"OUTPUT": {
			"-m set ! --match-set TRI-v4-Excluded dst -j TRI-App",
		},
		"TRI-App": {
			"-j TRI-Prx-App",
			"-m mark --mark 1073741922 -j ACCEPT",
			"-m connmark --mark 61166 -p tcp ! --tcp-flags SYN,ACK SYN,ACK -j ACCEPT",
			"-p tcp -m set --match-set TRI-v4-TargetTCP dst -m tcp --tcp-flags SYN,ACK SYN,ACK -j MARK --set-mark 99",
			"-p tcp -m set --match-set TRI-v4-TargetTCP dst -m tcp --tcp-flags SYN,ACK SYN,ACK -j NFQUEUE --queue-balance 8:11 --queue-bypass",
			"-m comment --comment Container-specific-chain -j TRI-App-pu1N7uS6--0",
		},
		"TRI-Net": {
			"-j TRI-Prx-Net",
			"-p udp -m set --match-set TRI-v4-TargetUDP src -m string --string n30njxq7bmiwr6dtxq --algo bm --to 65535 -j NFQUEUE --queue-bypass --queue-balance 24:27",
			"-m connmark --mark 61166 -p tcp ! --tcp-flags SYN,ACK SYN,ACK -j ACCEPT",
			"-m set --match-set TRI-v4-TargetTCP src -p tcp -m tcp --tcp-flags SYN,ACK SYN,ACK -j NFQUEUE --queue-balance 24:27 --queue-bypass",
			"-p tcp -m set --match-set TRI-v4-TargetTCP src -m tcp --tcp-option 34 --tcp-flags SYN,ACK SYN -j NFQUEUE --queue-balance 16:19 --queue-bypass",
			"-m comment --comment Container-specific-chain -j TRI-Net-pu1N7uS6--0",
		},
		"TRI-Prx-App": {
			"-m mark --mark 0x40 -j ACCEPT",
			"-p tcp -m tcp --sport 0 -j ACCEPT",
			"-p udp -m udp --sport 0 -j ACCEPT",
			"-p tcp -m set --match-set TRI-v4-Proxy-pu19gtV-srv src -j ACCEPT",
			"-p tcp -m set --match-set TRI-v4-Proxy-pu19gtV-dst dst,dst -m mark ! --mark 0x40 -j ACCEPT",
		},
		"TRI-Prx-Net": {
			"-m mark --mark 0x40 -j ACCEPT",
			"-p tcp -m set --match-set TRI-v4-Proxy-pu19gtV-dst src,src -j ACCEPT",
			"-p tcp -m set --match-set TRI-v4-Proxy-pu19gtV-srv src -m addrtype --src-type LOCAL -j ACCEPT",
			"-p tcp -m tcp --dport 0 -j ACCEPT",
			"-p udp -m udp --dport 0 -j ACCEPT",
		},
		"TRI-Net-pu1N7uS6--0": {
			"-p UDP -m set --match-set TRI-v4-ext-6zlJIvP3B68= src -m state --state ESTABLISHED -j ACCEPT",
			"-p TCP -m set --match-set TRI-v4-ext-w5frVvhsnpU= src -m state --state NEW -m set ! --match-set TRI-v4-TargetTCP src --match multiport --dports 80 -j DROP",
			"-p UDP -m set --match-set TRI-v4-ext-IuSLsD1R-mE= src --match multiport --dports 443 -j ACCEPT",
			"-p tcp -m set --match-set TRI-v4-TargetTCP src -m tcp --tcp-flags SYN,ACK SYN -j NFQUEUE --queue-balance 16:19",
			"-p tcp -m set --match-set TRI-v4-TargetTCP src -m tcp --tcp-flags SYN,ACK ACK -j NFQUEUE --queue-balance 20:23",
			"-p udp -m set --match-set TRI-v4-TargetUDP src --match limit --limit 1000/s -j NFQUEUE --queue-balance 16:19",
			"-p tcp -m state --state ESTABLISHED -m comment --comment TCP-Established-Connections -j ACCEPT",
			"-s 0.0.0.0/0 -m state --state NEW -j NFLOG --nflog-group 11 --nflog-prefix 913787369:default:default:6",
			"-s 0.0.0.0/0 -m state ! --state NEW -j NFLOG --nflog-group 11 --nflog-prefix 913787369:default:default:10",
			"-s 0.0.0.0/0 -j DROP",
		},

		"TRI-App-pu1N7uS6--0": {
			"-p TCP -m set --match-set TRI-v4-ext-uNdc0vdcFZA= dst -m state --state NEW -m set ! --match-set TRI-v4-TargetTCP dst --match multiport --dports 80 -j DROP",
			"-p UDP -m set --match-set TRI-v4-ext-6zlJIvP3B68= dst --match multiport --dports 443 -j ACCEPT",
			"-p UDP -m set --match-set TRI-v4-ext-IuSLsD1R-mE= dst -m state --state ESTABLISHED -j ACCEPT",
			"-p tcp -m tcp --tcp-flags SYN,ACK SYN -j NFQUEUE --queue-balance 0:3",
			"-p tcp -m tcp --tcp-flags SYN,ACK ACK -j NFQUEUE --queue-balance 4:7",
			"-p udp -m set --match-set TRI-v4-TargetUDP dst -j NFQUEUE --queue-balance 0:3",
			"-p udp -m set --match-set TRI-v4-TargetUDP dst -m state --state ESTABLISHED -m comment --comment UDP-Established-Connections -j ACCEPT",
			"-p tcp -m state --state ESTABLISHED -m comment --comment TCP-Established-Connections -j ACCEPT",
			"-d 0.0.0.0/0 -m state --state NEW -j NFLOG --nflog-group 10 --nflog-prefix 913787369:default:default:6",
			"-d 0.0.0.0/0 -m state ! --state NEW -j NFLOG --nflog-group 10 --nflog-prefix 913787369:default:default:10",
			"-d 0.0.0.0/0 -j DROP",
		},
	}

	expectedContainerNATAfterPUInsertV4 = map[string][]string{
		"PREROUTING": {
			"-p tcp -m addrtype --dst-type LOCAL -m set ! --match-set TRI-v4-Excluded src -j TRI-Redir-Net",
		},
		"OUTPUT": {
			"-m set ! --match-set TRI-v4-Excluded dst -j TRI-Redir-App",
		},
		"TRI-Redir-App": {
			"-m mark --mark 0x40 -j ACCEPT",
			"-p tcp -m set --match-set TRI-v4-Proxy-pu19gtV-dst dst,dst -m mark ! --mark 0x40 -m cgroup --cgroup 10 -j REDIRECT --to-ports 0",
			"-d 0.0.0.0/0 -p udp --dport 53 -m mark ! --mark 0x40 -m cgroup --cgroup 10 -j CONNMARK --save-mark",
			"-d 0.0.0.0/0 -p udp --dport 53 -m mark ! --mark 0x40 -m cgroup --cgroup 10 -j REDIRECT --to-ports 0",
		},
		"TRI-Redir-Net": {
			"-m mark --mark 0x40 -j ACCEPT",
			"-p tcp -m set --match-set TRI-v4-Proxy-pu19gtV-srv dst -m mark ! --mark 0x40 -j REDIRECT --to-ports 0",
		},
	}
	expectedContainerIPSetsAfterPUInsertV4 = map[string][]string{
		"TRI-v4-" + targetTCPNetworkSet: {"0.0.0.0/1", "128.0.0.0/1"},
		"TRI-v4-" + targetUDPNetworkSet: {"10.0.0.0/8"},
		"TRI-v4-" + excludedNetworkSet:  {"127.0.0.1"},
		"TRI-v4-ProcPort-pu19gtV":       {"8080"},
		"TRI-v4-ext-6zlJIvP3B68=":       {"30.0.0.0/24"},
		"TRI-v4-ext-uNdc0vdcFZA=":       {"30.0.0.0/24"},
		"TRI-v4-ext-w5frVvhsnpU=":       {"40.0.0.0/24"},
		"TRI-v4-ext-IuSLsD1R-mE=":       {"40.0.0.0/24"},
		"TRI-v4-Proxy-pu19gtV-dst":      {},
		"TRI-v4-Proxy-pu19gtV-srv":      {},
	}
)

func Test_OperationWithContainersV4(t *testing.T) {
	Convey("Given an iptables controller with a memory backend for containers ", t, func() {
		cfg := &runtime.Configuration{
			TCPTargetNetworks: []string{"0.0.0.0/0"},
			UDPTargetNetworks: []string{"10.0.0.0/8"},
			ExcludedNetworks:  []string{"127.0.0.1"},
		}

		commitFunc := func(buf *bytes.Buffer) error {
			return nil
		}

		iptv4 := provider.NewCustomBatchProvider(&baseIpt{}, commitFunc, []string{"nat", "mangle"})
		So(iptv4, ShouldNotBeNil)

		iptv6 := provider.NewCustomBatchProvider(&baseIpt{}, commitFunc, []string{"nat", "mangle"})
		So(iptv6, ShouldNotBeNil)

		ipsv4 := &memoryIPSetProvider{sets: map[string]*memoryIPSet{}}
		ipsv6 := &memoryIPSetProvider{sets: map[string]*memoryIPSet{}}

		i, err := createTestInstance(ipsv4, ipsv6, iptv4, iptv6, constants.RemoteContainer)
		So(err, ShouldBeNil)
		So(i, ShouldNotBeNil)

		Convey("When I start the controller, I should get the right global chains and sets", func() {
			ctx, cancel := context.WithCancel(context.Background())
			defer cancel()
			err := i.Run(ctx)
			i.SetTargetNetworks(cfg) //nolint
			So(err, ShouldBeNil)

			for set, targets := range ipsv4.sets {
				So(expectedContainerGlobalIPSetsV4, ShouldContainKey, set)
				for target := range targets.set {
					So(expectedContainerGlobalIPSetsV4[set], ShouldContain, target)
				}
			}

			t := i.iptv4.impl.RetrieveTable()
			So(t, ShouldNotBeNil)
			So(len(t), ShouldEqual, 2)
			So(t["mangle"], ShouldNotBeNil)
			So(t["nat"], ShouldNotBeNil)

			for chain, rules := range t["mangle"] {
				So(expectedContainerGlobalMangleChainsV4, ShouldContainKey, chain)
				So(rules, ShouldResemble, expectedContainerGlobalMangleChainsV4[chain])
			}

			for chain, rules := range t["nat"] {
				So(expectedContainerGlobalNATChainsV4, ShouldContainKey, chain)
				So(rules, ShouldResemble, expectedContainerGlobalNATChainsV4[chain])
			}

			Convey("When I configure a new set of rules, the ACLs must be correct", func() {
				appACLs := policy.IPRuleList{
					policy.IPRule{
						Addresses: []string{"30.0.0.0/24"},
						Ports:     []string{"80"},
						Protocols: []string{"TCP"},
						Policy: &policy.FlowPolicy{
							Action:    policy.Reject,
							ServiceID: "s1",
							PolicyID:  "1",
						},
					},
					policy.IPRule{
						Addresses: []string{"30.0.0.0/24"},
						Ports:     []string{"443"},
						Protocols: []string{"UDP"},
						Policy: &policy.FlowPolicy{
							Action:    policy.Accept,
							ServiceID: "s2",
							PolicyID:  "2",
						},
					},
				}
				netACLs := policy.IPRuleList{
					policy.IPRule{
						Addresses: []string{"40.0.0.0/24"},
						Ports:     []string{"80"},
						Protocols: []string{"TCP"},
						Policy: &policy.FlowPolicy{
							Action:    policy.Reject,
							ServiceID: "s3",
							PolicyID:  "1",
						},
					},
					policy.IPRule{
						Addresses: []string{"40.0.0.0/24"},
						Ports:     []string{"443"},
						Protocols: []string{"UDP"},
						Policy: &policy.FlowPolicy{
							Action:    policy.Accept,
							ServiceID: "s4",
							PolicyID:  "2",
						},
					},
				}
				ipl := policy.ExtendedMap{}
				policyrules := policy.NewPUPolicy(
					"Context",
					"/ns1",
					policy.Police,
					appACLs,
					netACLs,
					nil,
					nil,
					nil,
					nil,
					nil,
					nil,
					ipl,
					0,
					0,
					nil,
					nil,
					[]string{},
					policy.EnforcerMapping,
				)
				puInfo := policy.NewPUInfo("Context", "/ns1", common.ContainerPU)
				puInfo.Policy = policyrules
				puInfo.Runtime.SetOptions(policy.OptionsType{
					CgroupMark: "10",
				})

				var iprules policy.IPRuleList
				iprules = append(iprules, puInfo.Policy.ApplicationACLs()...)
				iprules = append(iprules, puInfo.Policy.NetworkACLs()...)
				i.iptv4.aclamanager.RegisterExternalNets("pu1", iprules) //nolint

				err := i.iptv4.ConfigureRules(0, "pu1", puInfo)
				So(err, ShouldBeNil)
				t := i.iptv4.impl.RetrieveTable()

				for chain, rules := range t["mangle"] {
					So(expectedContainerMangleAfterPUInsertV4, ShouldContainKey, chain)
					So(rules, ShouldResemble, expectedContainerMangleAfterPUInsertV4[chain])
				}

				for chain, rules := range t["nat"] {
					So(expectedContainerNATAfterPUInsertV4, ShouldContainKey, chain)
					So(rules, ShouldResemble, expectedContainerNATAfterPUInsertV4[chain])
				}

				for set, targets := range ipsv4.sets {
					So(expectedContainerIPSetsAfterPUInsertV4, ShouldContainKey, set)
					for target := range targets.set {
						So(expectedContainerIPSetsAfterPUInsertV4[set], ShouldContain, target)
					}
				}

				Convey("When I delete the same rule, the chains must be restored in the global state", func() {
					err := i.iptv4.DeleteRules(0, "pu1", "0", "0", "10", "", "0", "0", common.ContainerPU)
					So(err, ShouldBeNil)

					t := i.iptv4.impl.RetrieveTable()
					if err != nil {
						printTable(t)
					}

					So(t["mangle"], ShouldNotBeNil)
					So(t["nat"], ShouldNotBeNil)

					for chain, rules := range t["mangle"] {
						So(expectedContainerGlobalMangleChainsV4, ShouldContainKey, chain)
						So(rules, ShouldResemble, expectedContainerGlobalMangleChainsV4[chain])
					}

					for chain, rules := range t["nat"] {
						So(expectedContainerGlobalNATChainsV4, ShouldContainKey, chain)
						So(rules, ShouldResemble, expectedContainerGlobalNATChainsV4[chain])
					}
				})

			})
		})
	})
}

func printTable(t map[string]map[string][]string) {
	fmt.Printf("\n")
	for table, chains := range t {
		fmt.Println(table)
		for chain, rules := range chains {
			fmt.Println(chain)
			for _, rule := range rules {
				fmt.Println(rule)
			}
		}
	}
}<|MERGE_RESOLUTION|>--- conflicted
+++ resolved
@@ -705,18 +705,11 @@
 		"TRI" + "-v4-" + targetUDPNetworkSet: {"10.0.0.0/8"},
 		"TRI" + "-v4-" + excludedNetworkSet:  {"127.0.0.1"},
 		"TRI-v4-ProcPort-pu19gtV":            {"8080"},
-<<<<<<< HEAD
 		"TRI-v4-ext-6zlJIvP3B68=":            {"30.0.0.0/24"},
 		"TRI-v4-ext-uNdc0vdcFZA=":            {"30.0.0.0/24"},
 		"TRI-v4-ext-w5frVvhsnpU=":            {"40.0.0.0/24"},
 		"TRI-v4-ext-IuSLsD1R-mE=":            {"40.0.0.0/24"},
-=======
-		"TRI-v4-ext-6zlJIpu19gtV":            {"30.0.0.0/24"},
-		"TRI-v4-ext-uNdc0pu19gtV":            {"30.0.0.0/24"},
-		"TRI-v4-ext-w5frVpu19gtV":            {"40.0.0.0/24"},
-		"TRI-v4-ext-IuSLspu19gtV":            {"40.0.0.0/24"},
 		"TRI-v4-ext-_qhcdpu19gtV":            {"60.0.0.0/24"},
->>>>>>> 01d0f93c
 		"TRI-v4-Proxy-pu19gtV-dst":           {},
 		"TRI-v4-Proxy-pu19gtV-srv":           {},
 	}
