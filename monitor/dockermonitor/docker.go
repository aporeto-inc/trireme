--- conflicted
+++ resolved
@@ -194,19 +194,13 @@
 // It listens to all ContainerEvents
 func (d *dockerMonitor) Start() error {
 
-<<<<<<< HEAD
-	log.WithFields(log.Fields{
-		"package": "monitor",
-	}).Debug("Starting the docker monitor")
-	//Check if the server is running before you go ahead
+	zap.L().Debug("Starting the docker monitor")
+	
+        //Check if the server is running before you go ahead
 	ctx, cancel := context.WithTimeout(context.Background(), 2*time.Second)
 	defer cancel()
 	_, pingerr := d.dockerClient.Ping(ctx)
 	if pingerr != nil {
-=======
-	zap.L().Debug("Starting the docker monitor")
->>>>>>> 7d70ef60
-
 		return fmt.Errorf("Docker daemon not running")
 	}
 	// Starting the eventListener First.
@@ -218,12 +212,6 @@
 
 		if err != nil {
 			zap.L().Error("Error Syncing existingContainers", zap.Error(err))
-		}
-		if err != nil {
-			log.WithFields(log.Fields{
-				"package": "dockermonitor",
-				"error":   err.Error(),
-			}).Debug("Error Syncing")
 		}
 	}
 
@@ -293,11 +281,6 @@
 			if err != nil && err != io.EOF {
 				zap.L().Warn("Received docker event error", zap.Error(err))
 			}
-			if err != nil {
-				log.WithFields(log.Fields{
-					"package": "Event Errors",
-				}).Debug("Events Error")
-			}
 		case stop := <-d.stoplistener:
 			if stop {
 				return
