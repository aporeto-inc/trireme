--- conflicted
+++ resolved
@@ -570,11 +570,8 @@
 		s.tokenIssuer,
 		payload.BinaryTokens,
 		s.aclmanager,
-<<<<<<< HEAD
 		payload.IsBPFEnabled,
-=======
 		s.agentVersion,
->>>>>>> 00b3a780
 	); err != nil || s.enforcer == nil {
 		return fmt.Errorf("Error while initializing remote enforcer, %s", err)
 	}
