package policy

import (
	"encoding/json"
	"sync"

	"github.com/aporeto-inc/trireme/constants"
)

// PURuntime holds all data related to the status of the container run time
type PURuntime struct {
	// puType is the type of the PU (container or process )
	puType constants.PUType
	// Pid holds the value of the first process of the container
	pid int
	// NsPath is the path to the networking namespace for this PURuntime if applicable.
	nsPath string
	// Name is the name of the container
	name string
	// IPAddress is the IP Address of the container
	ips ExtendedMap
	// Tags is a map of the metadata of the container
	tags *TagStore
	// options
	options ExtendedMap

	// GlobalLock is used by Trireme to make sure that two operations do not
	// get interleaved for the same container.
	GlobalLock *sync.Mutex

	sync.Mutex
}

// PURuntimeJSON is a Json representation of PURuntime
type PURuntimeJSON struct {
	// PUType is the type of the PU
	PUType constants.PUType
	// Pid holds the value of the first process of the container
	Pid int
	// NSPath is the path to the networking namespace for this PURuntime if applicable.
	NSPath string
	// Name is the name of the container
	Name string
	// IPAddress is the IP Address of the container
	IPAddresses ExtendedMap
	// Tags is a map of the metadata of the container
	Tags *TagStore
	// Options is a map of the options of the container
	Options ExtendedMap
}

// NewPURuntime Generate a new RuntimeInfo
func NewPURuntime(name string, pid int, nsPath string, tags *TagStore, ips ExtendedMap, puType constants.PUType, options ExtendedMap) *PURuntime {

	t := tags
	if t == nil {
		t = NewTagStore()
	}

	i := ips
	if i == nil {
		i = ExtendedMap{}
	}

	o := options
	if o == nil {
		o = ExtendedMap{}
	}

	return &PURuntime{
<<<<<<< HEAD
		puType:  puType,
		tags:    t,
		ips:     i,
		options: o,
		pid:     pid,
		nsPath:  nsPath,
		name:    name,
=======
		puType:     puType,
		tags:       t,
		ips:        i,
		options:    o,
		pid:        pid,
		name:       name,
		GlobalLock: &sync.Mutex{},
>>>>>>> c9653d6f
	}
}

// NewPURuntimeWithDefaults sets up PURuntime with defaults
func NewPURuntimeWithDefaults() *PURuntime {

	return NewPURuntime("", 0, "", nil, nil, constants.ContainerPU, nil)
}

// Clone returns a copy of the policy
func (r *PURuntime) Clone() *PURuntime {
	r.Lock()
	defer r.Unlock()

	return NewPURuntime(r.name, r.pid, r.nsPath, r.tags.Copy(), r.ips.Copy(), r.puType, r.options)
}

// MarshalJSON Marshals this struct.
func (r *PURuntime) MarshalJSON() ([]byte, error) {
	return json.Marshal(&PURuntimeJSON{
		PUType:      r.puType,
		Pid:         r.pid,
		NSPath:      r.nsPath,
		Name:        r.name,
		IPAddresses: r.ips,
		Tags:        r.tags,
		Options:     r.options,
	})
}

// UnmarshalJSON Unmarshals this struct.
func (r *PURuntime) UnmarshalJSON(param []byte) error {
	a := &PURuntimeJSON{}
	if err := json.Unmarshal(param, &a); err != nil {
		return err
	}
	r.pid = a.Pid
	r.nsPath = a.NSPath
	r.name = a.Name
	r.ips = a.IPAddresses
	r.tags = a.Tags
	r.options = a.Options
	r.puType = a.PUType
	return nil
}

// Pid returns the PID
func (r *PURuntime) Pid() int {
	r.Lock()
	defer r.Unlock()

	return r.pid
}

// SetPid sets the PID
func (r *PURuntime) SetPid(pid int) {
	r.Lock()
	defer r.Unlock()

	r.pid = pid
}

// NSPath returns the NSPath
func (r *PURuntime) NSPath() string {
	r.Lock()
	defer r.Unlock()

	return r.nsPath
}

// SetNSPath sets the NSPath
func (r *PURuntime) SetNSPath(nsPath string) {
	r.Lock()
	defer r.Unlock()

	r.nsPath = nsPath
}

// SetPUType sets the PU Type
func (r *PURuntime) SetPUType(puType constants.PUType) {
	r.Lock()
	defer r.Unlock()

	r.puType = puType
}

// SetOptions sets the Options
func (r *PURuntime) SetOptions(options ExtendedMap) {
	r.Lock()
	defer r.Unlock()

	r.options = options.Copy()
}

// Name returns the PID
func (r *PURuntime) Name() string {
	r.Lock()
	defer r.Unlock()

	return r.name
}

// PUType returns the PU type
func (r *PURuntime) PUType() constants.PUType {
	r.Lock()
	defer r.Unlock()

	return r.puType
}

// DefaultIPAddress returns the default IP address for the processing unit
func (r *PURuntime) DefaultIPAddress() (string, bool) {
	r.Lock()
	defer r.Unlock()

	ip, ok := r.ips[DefaultNamespace]

	return ip, ok
}

// IPAddresses returns all the IP addresses for the processing unit
func (r *PURuntime) IPAddresses() ExtendedMap {
	r.Lock()
	defer r.Unlock()

	return r.ips.Copy()
}

// SetIPAddresses sets up all the IP addresses for the processing unit
func (r *PURuntime) SetIPAddresses(ipa ExtendedMap) {
	r.Lock()
	defer r.Unlock()

	r.ips = ipa.Copy()
}

// Tag returns a specific tag for the processing unit
func (r *PURuntime) Tag(key string) (string, bool) {
	r.Lock()
	defer r.Unlock()

	tag, ok := r.tags.Get(key)
	return tag, ok
}

//Tags returns tags for the processing unit
func (r *PURuntime) Tags() *TagStore {
	r.Lock()
	defer r.Unlock()

	return r.tags.Copy()
}

// Options returns tags for the processing unit
func (r *PURuntime) Options() ExtendedMap {
	r.Lock()
	defer r.Unlock()

	return r.options.Copy()
}<|MERGE_RESOLUTION|>--- conflicted
+++ resolved
@@ -68,23 +68,14 @@
 	}
 
 	return &PURuntime{
-<<<<<<< HEAD
-		puType:  puType,
-		tags:    t,
-		ips:     i,
-		options: o,
-		pid:     pid,
-		nsPath:  nsPath,
-		name:    name,
-=======
 		puType:     puType,
 		tags:       t,
 		ips:        i,
 		options:    o,
 		pid:        pid,
+		nsPath:     nsPath,
 		name:       name,
 		GlobalLock: &sync.Mutex{},
->>>>>>> c9653d6f
 	}
 }
 
