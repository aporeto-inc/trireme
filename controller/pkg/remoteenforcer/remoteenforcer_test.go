--- conflicted
+++ resolved
@@ -560,13 +560,8 @@
 					return nil, nil
 				}
 
-<<<<<<< HEAD
-				server.enforcer = enforcer.NewWithDefaults("someServerID", collector, nil, secret, constants.RemoteContainer, "/proc").(enforcer.Enforcer)
-				server.supervisor, _ = supervisor.NewSupervisor(collector, server.enforcer, constants.RemoteContainer, []string{"127.0.0.0/24"})
-=======
 				server.enforcer = enforcer.NewWithDefaults("someServerID", collector, nil, secret, constants.RemoteContainer, "/proc", []string{"0.0.0.0/0"}).(enforcer.Enforcer)
 				server.supervisor, _ = supervisor.NewSupervisor(collector, server.enforcer, constants.RemoteContainer, []string{})
->>>>>>> ab9a2cd6
 
 				err := server.InitSupervisor(rpcwrperreq, &rpcwrperres)
 
