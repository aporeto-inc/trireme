--- conflicted
+++ resolved
@@ -69,25 +69,12 @@
 			}
 			return nil, err
 		}
-<<<<<<< HEAD
 
 	case packet.UDPFinAckMask:
 		if err := d.processUDPFinPacket(p); err != nil {
 			zap.L().Debug("unable to process udp fin ack",
 				zap.String("flowhash", p.L4FlowHash()), zap.Error(err))
-			return err
-=======
-	case packet.UDPAckMask:
-		conn, err = d.netUDPAckRetrieveState(p)
-		if err != nil {
-			if d.packetLogs {
-				zap.L().Debug("Packet rejected",
-					zap.String("flow", p.L4FlowHash()),
-					zap.Error(err),
-				)
-			}
 			return nil, err
->>>>>>> 7b732f03
 		}
 		// drop control packets
 		return fmt.Errorf("dropping udp fin ack control packet")
@@ -157,12 +144,7 @@
 				zap.L().Error("Unable to transmit Queued UDP packets", zap.Error(err))
 			}
 		}
-<<<<<<< HEAD
-
-		return fmt.Errorf("Drop the packet")
-=======
 		return conn, fmt.Errorf("Drop the packet")
->>>>>>> 7b732f03
 	}
 
 	if conn.GetState() != connection.UDPData {
