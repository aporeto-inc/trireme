package rpcwrapper

import (
	"time"

	"go.aporeto.io/trireme-lib/collector"
	"go.aporeto.io/trireme-lib/controller/pkg/fqconfig"
	"go.aporeto.io/trireme-lib/controller/pkg/packettracing"
	"go.aporeto.io/trireme-lib/controller/pkg/secrets"
	"go.aporeto.io/trireme-lib/controller/runtime"
	"go.aporeto.io/trireme-lib/policy"
)

// CaptureType identifies the type of iptables implementation that should be used
type CaptureType int

const (
	// IPTables forces an IPTables implementation
	IPTables CaptureType = iota
	// IPSets forces an IPSet implementation
	IPSets
)

//Request exported
type Request struct {
	HashAuth []byte
	Payload  interface{}
}

//exported consts from the package
const (
<<<<<<< HEAD
	SUCCESS      = 0
	StatsChannel = "/opt/aporeto/tmp/aporetosock/statschannel.sock"
	DebugChannel = "/opt/aporeto/tmp/aporetosock/debugchannel.sock"
=======
	SUCCESS = 0
>>>>>>> dc6e7b88
)

//Response is the response for every RPC call. This is used to carry the status of the actual function call
//made on the remote end
type Response struct {
	Status string
}

//InitRequestPayload Payload for enforcer init request
type InitRequestPayload struct {
	FqConfig               *fqconfig.FilterQueue  `json:",omitempty"`
	MutualAuth             bool                   `json:",omitempty"`
	PacketLogs             bool                   `json:",omitempty"`
	Validity               time.Duration          `json:",omitempty"`
	ServerID               string                 `json:",omitempty"`
	ExternalIPCacheTimeout time.Duration          `json:",omitempty"`
	Secrets                secrets.PublicSecrets  `json:",omitempty"`
	Configuration          *runtime.Configuration `json:",omitempty"`
}

// UpdateSecretsPayload payload for the update secrets to remote enforcers
type UpdateSecretsPayload struct {
	Secrets secrets.PublicSecrets `json:",omitempty"`
}

// EnforcePayload Payload for enforce request
type EnforcePayload struct {
	ContextID string                 `json:",omitempty"`
	Policy    *policy.PUPolicyPublic `json:",omitempty"`
	Secrets   secrets.PublicSecrets  `json:",omitempty"`
}

//UnEnforcePayload payload for unenforce request
type UnEnforcePayload struct {
	ContextID string `json:",omitempty"`
}

//InitResponsePayload Response payload
type InitResponsePayload struct {
	Status int `json:",omitempty"`
}

//EnforceResponsePayload exported
type EnforceResponsePayload struct {
	Status int `json:",omitempty"`
}

//UnEnforceResponsePayload exported
type UnEnforceResponsePayload struct {
	Status int `json:",omitempty"`
}

//StatsPayload is the payload carries by the stats reporting form the remote enforcer
type StatsPayload struct {
	Flows map[string]*collector.FlowRecord `json:",omitempty"`
	Users map[string]*collector.UserRecord `json:",omitempty"`
}

// DebugPacketPayload is the enforcer packet report from remote enforcers
type DebugPacketPayload struct {
	PacketRecords []*collector.PacketReport
}

//SetTargetNetworksPayload carries the payload for target networks
type SetTargetNetworksPayload struct {
	Configuration *runtime.Configuration `json:",omitempty"`
}

// EnableIPTablesPacketTracingPayLoad is the payload message to enable iptable trace in remote containers
type EnableIPTablesPacketTracingPayLoad struct {
	IPTablesPacketTracing bool          `json:",omitempty"`
	Interval              time.Duration `json:",omitempty"`
	ContextID             string        `json:",omitempty"`
}

// EnableDatapathPacketTracingPayLoad is the payload to enable nfq packet tracing in the remote container
type EnableDatapathPacketTracingPayLoad struct {
	Direction packettracing.TracingDirection `json:",omitempty"`
	Interval  time.Duration                  `json:",omitempty"`
	ContextID string                         `json:",omitempty"`
}<|MERGE_RESOLUTION|>--- conflicted
+++ resolved
@@ -29,13 +29,9 @@
 
 //exported consts from the package
 const (
-<<<<<<< HEAD
 	SUCCESS      = 0
 	StatsChannel = "/opt/aporeto/tmp/aporetosock/statschannel.sock"
 	DebugChannel = "/opt/aporeto/tmp/aporetosock/debugchannel.sock"
-=======
-	SUCCESS = 0
->>>>>>> dc6e7b88
 )
 
 //Response is the response for every RPC call. This is used to carry the status of the actual function call
