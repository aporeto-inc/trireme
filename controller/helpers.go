package controller

import (
	enforcerconstants "go.aporeto.io/trireme-lib/controller/internal/enforcer/constants"
	"go.aporeto.io/trireme-lib/controller/pkg/packetprocessor"
	"go.aporeto.io/trireme-lib/controller/pkg/remoteenforcer"
	"go.aporeto.io/trireme-lib/policy"
	"go.uber.org/zap"
)

// LaunchRemoteEnforcer launches a remote enforcer instance.
func LaunchRemoteEnforcer(service packetprocessor.PacketProcessor) error {

	return remoteenforcer.LaunchRemoteEnforcer(service)
}

<<<<<<< HEAD
// CleanOldState ensures all state in trireme is cleaned up.
func CleanOldState() {

	if ipt, err := iptablesctrl.NewInstance(fqconfig.NewFilterQueueWithDefaults(), constants.LocalServer); err == nil {
		if err := ipt.CleanOldState(); err != nil {
			zap.L().Fatal("Unable to clean all syn/ack captures", zap.Error(err))
		}
		return
	} else {
		zap.L().Error("could not instantiate iptables instance", zap.Error(err))
	}
}

=======
>>>>>>> e7a1ee78
// addTransmitterLabel adds the enforcerconstants.TransmitterLabel as a fixed label in the policy.
// The ManagementID part of the policy is used as the enforcerconstants.TransmitterLabel.
// If the Policy didn't set the ManagementID, we use the Local contextID as the
// default enforcerconstants.TransmitterLabel.
func addTransmitterLabel(contextID string, containerInfo *policy.PUInfo) {

	if containerInfo.Policy.ManagementID() == "" {
		containerInfo.Policy.AddIdentityTag(enforcerconstants.TransmitterLabel, contextID)
	} else {
		containerInfo.Policy.AddIdentityTag(enforcerconstants.TransmitterLabel, containerInfo.Policy.ManagementID())
	}
}

// MustEnforce returns true if the Policy should go Through the Enforcer/internal/supervisor.
// Return false if:
//   - PU is in host namespace.
//   - Policy got the AllowAll tag.
func mustEnforce(contextID string, containerInfo *policy.PUInfo) bool {

	if containerInfo.Policy.TriremeAction() == policy.AllowAll {
		zap.L().Debug("PUPolicy with AllowAll Action. Not policing", zap.String("contextID", contextID))
		return false
	}

	return true
}<|MERGE_RESOLUTION|>--- conflicted
+++ resolved
@@ -14,22 +14,6 @@
 	return remoteenforcer.LaunchRemoteEnforcer(service)
 }
 
-<<<<<<< HEAD
-// CleanOldState ensures all state in trireme is cleaned up.
-func CleanOldState() {
-
-	if ipt, err := iptablesctrl.NewInstance(fqconfig.NewFilterQueueWithDefaults(), constants.LocalServer); err == nil {
-		if err := ipt.CleanOldState(); err != nil {
-			zap.L().Fatal("Unable to clean all syn/ack captures", zap.Error(err))
-		}
-		return
-	} else {
-		zap.L().Error("could not instantiate iptables instance", zap.Error(err))
-	}
-}
-
-=======
->>>>>>> e7a1ee78
 // addTransmitterLabel adds the enforcerconstants.TransmitterLabel as a fixed label in the policy.
 // The ManagementID part of the policy is used as the enforcerconstants.TransmitterLabel.
 // If the Policy didn't set the ManagementID, we use the Local contextID as the
