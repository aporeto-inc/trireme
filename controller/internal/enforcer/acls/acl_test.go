--- conflicted
+++ resolved
@@ -57,11 +57,6 @@
 				Action:   policy.Accept,
 				PolicyID: "udp0/0"}},
 	}
-<<<<<<< HEAD
-	// rulesPrefixLens holds unique prefix lens in rules above.
-//	rulesPrefixLens = 5
-=======
->>>>>>> 632ed2dc
 )
 
 func TestLookup(t *testing.T) {
