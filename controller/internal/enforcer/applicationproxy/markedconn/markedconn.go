--- conflicted
+++ resolved
@@ -263,7 +263,6 @@
 func GetInterfaces() map[string]struct{} {
 	ipmap := map[string]struct{}{}
 
-<<<<<<< HEAD
 	ifaces, err := netinterfaces.GetInterfacesInfo()
 	if err != nil {
 		zap.L().Debug("Unable to get interfaces info", zap.Error(err))
@@ -271,17 +270,7 @@
 
 	for _, iface := range ifaces {
 		for _, ip := range iface.IPs {
-			if ip.To4() != nil {
-				ipmap[ip.String()] = struct{}{}
-			}
-=======
-	ifaces, _ := net.Interfaces()
-	for _, intf := range ifaces {
-		addrs, _ := intf.Addrs()
-		for _, addr := range addrs {
-			ip, _, _ := net.ParseCIDR(addr.String())
 			ipmap[ip.String()] = struct{}{}
->>>>>>> 520c0102
 		}
 	}
 
