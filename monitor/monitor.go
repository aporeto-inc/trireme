--- conflicted
+++ resolved
@@ -14,39 +14,6 @@
 	"go.uber.org/zap"
 )
 
-<<<<<<< HEAD
-=======
-// Type specifies the type of monitors supported.
-type Type int
-
-// Types supported.
-const (
-	CNI Type = iota + 1
-	Docker
-	LinuxProcess
-	LinuxHost
-	UID
-)
-
-// Config specifies the configs for monitors.
-type Config struct {
-	Common    *processor.Config
-	Monitors  map[Type]interface{}
-	MergeTags []string
-}
-
-func (c *Config) String() string {
-	buf := fmt.Sprintf("MergeTags:[%s] ", strings.Join(c.MergeTags, ","))
-	buf += fmt.Sprintf("Common:%+v ", c.Common)
-	buf += fmt.Sprintf("Monitors:{")
-	for k, v := range c.Monitors {
-		buf += fmt.Sprintf("{%d:%+v},", k, v)
-	}
-	buf += fmt.Sprintf("}")
-	return buf
-}
-
->>>>>>> 19efa8bb
 type monitors struct {
 	config          *Config
 	monitors        map[Type]monitorinstance.Implementation
