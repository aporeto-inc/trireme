--- conflicted
+++ resolved
@@ -4,7 +4,6 @@
 
 go_import_path: go.aporeto.io/trireme-lib
 
-<<<<<<< HEAD
 matrix:
   include:
   - go: "1.11.x"
@@ -24,10 +23,6 @@
   directories:
     - $HOME/.cache/go-build
     - $HOME/gopath/pkg/mod
-=======
-go:
- - 1.13.x
->>>>>>> c35b5f08
 
 addons:
    apt:
@@ -47,7 +42,6 @@
     - GOGC=75
 
 before_install:
-<<<<<<< HEAD
   # this is just to get the golangci-lint. We do it in a tempdir just to get the binary
   # installed without changing the go.mod file for trireme-lib. Also must get go-diff@v0.5.1
   # or else go1.11.x will pull in a broken v0.5.0
@@ -56,10 +50,6 @@
   - go get github.com/sourcegraph/go-diff@v0.5.1
   - go get github.com/golangci/golangci-lint/cmd/golangci-lint${LINT_VERSION}
   - cd $old
-=======
-  - GO111MODULE=on go get github.com/golangci/golangci-lint/cmd/golangci-lint@v1.21.0
-  - GO111MODULE=off go get github.com/golang/dep/cmd/dep
->>>>>>> c35b5f08
 
 install:
   - go list -m all || true
