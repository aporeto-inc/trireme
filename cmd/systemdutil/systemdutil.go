package systemdutil

import (
	"errors"
	"fmt"
	"log"
	"net"
	"net/rpc/jsonrpc"
	"os"
	"os/exec"
	"path"
	"strconv"
	"strings"
	"syscall"

	"github.com/aporeto-inc/trireme/constants"
	"github.com/aporeto-inc/trireme/monitor"
	"github.com/aporeto-inc/trireme/monitor/rpcmonitor"
)

const (
	remoteMethodCall = "Server.HandleEvent"
)

// ExecuteCommand executes a command in a cgroup and programs Trireme
func ExecuteCommand(arguments map[string]interface{}) error {

	var err error

	stderrlogger := log.New(os.Stderr, "", 0)

	if arguments["<cgroup>"] != nil && len(arguments["<cgroup>"].(string)) > 0 {
		exitingCgroup := arguments["<cgroup>"].(string)

		if err = HandleCgroupStop(exitingCgroup); err != nil {
			err = fmt.Errorf("Cannot connect to policy process %s. Resources not deleted\n", err)
			stderrlogger.Print(err)
			return err
		}

		return nil
	}

	if !arguments["run"].(bool) {
		return fmt.Errorf("Bad arguments - no run command")
	}

	metadata := []string{}
	servicename := ""
<<<<<<< HEAD
	params := []string{}
	ports := "0"

	command := arguments["<command>"].(string)
	if !path.IsAbs(command) {
		command, err = exec.LookPath(command)
		if err != nil {
			return err
		}
	}

	if args, ok := arguments["--label"]; ok && args != nil {
		metadata = args.([]string)
	}

	if args, ok := arguments["--service-name"]; ok && args != nil {
		servicename = args.(string)
	}

	if args, ok := arguments["<params>"]; ok && args != nil {
		params = args.([]string)
	}

	if args, ok := arguments["--ports"]; ok && args != nil {
		ports = args.(string)
	}

=======

	ports := "0"

	command := arguments["<command>"].(string)
	if !path.IsAbs(command) {
		command, err = exec.LookPath(command)
		if err != nil {
			return err
		}
	}

	if args, ok := arguments["--label"]; ok && args != nil {
		metadata = args.([]string)
	}

	if args, ok := arguments["--service-name"]; ok && args != nil {
		servicename = args.(string)
	}

	params := []string{command}
	if args, ok := arguments["<params>"]; ok && args != nil {
		params = append(params, args.([]string)...)
	}

	if args, ok := arguments["--ports"]; ok && args != nil {
		ports = args.(string)
	}

>>>>>>> 89cc3049
	metadatamap, err := createMetadata(servicename, ports, metadata)

	if err != nil {
		err = fmt.Errorf("Invalid metadata: %s", err)
		stderrlogger.Print(err)
		return err
	}

	// Make RPC call
	client, err := net.Dial("unix", rpcmonitor.DefaultRPCAddress)

	if err != nil {
		err = fmt.Errorf("Cannot connect to policy process %s", err)
		stderrlogger.Print(err)
		return err
	}

	//This is added since the release_notification comes in this format
	//Easier to massage it while creation rather than change at the receiving end depending on event
	request := &rpcmonitor.EventInfo{
		PUType:    constants.LinuxProcessPU,
		PUID:      "/" + strconv.Itoa(os.Getpid()),
		Name:      command,
		Tags:      metadatamap,
		PID:       strconv.Itoa(os.Getpid()),
		EventType: "start",
	}

	response := &rpcmonitor.RPCResponse{}
	rpcClient := jsonrpc.NewClient(client)
	err = rpcClient.Call(remoteMethodCall, request, response)

	if err != nil {
		err = fmt.Errorf("Policy Server call failed %s", err.Error())
		stderrlogger.Print(err)
		return err
	}

	if len(response.Error) > 0 {
		err = fmt.Errorf("Your policy does not allow you to run this command")
		stderrlogger.Print(err)
		return err
	}

	return syscall.Exec(command, params, os.Environ())

}

// createMetadata extracts the relevant metadata
func createMetadata(servicename string, ports string, metadata []string) (map[string]string, error) {

	metadatamap := map[string]string{}

	for _, element := range metadata {
		keyvalue := strings.Split(element, "=")

		if len(keyvalue) != 2 {
			return nil, fmt.Errorf("Invalid metadata")
		}

		if keyvalue[0][0] == []byte("$")[0] || keyvalue[0][0] == []byte("@")[0] {
			return nil, fmt.Errorf("Metadata cannot start with $ or @")
		}

		metadatamap[keyvalue[0]] = keyvalue[1]
	}

	metadatamap["@port"] = ports

	if servicename != "" {
		metadatamap["@servicename"] = servicename
	}

	return metadatamap, nil
}

// HandleCgroupStop handles the deletion of a cgroup
func HandleCgroupStop(cgroupName string) error {

	client, err := net.Dial("unix", rpcmonitor.DefaultRPCAddress)
	if err != nil {
		return err
	}

	request := &rpcmonitor.EventInfo{
		PUType:    constants.LinuxProcessPU,
		PUID:      cgroupName,
		Name:      cgroupName,
		Tags:      nil,
		PID:       strconv.Itoa(os.Getpid()),
		EventType: monitor.EventStop,
	}
	response := &rpcmonitor.RPCResponse{}

	rpcClient := jsonrpc.NewClient(client)
	if rpcClient == nil {
		return errors.New("Failed to connect to policy server")

	}

	if err := rpcClient.Call(remoteMethodCall, request, response); err != nil {
		return err
	}

	request.EventType = monitor.EventDestroy

	if err := rpcClient.Call(remoteMethodCall, request, response); err != nil {
		return err
	}

	return nil
}<|MERGE_RESOLUTION|>--- conflicted
+++ resolved
@@ -47,36 +47,6 @@
 
 	metadata := []string{}
 	servicename := ""
-<<<<<<< HEAD
-	params := []string{}
-	ports := "0"
-
-	command := arguments["<command>"].(string)
-	if !path.IsAbs(command) {
-		command, err = exec.LookPath(command)
-		if err != nil {
-			return err
-		}
-	}
-
-	if args, ok := arguments["--label"]; ok && args != nil {
-		metadata = args.([]string)
-	}
-
-	if args, ok := arguments["--service-name"]; ok && args != nil {
-		servicename = args.(string)
-	}
-
-	if args, ok := arguments["<params>"]; ok && args != nil {
-		params = args.([]string)
-	}
-
-	if args, ok := arguments["--ports"]; ok && args != nil {
-		ports = args.(string)
-	}
-
-=======
-
 	ports := "0"
 
 	command := arguments["<command>"].(string)
@@ -104,7 +74,6 @@
 		ports = args.(string)
 	}
 
->>>>>>> 89cc3049
 	metadatamap, err := createMetadata(servicename, ports, metadata)
 
 	if err != nil {
