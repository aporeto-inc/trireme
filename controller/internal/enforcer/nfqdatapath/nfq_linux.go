// +build linux

package nfqdatapath

// Go libraries
import (
	"context"
	"fmt"
	"strconv"
	"time"

	nfqueue "go.aporeto.io/netlink-go/nfqueue"
	"go.aporeto.io/trireme-lib/collector"
	"go.aporeto.io/trireme-lib/controller/pkg/connection"
	"go.aporeto.io/trireme-lib/controller/pkg/packet"
	"go.aporeto.io/trireme-lib/controller/pkg/packettracing"
	"go.uber.org/zap"
)

func errorCallback(err error, _ interface{}) {
	zap.L().Error("Error while processing packets on queue", zap.Error(err))
}
func networkCallback(packet *nfqueue.NFPacket, d interface{}) {
	d.(*Datapath).processNetworkPacketsFromNFQ(packet)
}

func appCallBack(packet *nfqueue.NFPacket, d interface{}) {
	d.(*Datapath).processApplicationPacketsFromNFQ(packet)
}

// startNetworkInterceptor will the process that processes  packets from the network
// Still has one more copy than needed. Can be improved.
func (d *Datapath) startNetworkInterceptor(ctx context.Context) {
	var err error

	nfq := make([]nfqueue.Verdict, d.filterQueue.GetNumNetworkQueues())

	for i := uint16(0); i < d.filterQueue.GetNumNetworkQueues(); i++ {
		// Initialize all the queues
		nfq[i], err = nfqueue.CreateAndStartNfQueue(ctx, d.filterQueue.GetNetworkQueueStart()+i, d.filterQueue.GetNetworkQueueSize(), nfqueue.NfDefaultPacketSize, networkCallback, errorCallback, d)
		if err != nil {
			for retry := 0; retry < 5 && err != nil; retry++ {
				nfq[i], err = nfqueue.CreateAndStartNfQueue(ctx, d.filterQueue.GetNetworkQueueStart()+i, d.filterQueue.GetNetworkQueueSize(), nfqueue.NfDefaultPacketSize, networkCallback, errorCallback, d)
				<-time.After(3 * time.Second)
			}
			if err != nil {
				zap.L().Fatal("Unable to initialize netfilter queue", zap.Error(err))
			}
			// Queue started lets start debug loops for capturing packets

		}
	}
}

// startApplicationInterceptor will create a interceptor that processes
// packets originated from a local application
func (d *Datapath) startApplicationInterceptor(ctx context.Context) {
	var err error

	nfq := make([]nfqueue.Verdict, d.filterQueue.GetNumApplicationQueues())

	for i := uint16(0); i < d.filterQueue.GetNumApplicationQueues(); i++ {
		nfq[i], err = nfqueue.CreateAndStartNfQueue(ctx, d.filterQueue.GetApplicationQueueStart()+i, d.filterQueue.GetApplicationQueueSize(), nfqueue.NfDefaultPacketSize, appCallBack, errorCallback, d)

		if err != nil {
			for retry := 0; retry < 5 && err != nil; retry++ {
				nfq[i], err = nfqueue.CreateAndStartNfQueue(ctx, d.filterQueue.GetApplicationQueueStart()+i, d.filterQueue.GetApplicationQueueSize(), nfqueue.NfDefaultPacketSize, appCallBack, errorCallback, d)
				<-time.After(3 * time.Second)
			}
			if err != nil {
				zap.L().Fatal("Unable to initialize netfilter queue", zap.Int("QueueNum", int(d.filterQueue.GetNetworkQueueStart()+i)), zap.Error(err))
			}

		}
	}
}

// processNetworkPacketsFromNFQ processes packets arriving from the network in an NF queue
func (d *Datapath) processNetworkPacketsFromNFQ(p *nfqueue.NFPacket) {

	// Parse the packet - drop if parsing fails
	netPacket, err := packet.New(packet.PacketTypeNetwork, p.Buffer, strconv.Itoa(p.Mark), true)
	var processError error
	var tcpConn *connection.TCPConnection
	var udpConn *connection.UDPConnection
	if err != nil {
		netPacket.Print(packet.PacketFailureCreate)
<<<<<<< HEAD
	} else if netPacket.IpHdr.IPProto == packet.IPProtocolTCP {
		tcpConn, processError = d.processNetworkTCPPackets(netPacket)
	} else if netPacket.IpHdr.IPProto == packet.IPProtocolUDP {
		udpConn, processError = d.ProcessNetworkUDPPacket(netPacket)
	} else {
		processError = fmt.Errorf("invalid ip protocol: %d", netPacket.IpHdr.IPProto)
=======
	} else if netPacket.IPHdr.IPProto == packet.IPProtocolTCP {
		tcpConn, processError = d.processNetworkTCPPackets(netPacket)
	} else if netPacket.IPHdr.IPProto == packet.IPProtocolUDP {
		udpConn, processError = d.ProcessNetworkUDPPacket(netPacket)
	} else {
		processError = fmt.Errorf("invalid ip protocol: %d", netPacket.IPHdr.IPProto)
>>>>>>> 27257921

	}

	if processError != nil {
		length := uint32(len(p.Buffer))
		buffer := p.Buffer
		p.QueueHandle.SetVerdict2(uint32(p.QueueHandle.QueueNum), 0, uint32(p.Mark), length, uint32(p.ID), buffer)
<<<<<<< HEAD
		if netPacket.IpHdr.IPProto == packet.IPProtocolTCP {
=======
		if netPacket.IPHdr.IPProto == packet.IPProtocolTCP {
>>>>>>> 27257921
			d.collectTCPPacket(&debugpacketmessage{
				Mark:    p.Mark,
				p:       netPacket,
				tcpConn: tcpConn,
				udpConn: nil,
				err:     processError,
				network: true,
			})
<<<<<<< HEAD
		} else if netPacket.IpHdr.IPProto == packet.IPProtocolUDP {
=======
		} else if netPacket.IPHdr.IPProto == packet.IPProtocolUDP {
>>>>>>> 27257921
			d.collectUDPPacket(&debugpacketmessage{
				Mark:    p.Mark,
				p:       netPacket,
				tcpConn: nil,
				udpConn: udpConn,
				err:     processError,
				network: true,
			})
		}

		return
	}

<<<<<<< HEAD
	if netPacket.IpHdr.IPProto == packet.IPProtocolTCP {
		// // Accept the packet
		buffer := make([]byte, netPacket.IpHdr.IPTotalLength)
		copyIndex := copy(buffer, netPacket.IpHdr.Buffer)
=======
	if netPacket.IPHdr.IPProto == packet.IPProtocolTCP {
		// // Accept the packet
		buffer := make([]byte, netPacket.IPHdr.IPTotalLength)
		copyIndex := copy(buffer, netPacket.IPHdr.Buffer)
>>>>>>> 27257921
		copyIndex += copy(buffer[copyIndex:], netPacket.GetTCPOptions())
		copyIndex += copy(buffer[copyIndex:], netPacket.GetTCPData())

		p.QueueHandle.SetVerdict2(uint32(p.QueueHandle.QueueNum), 1, uint32(p.Mark), uint32(copyIndex), uint32(p.ID), buffer)
	} else {
<<<<<<< HEAD
		p.QueueHandle.SetVerdict2(uint32(p.QueueHandle.QueueNum), 1, uint32(p.Mark), uint32(len(netPacket.IpHdr.Buffer)), uint32(p.ID), netPacket.IpHdr.Buffer)
	}
	if netPacket.IpHdr.IPProto == packet.IPProtocolTCP {
=======
		p.QueueHandle.SetVerdict2(uint32(p.QueueHandle.QueueNum), 1, uint32(p.Mark), uint32(len(netPacket.IPHdr.Buffer)), uint32(p.ID), netPacket.IPHdr.Buffer)
	}
	if netPacket.IPHdr.IPProto == packet.IPProtocolTCP {
>>>>>>> 27257921
		d.collectTCPPacket(&debugpacketmessage{
			Mark:    p.Mark,
			p:       netPacket,
			tcpConn: tcpConn,
			udpConn: nil,
			err:     nil,
			network: true,
		})
<<<<<<< HEAD
	} else if netPacket.IpHdr.IPProto == packet.IPProtocolUDP {
=======
	} else if netPacket.IPHdr.IPProto == packet.IPProtocolUDP {
>>>>>>> 27257921
		d.collectUDPPacket(&debugpacketmessage{
			Mark:    p.Mark,
			p:       netPacket,
			tcpConn: nil,
			udpConn: udpConn,
			err:     nil,
			network: true,
		})
	}

}

// processApplicationPackets processes packets arriving from an application and are destined to the network
func (d *Datapath) processApplicationPacketsFromNFQ(p *nfqueue.NFPacket) {

	// Being liberal on what we transmit - malformed TCP packets are let go
	// We are strict on what we accept on the other side, but we don't block
	// lots of things at the ingress to the network
	appPacket, err := packet.New(packet.PacketTypeApplication, p.Buffer, strconv.Itoa(p.Mark), true)

	var processError error
	var tcpConn *connection.TCPConnection
	var udpConn *connection.UDPConnection
	if err != nil {
		appPacket.Print(packet.PacketFailureCreate)
<<<<<<< HEAD
	} else if appPacket.IpHdr.IPProto == packet.IPProtocolTCP {
		tcpConn, processError = d.processApplicationTCPPackets(appPacket)
	} else if appPacket.IpHdr.IPProto == packet.IPProtocolUDP {
		udpConn, processError = d.ProcessApplicationUDPPacket(appPacket)
	} else {
		processError = fmt.Errorf("invalid ip protocol: %d", appPacket.IpHdr.IPProto)
=======
	} else if appPacket.IPHdr.IPProto == packet.IPProtocolTCP {
		tcpConn, processError = d.processApplicationTCPPackets(appPacket)
	} else if appPacket.IPHdr.IPProto == packet.IPProtocolUDP {
		udpConn, processError = d.ProcessApplicationUDPPacket(appPacket)
	} else {
		processError = fmt.Errorf("invalid ip protocol: %d", appPacket.IPHdr.IPProto)
>>>>>>> 27257921
	}
	if processError != nil {
		length := uint32(len(p.Buffer))
		buffer := p.Buffer

		p.QueueHandle.SetVerdict2(uint32(p.QueueHandle.QueueNum), 0, uint32(p.Mark), length, uint32(p.ID), buffer)
<<<<<<< HEAD
		if appPacket.IpHdr.IPProto == packet.IPProtocolTCP {
=======
		if appPacket.IPHdr.IPProto == packet.IPProtocolTCP {
>>>>>>> 27257921

			d.collectTCPPacket(&debugpacketmessage{
				Mark:    p.Mark,
				p:       appPacket,
				tcpConn: tcpConn,
				udpConn: nil,
				err:     processError,
				network: false,
			})
<<<<<<< HEAD
		} else if appPacket.IpHdr.IPProto == packet.IPProtocolUDP {
=======
		} else if appPacket.IPHdr.IPProto == packet.IPProtocolUDP {
>>>>>>> 27257921
			d.collectUDPPacket(&debugpacketmessage{
				Mark:    p.Mark,
				p:       appPacket,
				tcpConn: nil,
				udpConn: udpConn,
				err:     processError,
				network: false,
			})
		}
		return
	}

<<<<<<< HEAD
	if appPacket.IpHdr.IPProto == packet.IPProtocolTCP {
		// Accept the packet
		buffer := make([]byte, appPacket.IpHdr.IPTotalLength)
		copyIndex := copy(buffer, appPacket.IpHdr.Buffer)
=======
	if appPacket.IPHdr.IPProto == packet.IPProtocolTCP {
		// Accept the packet
		buffer := make([]byte, appPacket.IPHdr.IPTotalLength)
		copyIndex := copy(buffer, appPacket.IPHdr.Buffer)
>>>>>>> 27257921
		copyIndex += copy(buffer[copyIndex:], appPacket.GetTCPOptions())
		copyIndex += copy(buffer[copyIndex:], appPacket.GetTCPData())

		p.QueueHandle.SetVerdict2(uint32(p.QueueHandle.QueueNum), 1, uint32(p.Mark), uint32(copyIndex), uint32(p.ID), buffer)

	} else {
<<<<<<< HEAD
		p.QueueHandle.SetVerdict2(uint32(p.QueueHandle.QueueNum), 1, uint32(p.Mark), uint32(len(appPacket.IpHdr.Buffer)), uint32(p.ID), appPacket.IpHdr.Buffer)
	}
	if appPacket.IpHdr.IPProto == packet.IPProtocolTCP {
=======
		p.QueueHandle.SetVerdict2(uint32(p.QueueHandle.QueueNum), 1, uint32(p.Mark), uint32(len(appPacket.IPHdr.Buffer)), uint32(p.ID), appPacket.IPHdr.Buffer)
	}
	if appPacket.IPHdr.IPProto == packet.IPProtocolTCP {
>>>>>>> 27257921
		d.collectTCPPacket(&debugpacketmessage{
			Mark:    p.Mark,
			p:       appPacket,
			tcpConn: tcpConn,
			udpConn: nil,
			err:     nil,
			network: false,
		})
<<<<<<< HEAD
	} else if appPacket.IpHdr.IPProto == packet.IPProtocolUDP {
=======
	} else if appPacket.IPHdr.IPProto == packet.IPProtocolUDP {
>>>>>>> 27257921
		d.collectUDPPacket(&debugpacketmessage{
			Mark:    p.Mark,
			p:       appPacket,
			tcpConn: nil,
			udpConn: udpConn,
			err:     nil,
			network: false,
		})
	}

}

func (d *Datapath) collectUDPPacket(msg *debugpacketmessage) {
	var value interface{}
	var err error
	report := &collector.PacketReport{}
	if msg.udpConn == nil {
		if d.puFromIP == nil {
			return
		}
		if value, err = d.packetTracingCache.Get(d.puFromIP.ID()); err != nil {
			//not being traced return
			return
		}

		report.Claims = d.puFromIP.Identity().GetSlice()
		report.PUID = d.puFromIP.ManagementID()
		report.Encrypt = false

	} else {
		//udpConn is not nil
		if value, err = d.packetTracingCache.Get(msg.udpConn.Context.ID()); err != nil {
			return
		}
		report.Encrypt = msg.udpConn.ServiceConnection
		report.Claims = msg.udpConn.Context.Identity().GetSlice()
		report.PUID = msg.udpConn.Context.ManagementID()
	}

	if msg.network && !packettracing.IsNetworkPacketTraced(value.(*tracingCacheEntry).direction) {
		return
	} else if !msg.network && !packettracing.IsApplicationPacketTraced(value.(*tracingCacheEntry).direction) {
		return
	}
	report.Protocol = int(packet.IPProtocolUDP)
<<<<<<< HEAD
	report.DestinationIP = msg.p.IpHdr.DestinationAddress.String()
	report.SourceIP = msg.p.IpHdr.SourceAddress.String()
=======
	report.DestinationIP = msg.p.IPHdr.DestinationAddress.String()
	report.SourceIP = msg.p.IPHdr.SourceAddress.String()
>>>>>>> 27257921
	report.DestinationPort = int(msg.p.DestPort())
	report.SourcePort = int(msg.p.SourcePort())
	if msg.err != nil {
		report.DropReason = msg.err.Error()
		report.Event = packettracing.PacketDropped
	} else {
		report.DropReason = ""
		report.Event = packettracing.PacketReceived
	}
<<<<<<< HEAD
	report.Length = int(msg.p.IpHdr.IPTotalLength)
=======
	report.Length = int(msg.p.IPHdr.IPTotalLength)
>>>>>>> 27257921
	report.Mark = msg.Mark
	report.PacketID, _ = strconv.Atoi(msg.p.ID())
	report.TriremePacket = true

	d.collector.CollectPacketEvent(report)
}

func (d *Datapath) collectTCPPacket(msg *debugpacketmessage) {
	var value interface{}
	var err error
	report := &collector.PacketReport{}

	if msg.tcpConn == nil {
		if d.puFromIP == nil {
			return
		}

		if value, err = d.packetTracingCache.Get(d.puFromIP.ID()); err != nil {
			//not being traced return
			return
		}

		report.Claims = d.puFromIP.Identity().GetSlice()
		report.PUID = d.puFromIP.ManagementID()
		report.Encrypt = false

	} else {

		if value, err = d.packetTracingCache.Get(msg.tcpConn.Context.ID()); err != nil {
			//not being traced return
			return
		}
		//tcpConn is not nil
		report.Encrypt = msg.tcpConn.ServiceConnection
		report.Claims = msg.tcpConn.Context.Identity().GetSlice()
		report.PUID = msg.tcpConn.Context.ManagementID()
	}

	if msg.network && !packettracing.IsNetworkPacketTraced(value.(*tracingCacheEntry).direction) {
		return
	} else if !msg.network && !packettracing.IsApplicationPacketTraced(value.(*tracingCacheEntry).direction) {
		return
	}

<<<<<<< HEAD
	report.TCPFlags = int(msg.p.TcpHdr.TCPFlags)
	report.Protocol = int(packet.IPProtocolTCP)
	report.DestinationIP = msg.p.IpHdr.DestinationAddress.String()
	report.SourceIP = msg.p.IpHdr.SourceAddress.String()
=======
	report.TCPFlags = int(msg.p.TCPHdr.TCPFlags)
	report.Protocol = int(packet.IPProtocolTCP)
	report.DestinationIP = msg.p.IPHdr.DestinationAddress.String()
	report.SourceIP = msg.p.IPHdr.SourceAddress.String()
>>>>>>> 27257921
	report.DestinationPort = int(msg.p.DestPort())
	report.SourcePort = int(msg.p.SourcePort())
	if msg.err != nil {
		report.DropReason = msg.err.Error()
		report.Event = packettracing.PacketDropped
	} else {
		report.DropReason = ""
		report.Event = packettracing.PacketReceived
	}
<<<<<<< HEAD
	report.Length = int(msg.p.IpHdr.IPTotalLength)
=======
	report.Length = int(msg.p.IPHdr.IPTotalLength)
>>>>>>> 27257921
	report.Mark = msg.Mark
	report.PacketID, _ = strconv.Atoi(msg.p.ID())
	report.TriremePacket = true
	// if tcpConn != nil {
	// 	packetClaims := d.tokenAccessor.ParsePacketToken(tcpConn.AuthInfo, packet.ReadTCPData())
	// 	if packetClaims != nil {
	// 		report.PacketClaims := packetClaims.T.GetSlice()
	// 	}

	// }
	d.collector.CollectPacketEvent(report)

}<|MERGE_RESOLUTION|>--- conflicted
+++ resolved
@@ -85,21 +85,12 @@
 	var udpConn *connection.UDPConnection
 	if err != nil {
 		netPacket.Print(packet.PacketFailureCreate)
-<<<<<<< HEAD
-	} else if netPacket.IpHdr.IPProto == packet.IPProtocolTCP {
-		tcpConn, processError = d.processNetworkTCPPackets(netPacket)
-	} else if netPacket.IpHdr.IPProto == packet.IPProtocolUDP {
-		udpConn, processError = d.ProcessNetworkUDPPacket(netPacket)
-	} else {
-		processError = fmt.Errorf("invalid ip protocol: %d", netPacket.IpHdr.IPProto)
-=======
 	} else if netPacket.IPHdr.IPProto == packet.IPProtocolTCP {
 		tcpConn, processError = d.processNetworkTCPPackets(netPacket)
 	} else if netPacket.IPHdr.IPProto == packet.IPProtocolUDP {
 		udpConn, processError = d.ProcessNetworkUDPPacket(netPacket)
 	} else {
 		processError = fmt.Errorf("invalid ip protocol: %d", netPacket.IPHdr.IPProto)
->>>>>>> 27257921
 
 	}
 
@@ -107,11 +98,7 @@
 		length := uint32(len(p.Buffer))
 		buffer := p.Buffer
 		p.QueueHandle.SetVerdict2(uint32(p.QueueHandle.QueueNum), 0, uint32(p.Mark), length, uint32(p.ID), buffer)
-<<<<<<< HEAD
-		if netPacket.IpHdr.IPProto == packet.IPProtocolTCP {
-=======
 		if netPacket.IPHdr.IPProto == packet.IPProtocolTCP {
->>>>>>> 27257921
 			d.collectTCPPacket(&debugpacketmessage{
 				Mark:    p.Mark,
 				p:       netPacket,
@@ -120,11 +107,7 @@
 				err:     processError,
 				network: true,
 			})
-<<<<<<< HEAD
-		} else if netPacket.IpHdr.IPProto == packet.IPProtocolUDP {
-=======
 		} else if netPacket.IPHdr.IPProto == packet.IPProtocolUDP {
->>>>>>> 27257921
 			d.collectUDPPacket(&debugpacketmessage{
 				Mark:    p.Mark,
 				p:       netPacket,
@@ -138,31 +121,18 @@
 		return
 	}
 
-<<<<<<< HEAD
-	if netPacket.IpHdr.IPProto == packet.IPProtocolTCP {
-		// // Accept the packet
-		buffer := make([]byte, netPacket.IpHdr.IPTotalLength)
-		copyIndex := copy(buffer, netPacket.IpHdr.Buffer)
-=======
 	if netPacket.IPHdr.IPProto == packet.IPProtocolTCP {
 		// // Accept the packet
 		buffer := make([]byte, netPacket.IPHdr.IPTotalLength)
 		copyIndex := copy(buffer, netPacket.IPHdr.Buffer)
->>>>>>> 27257921
 		copyIndex += copy(buffer[copyIndex:], netPacket.GetTCPOptions())
 		copyIndex += copy(buffer[copyIndex:], netPacket.GetTCPData())
 
 		p.QueueHandle.SetVerdict2(uint32(p.QueueHandle.QueueNum), 1, uint32(p.Mark), uint32(copyIndex), uint32(p.ID), buffer)
 	} else {
-<<<<<<< HEAD
-		p.QueueHandle.SetVerdict2(uint32(p.QueueHandle.QueueNum), 1, uint32(p.Mark), uint32(len(netPacket.IpHdr.Buffer)), uint32(p.ID), netPacket.IpHdr.Buffer)
-	}
-	if netPacket.IpHdr.IPProto == packet.IPProtocolTCP {
-=======
 		p.QueueHandle.SetVerdict2(uint32(p.QueueHandle.QueueNum), 1, uint32(p.Mark), uint32(len(netPacket.IPHdr.Buffer)), uint32(p.ID), netPacket.IPHdr.Buffer)
 	}
 	if netPacket.IPHdr.IPProto == packet.IPProtocolTCP {
->>>>>>> 27257921
 		d.collectTCPPacket(&debugpacketmessage{
 			Mark:    p.Mark,
 			p:       netPacket,
@@ -171,11 +141,7 @@
 			err:     nil,
 			network: true,
 		})
-<<<<<<< HEAD
-	} else if netPacket.IpHdr.IPProto == packet.IPProtocolUDP {
-=======
 	} else if netPacket.IPHdr.IPProto == packet.IPProtocolUDP {
->>>>>>> 27257921
 		d.collectUDPPacket(&debugpacketmessage{
 			Mark:    p.Mark,
 			p:       netPacket,
@@ -201,32 +167,19 @@
 	var udpConn *connection.UDPConnection
 	if err != nil {
 		appPacket.Print(packet.PacketFailureCreate)
-<<<<<<< HEAD
-	} else if appPacket.IpHdr.IPProto == packet.IPProtocolTCP {
-		tcpConn, processError = d.processApplicationTCPPackets(appPacket)
-	} else if appPacket.IpHdr.IPProto == packet.IPProtocolUDP {
-		udpConn, processError = d.ProcessApplicationUDPPacket(appPacket)
-	} else {
-		processError = fmt.Errorf("invalid ip protocol: %d", appPacket.IpHdr.IPProto)
-=======
 	} else if appPacket.IPHdr.IPProto == packet.IPProtocolTCP {
 		tcpConn, processError = d.processApplicationTCPPackets(appPacket)
 	} else if appPacket.IPHdr.IPProto == packet.IPProtocolUDP {
 		udpConn, processError = d.ProcessApplicationUDPPacket(appPacket)
 	} else {
 		processError = fmt.Errorf("invalid ip protocol: %d", appPacket.IPHdr.IPProto)
->>>>>>> 27257921
 	}
 	if processError != nil {
 		length := uint32(len(p.Buffer))
 		buffer := p.Buffer
 
 		p.QueueHandle.SetVerdict2(uint32(p.QueueHandle.QueueNum), 0, uint32(p.Mark), length, uint32(p.ID), buffer)
-<<<<<<< HEAD
-		if appPacket.IpHdr.IPProto == packet.IPProtocolTCP {
-=======
 		if appPacket.IPHdr.IPProto == packet.IPProtocolTCP {
->>>>>>> 27257921
 
 			d.collectTCPPacket(&debugpacketmessage{
 				Mark:    p.Mark,
@@ -236,11 +189,7 @@
 				err:     processError,
 				network: false,
 			})
-<<<<<<< HEAD
-		} else if appPacket.IpHdr.IPProto == packet.IPProtocolUDP {
-=======
 		} else if appPacket.IPHdr.IPProto == packet.IPProtocolUDP {
->>>>>>> 27257921
 			d.collectUDPPacket(&debugpacketmessage{
 				Mark:    p.Mark,
 				p:       appPacket,
@@ -253,32 +202,20 @@
 		return
 	}
 
-<<<<<<< HEAD
-	if appPacket.IpHdr.IPProto == packet.IPProtocolTCP {
-		// Accept the packet
-		buffer := make([]byte, appPacket.IpHdr.IPTotalLength)
-		copyIndex := copy(buffer, appPacket.IpHdr.Buffer)
-=======
 	if appPacket.IPHdr.IPProto == packet.IPProtocolTCP {
 		// Accept the packet
+		fmt.Println(appPacket.IPHdr.Buffer)
 		buffer := make([]byte, appPacket.IPHdr.IPTotalLength)
 		copyIndex := copy(buffer, appPacket.IPHdr.Buffer)
->>>>>>> 27257921
 		copyIndex += copy(buffer[copyIndex:], appPacket.GetTCPOptions())
 		copyIndex += copy(buffer[copyIndex:], appPacket.GetTCPData())
 
 		p.QueueHandle.SetVerdict2(uint32(p.QueueHandle.QueueNum), 1, uint32(p.Mark), uint32(copyIndex), uint32(p.ID), buffer)
 
 	} else {
-<<<<<<< HEAD
-		p.QueueHandle.SetVerdict2(uint32(p.QueueHandle.QueueNum), 1, uint32(p.Mark), uint32(len(appPacket.IpHdr.Buffer)), uint32(p.ID), appPacket.IpHdr.Buffer)
-	}
-	if appPacket.IpHdr.IPProto == packet.IPProtocolTCP {
-=======
 		p.QueueHandle.SetVerdict2(uint32(p.QueueHandle.QueueNum), 1, uint32(p.Mark), uint32(len(appPacket.IPHdr.Buffer)), uint32(p.ID), appPacket.IPHdr.Buffer)
 	}
 	if appPacket.IPHdr.IPProto == packet.IPProtocolTCP {
->>>>>>> 27257921
 		d.collectTCPPacket(&debugpacketmessage{
 			Mark:    p.Mark,
 			p:       appPacket,
@@ -287,11 +224,7 @@
 			err:     nil,
 			network: false,
 		})
-<<<<<<< HEAD
-	} else if appPacket.IpHdr.IPProto == packet.IPProtocolUDP {
-=======
 	} else if appPacket.IPHdr.IPProto == packet.IPProtocolUDP {
->>>>>>> 27257921
 		d.collectUDPPacket(&debugpacketmessage{
 			Mark:    p.Mark,
 			p:       appPacket,
@@ -337,13 +270,8 @@
 		return
 	}
 	report.Protocol = int(packet.IPProtocolUDP)
-<<<<<<< HEAD
-	report.DestinationIP = msg.p.IpHdr.DestinationAddress.String()
-	report.SourceIP = msg.p.IpHdr.SourceAddress.String()
-=======
 	report.DestinationIP = msg.p.IPHdr.DestinationAddress.String()
 	report.SourceIP = msg.p.IPHdr.SourceAddress.String()
->>>>>>> 27257921
 	report.DestinationPort = int(msg.p.DestPort())
 	report.SourcePort = int(msg.p.SourcePort())
 	if msg.err != nil {
@@ -353,11 +281,7 @@
 		report.DropReason = ""
 		report.Event = packettracing.PacketReceived
 	}
-<<<<<<< HEAD
-	report.Length = int(msg.p.IpHdr.IPTotalLength)
-=======
 	report.Length = int(msg.p.IPHdr.IPTotalLength)
->>>>>>> 27257921
 	report.Mark = msg.Mark
 	report.PacketID, _ = strconv.Atoi(msg.p.ID())
 	report.TriremePacket = true
@@ -402,17 +326,10 @@
 		return
 	}
 
-<<<<<<< HEAD
-	report.TCPFlags = int(msg.p.TcpHdr.TCPFlags)
-	report.Protocol = int(packet.IPProtocolTCP)
-	report.DestinationIP = msg.p.IpHdr.DestinationAddress.String()
-	report.SourceIP = msg.p.IpHdr.SourceAddress.String()
-=======
 	report.TCPFlags = int(msg.p.TCPHdr.TCPFlags)
 	report.Protocol = int(packet.IPProtocolTCP)
 	report.DestinationIP = msg.p.IPHdr.DestinationAddress.String()
 	report.SourceIP = msg.p.IPHdr.SourceAddress.String()
->>>>>>> 27257921
 	report.DestinationPort = int(msg.p.DestPort())
 	report.SourcePort = int(msg.p.SourcePort())
 	if msg.err != nil {
@@ -422,11 +339,7 @@
 		report.DropReason = ""
 		report.Event = packettracing.PacketReceived
 	}
-<<<<<<< HEAD
-	report.Length = int(msg.p.IpHdr.IPTotalLength)
-=======
 	report.Length = int(msg.p.IPHdr.IPTotalLength)
->>>>>>> 27257921
 	report.Mark = msg.Mark
 	report.PacketID, _ = strconv.Atoi(msg.p.ID())
 	report.TriremePacket = true
