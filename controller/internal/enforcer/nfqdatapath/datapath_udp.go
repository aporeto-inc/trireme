package nfqdatapath

// Go libraries
import (
	"fmt"
	"net"
	"strconv"
	"strings"
	"time"

	"go.aporeto.io/trireme-lib/collector"
	"go.aporeto.io/trireme-lib/controller/constants"
	enforcerconstants "go.aporeto.io/trireme-lib/controller/internal/enforcer/constants"
	"go.aporeto.io/trireme-lib/controller/pkg/claimsheader"
	"go.aporeto.io/trireme-lib/controller/pkg/connection"
	"go.aporeto.io/trireme-lib/controller/pkg/packet"
	"go.aporeto.io/trireme-lib/controller/pkg/pucontext"
	"go.aporeto.io/trireme-lib/controller/pkg/tokens"
	"go.uber.org/zap"
)

const (
	// Default retransmit delay for first packet
	retransmitDelay = 200
	// rentrasmitRetries is the number of times we will retry
	retransmitRetries = 3
)

// ProcessNetworkUDPPacket processes packets arriving from network and are destined to the application.
func (d *Datapath) ProcessNetworkUDPPacket(p *packet.Packet) (conn *connection.UDPConnection, err error) {

	if d.packetLogs {
		zap.L().Debug("Processing network packet ",
			zap.String("flow", p.L4FlowHash()),
		)
		defer zap.L().Debug("Finished Processing network packet ",
			zap.String("flow", p.L4FlowHash()),
			zap.Error(err),
		)
	}

	// First we must recover the connection for the packet.
	//var

	udpPacketType := p.GetUDPType()
<<<<<<< HEAD
	zap.L().Debug("Got packet of type:", zap.Reflect("Type", udpPacketType), zap.Reflect("Len", len(p.IpHdr.Buffer)))
=======
	zap.L().Debug("Got packet of type:", zap.Reflect("Type", udpPacketType), zap.Reflect("Len", len(p.IPHdr.Buffer)))
>>>>>>> 27257921

	switch udpPacketType {
	case packet.UDPSynMask:
		conn, err = d.netSynUDPRetrieveState(p)
		if err != nil {
			if d.packetLogs {
				zap.L().Debug("Packet rejected",
					zap.String("flow", p.L4FlowHash()),
					zap.Error(err),
				)
			}
			return nil, err
		}
	case packet.UDPSynAckMask:
		conn, err = d.netSynAckUDPRetrieveState(p)
		if err != nil {
			if d.packetLogs {
				zap.L().Debug("Syn ack Packet Rejected/ignored",
					zap.String("flow", p.L4FlowHash()),
				)
			}
			return nil, err
		}

	case packet.UDPFinAckMask:
		if err := d.processUDPFinPacket(p); err != nil {
			zap.L().Debug("unable to process udp fin ack",
				zap.String("flowhash", p.L4FlowHash()), zap.Error(err))
			return nil, err
		}
		// drop control packets
		return conn, fmt.Errorf("dropping udp fin ack control packet")

	default:
		// Process packets that don't have the control header. These are data packets.
		conn, err = d.netUDPAckRetrieveState(p)
		if err != nil {
			if d.packetLogs {
				zap.L().Debug("No connection found for the flow, Dropping it",
					zap.String("flow", p.L4FlowHash()),
					zap.Error(err),
				)
			}
			return nil, err
		}
	}

	// We are processing only one connection at a time.
	conn.Lock()
	defer conn.Unlock()

	p.Print(packet.PacketStageIncoming)

	if d.service != nil {
		if !d.service.PreProcessUDPNetPacket(p, conn.Context, conn) {
			p.Print(packet.PacketFailureService)
			return conn, fmt.Errorf("pre  processing failed for network packet")
		}
	}

	// handle handshake packets and do not deliver to application.
	action, claims, err := d.processNetUDPPacket(p, conn.Context, conn)
	if err != nil {
		if d.packetLogs {
			zap.L().Debug("Rejecting packet ",
				zap.String("flow", p.L4FlowHash()),
				zap.Error(err),
			)
		}
		return conn, fmt.Errorf("packet processing failed for network packet: %s", err)
	}

	// Process the packet by any external services.
	if d.service != nil {
		if !d.service.PostProcessUDPNetPacket(p, action, claims, conn.Context, conn) {
			p.Print(packet.PacketFailureService)
			return conn, fmt.Errorf("post service processing failed for network packet")
		}
	}

	// If reached the final state, drain the queue.
	if conn.GetState() == connection.UDPClientSendAck {
		conn.SetState(connection.UDPData)
		zap.L().Debug("Draining the queue of application packets")
		for udpPacket := conn.ReadPacket(); udpPacket != nil; udpPacket = conn.ReadPacket() {
			if d.service != nil {
				// PostProcessServiceInterface
				// We call it for all outgoing packets.
				if !d.service.PostProcessUDPAppPacket(udpPacket, nil, conn.Context, conn) {
					udpPacket.Print(packet.PacketFailureService)
					zap.L().Error("Failed to encrypt queued packet")
				}
			}
<<<<<<< HEAD
			err = d.udpSocketWriter.WriteSocket(udpPacket.IpHdr.Buffer)
=======
			err = d.udpSocketWriter.WriteSocket(udpPacket.IPHdr.Buffer)
>>>>>>> 27257921
			if err != nil {
				zap.L().Error("Unable to transmit Queued UDP packets", zap.Error(err))
			}
		}
		return conn, fmt.Errorf("Drop the packet")
	}

	if conn.GetState() != connection.UDPData {
		// handshake packets are not to be delivered to application.
		return conn, fmt.Errorf("Drop net hanshake packets (udp)")
	}

	return conn, nil
}

func (d *Datapath) netSynUDPRetrieveState(p *packet.Packet) (*connection.UDPConnection, error) {

	// Retrieve the context from the packet information.
	context, err := d.contextFromIP(false, p.Mark, p.DestPort(), packet.IPProtocolUDP)
	if err != nil {
		return nil, err
	}

	// Check if a connection already exists for this flow. This can happen
	// in the case of retransmissions. If there is no connection, create
	// a new one.
	conn, cerr := d.udpNetOrigConnectionTracker.Get(p.L4FlowHash())
	if cerr != nil {
		return connection.NewUDPConnection(context, d.udpSocketWriter), nil
	}
	return conn.(*connection.UDPConnection), nil
}

func (d *Datapath) netSynAckUDPRetrieveState(p *packet.Packet) (*connection.UDPConnection, error) {

	conn, err := d.udpSourcePortConnectionCache.GetReset(p.SourcePortHash(packet.PacketTypeNetwork), 0)
	if err != nil {
		return nil, fmt.Errorf("No connection.Drop the syn ack packet")
	}

	return conn.(*connection.UDPConnection), nil
}

func (d *Datapath) netUDPAckRetrieveState(p *packet.Packet) (*connection.UDPConnection, error) {

	hash := p.L4FlowHash()
	conn, err := d.udpNetReplyConnectionTracker.GetReset(hash, 0)
	if err != nil {
		conn, err = d.udpNetOrigConnectionTracker.GetReset(hash, 0)
		if err != nil {
			// This might be an existing udp connection.
			// Send FinAck to reauthorize the connection.
			if err := d.sendUDPFinPacket(p); err != nil {
				return nil, fmt.Errorf("net state not found, unable to send fin ack packets: %s", err)
			}
			return nil, fmt.Errorf("net state not found: %s", err)
		}
	}
	return conn.(*connection.UDPConnection), nil
}

// processNetUDPPacket processes a network UDP packet and dispatches it to different methods based on the flags.
// This applies only to control packets.
func (d *Datapath) processNetUDPPacket(udpPacket *packet.Packet, context *pucontext.PUContext, conn *connection.UDPConnection) (action interface{}, claims *tokens.ConnectionClaims, err error) {

	// Extra check, just in case the caller didn't provide a connection.
	if conn == nil {
		return nil, nil, fmt.Errorf("no connection provided")
	}

	udpPacketType := udpPacket.GetUDPType()
	// Update connection state in the internal state machine tracker
	switch udpPacketType {
	case packet.UDPSynMask:

		// Parse the packet for the identity information.
		action, claims, err = d.processNetworkUDPSynPacket(context, conn, udpPacket)
		if err != nil {
			return nil, nil, err
		}

		// Send the return packet.
		if err = d.sendUDPSynAckPacket(udpPacket, context, conn); err != nil {
			return nil, nil, err
		}

		// Mark the state that we have transmitted a SynAck packet.
		conn.SetState(connection.UDPReceiverSendSynAck)
		return action, claims, nil

	case packet.UDPAckMask:

		// Retrieve the header and parse the signatures.
		if err = d.processNetworkUDPAckPacket(udpPacket, context, conn); err != nil {
			zap.L().Error("Error during authorization", zap.Error(err))
			return nil, nil, err
		}

		// Set the connection to
		conn.SetState(connection.UDPReceiverProcessedAck)
		return nil, nil, nil

	case packet.UDPSynAckMask:

		// Process the synack header and claims of the other side.
		action, claims, err = d.processNetworkUDPSynAckPacket(udpPacket, context, conn)
		if err != nil {
			zap.L().Error("UDP Syn ack failed with", zap.Error(err))
			return nil, nil, err
		}

		// Send back the acknowledgement.
		err = d.sendUDPAckPacket(udpPacket, context, conn)
		if err != nil {
			zap.L().Error("Unable to send udp Syn ack failed", zap.Error(err))
			return nil, nil, err
		}

		conn.SetState(connection.UDPClientSendAck)

		return action, claims, nil

	default:
		state := conn.GetState()
		if state == connection.UDPReceiverProcessedAck || state == connection.UDPClientSendAck || state == connection.UDPData {
			conn.SetState(connection.UDPData)
			return nil, nil, nil
		}
		return nil, nil, fmt.Errorf("Invalid packet")
	}
}

// ProcessApplicationUDPPacket processes packets arriving from an application and are destined to the network
func (d *Datapath) ProcessApplicationUDPPacket(p *packet.Packet) (conn *connection.UDPConnection, err error) {

	if d.packetLogs {
		zap.L().Debug("Processing application UDP packet ",
			zap.String("flow", p.L4FlowHash()),
		)
		defer zap.L().Debug("Finished Processing UDP application packet ",
			zap.String("flow", p.L4FlowHash()),
			zap.Error(err),
		)
	}
	// First retrieve the connection state.
	conn, err = d.appUDPRetrieveState(p)
	if err != nil {
		zap.L().Debug("Connection not found", zap.Error(err))
		return nil, fmt.Errorf("Received packet from unenforced process: %s", err)
	}

	// We are processing only one packet from a given connection at a time.
	conn.Lock()
	defer conn.Unlock()

	// do some pre processing.
	if d.service != nil {
		// PreProcessServiceInterface
		if !d.service.PreProcessUDPAppPacket(p, conn.Context, conn, packet.UDPSynMask) {
			p.Print(packet.PacketFailureService)
			return nil, fmt.Errorf("pre service processing failed for UDP application packet")
		}
	}

	drop := false
	switch conn.GetState() {
	case connection.UDPStart:
		// Queue the packet. We will send it after we authorize the session.
		if err = conn.QueuePackets(p); err != nil {
			// unable to queue packets, perhaps queue is full. if start
			// machine is still in start state, we can start authorisation
			// again. A drop counter is incremented.
			zap.L().Debug("udp queue full for connection", zap.String("flow", p.L4FlowHash()))
		}

		// Process the application packet.
		err = d.processApplicationUDPSynPacket(p, conn.Context, conn)
		if err != nil {
			return conn, fmt.Errorf("Unable to send UDP Syn packet: %s", err)
		}

		// Set the state indicating that we send out a Syn packet
		conn.SetState(connection.UDPClientSendSyn)
		// Drop the packet. We stored it in the queue.
		drop = true

	case connection.UDPReceiverProcessedAck, connection.UDPClientSendAck, connection.UDPData:
		conn.SetState(connection.UDPData)

	default:
		zap.L().Debug("Packet is added to the queue", zap.String("flow", p.L4FlowHash()))
		if err = conn.QueuePackets(p); err != nil {
			return conn, fmt.Errorf("Unable to queue packets:%s", err)
		}
		// Drop the packet. We stored it in the queue.
		drop = true
	}

	if d.service != nil {
		// PostProcessServiceInterface
		if !d.service.PostProcessUDPAppPacket(p, nil, conn.Context, conn) {
			p.Print(packet.PacketFailureService)
			return conn, fmt.Errorf("Encryption failed for application packet")
		}
	}

	if drop {
		return conn, fmt.Errorf("Drop in nfq - buffered")
	}

	return conn, nil
}

func (d *Datapath) appUDPRetrieveState(p *packet.Packet) (*connection.UDPConnection, error) {

	hash := p.L4FlowHash()

	if conn, err := d.udpAppReplyConnectionTracker.GetReset(hash, 0); err == nil {
		return conn.(*connection.UDPConnection), nil
	}

	if conn, err := d.udpAppOrigConnectionTracker.GetReset(hash, 0); err == nil {
		return conn.(*connection.UDPConnection), nil
	}

	context, err := d.contextFromIP(true, p.Mark, p.SourcePort(), packet.IPProtocolUDP)
	if err != nil {
		return nil, fmt.Errorf("No context in app processing")
	}

	return connection.NewUDPConnection(context, d.udpSocketWriter), nil
}

// processApplicationUDPSynPacket processes a single Syn Packet
func (d *Datapath) processApplicationUDPSynPacket(udpPacket *packet.Packet, context *pucontext.PUContext, conn *connection.UDPConnection) (err error) {

<<<<<<< HEAD
	if !addressMatch(udpPacket.IpHdr.DestinationAddress, context.UDPNetworks()) {
=======
	if !addressMatch(udpPacket.IPHdr.DestinationAddress, context.UDPNetworks()) {
>>>>>>> 27257921
		d.reportUDPExternalFlow(udpPacket, context, true, nil, nil)
		return fmt.Errorf("No target found")
	}

	udpOptions := d.CreateUDPAuthMarker(packet.UDPSynMask)
	udpData, err := d.tokenAccessor.CreateSynPacketToken(context, &conn.Auth)

	if err != nil {
		return err
	}

	newPacket, err := d.clonePacketHeaders(udpPacket)
	if err != nil {
		return fmt.Errorf("Unable to clone packet: %s", err)
	}
	// Attach the UDP data and token
	newPacket.UDPTokenAttach(udpOptions, udpData)

	// send packet
<<<<<<< HEAD
	err = d.writeWithRetransmit(newPacket.IpHdr.Buffer, conn, conn.SynChannel())
=======
	err = d.writeWithRetransmit(newPacket.IPHdr.Buffer, conn, conn.SynChannel())
>>>>>>> 27257921
	if err != nil {
		zap.L().Error("Unable to send syn token on raw socket", zap.Error(err))
		return fmt.Errorf("unable to transmit syn packet")
	}

	// Poplate the caches to track the connection
	hash := udpPacket.L4FlowHash()
	d.udpAppOrigConnectionTracker.AddOrUpdate(hash, conn)
	d.udpSourcePortConnectionCache.AddOrUpdate(newPacket.SourcePortHash(packet.PacketTypeApplication), conn)
	d.udpNatConnectionTracker.AddOrUpdate(newPacket.SourcePortHash(packet.PacketTypeApplication), newPacket.SourcePortHash(packet.PacketTypeNetwork))

	return nil

}

func (d *Datapath) writeWithRetransmit(buffer []byte, conn *connection.UDPConnection, stop chan bool) error {

	localBuffer := make([]byte, len(buffer))
	copy(localBuffer, buffer)

	if err := d.udpSocketWriter.WriteSocket(localBuffer); err != nil {
		zap.L().Error("Failed to write control packet to socket", zap.Error(err))
		return err
	}

	go func() {
		for retries := 0; retries < retransmitRetries; retries++ {
			delay := time.Millisecond * time.Duration((retransmitDelay * (retries + 1)))
			select {
			case <-stop:
				return
			case <-time.After(delay):
				if err := d.udpSocketWriter.WriteSocket(localBuffer); err != nil {
					zap.L().Error("Failed to write control packet to socket", zap.Error(err))
				}
			}
		}
		// retransmits did not succeed. Reset the state machine so that
		// next packet can try again.
		conn.SetState(connection.UDPStart)

	}()
	return nil
}

func (d *Datapath) clonePacketHeaders(p *packet.Packet) (*packet.Packet, error) {
	// copy the ip and udp headers.
<<<<<<< HEAD
	newSize := uint16(p.IpHdr.IpHeaderLen + packet.UDPDataPos)
	newPacket := make([]byte, newSize)
	p.FixupIPHdrOnDataModify(p.IpHdr.IPTotalLength, newSize)
	_ = copy(newPacket, p.IpHdr.Buffer[:newSize])
=======
	newSize := uint16(p.IPHdr.IPHeaderLen + packet.UDPDataPos)
	newPacket := make([]byte, newSize)
	p.FixupIPHdrOnDataModify(p.IPHdr.IPTotalLength, newSize)
	_ = copy(newPacket, p.IPHdr.Buffer[:newSize])
>>>>>>> 27257921

	return packet.New(packet.PacketTypeApplication, newPacket, p.Mark, true)
}

// CreateUDPAuthMarker creates a UDP auth marker.
func (d *Datapath) CreateUDPAuthMarker(packetType uint8) []byte {

	// Every UDP control packet has a 20 byte packet signature. The
	// first 2 bytes represent the following control information.
	// Byte 0 : Bits 0,1 are reserved fields.
	//          Bits 2,3,4 represent version information.
	//          Bits 5, 6, 7 represent udp packet type,
	// Byte 1: reserved for future use.
	// Bytes [2:20]: Packet signature.

	marker := make([]byte, packet.UDPSignatureLen)
	// ignore version info as of now.
	marker[0] |= packetType // byte 0
	marker[1] = 0           // byte 1
	// byte 2 - 19
	copy(marker[2:], []byte(packet.UDPAuthMarker))

	return marker
}

// sendUDPSynAckPacket processes a UDP SynAck packet
func (d *Datapath) sendUDPSynAckPacket(udpPacket *packet.Packet, context *pucontext.PUContext, conn *connection.UDPConnection) (err error) {

	// Create UDP Option
	udpOptions := d.CreateUDPAuthMarker(packet.UDPSynAckMask)

	udpData, err := d.tokenAccessor.CreateSynAckPacketToken(context, &conn.Auth, claimsheader.NewClaimsHeader())
	if err != nil {
		return err
	}

<<<<<<< HEAD
	udpPacket.CreateReverseFlowPacket(udpPacket.IpHdr.SourceAddress, udpPacket.SourcePort())
=======
	udpPacket.CreateReverseFlowPacket(udpPacket.IPHdr.SourceAddress, udpPacket.SourcePort())
>>>>>>> 27257921

	// Attach the UDP data and token
	udpPacket.UDPTokenAttach(udpOptions, udpData)

	// If we have already a backgroun re-transmit session, stop it at this point. We will
	// start from the beginning.
	if conn.GetState() == connection.UDPReceiverSendSynAck {
		conn.SynAckStop()
	}

	// Only start the retransmission timer once. Not on every packet.
<<<<<<< HEAD
	if err := d.writeWithRetransmit(udpPacket.IpHdr.Buffer, conn, conn.SynAckChannel()); err != nil {
=======
	if err := d.writeWithRetransmit(udpPacket.IPHdr.Buffer, conn, conn.SynAckChannel()); err != nil {
>>>>>>> 27257921
		zap.L().Debug("Unable to send synack token on raw socket", zap.Error(err))
		return err
	}

	return nil
}

func (d *Datapath) sendUDPAckPacket(udpPacket *packet.Packet, context *pucontext.PUContext, conn *connection.UDPConnection) (err error) {

	// Create UDP Option
	zap.L().Debug("Sending UDP Ack packet", zap.String("flow", udpPacket.L4ReverseFlowHash()))
	udpOptions := d.CreateUDPAuthMarker(packet.UDPAckMask)

	udpData, err := d.tokenAccessor.CreateAckPacketToken(context, &conn.Auth)

	if err != nil {
		return err
	}

	srcPortHash, err := d.udpNatConnectionTracker.GetReset(udpPacket.SourcePortHash(packet.PacketTypeNetwork), 0)
	if err != nil {
		return fmt.Errorf("error getting actual destination")
	}

	destIPPort := srcPortHash.(string)
	destIP := strings.Split(destIPPort, ":")[0]
	destPort, err := (strconv.Atoi(strings.Split(destIPPort, ":")[1]))
	if err != nil {
		return fmt.Errorf("Unable to get dest port from cache")
	}

	udpPacket.CreateReverseFlowPacket(net.ParseIP(destIP), uint16(destPort))

	// Attach the UDP data and token
	udpPacket.UDPTokenAttach(udpOptions, udpData)

	// send packet
<<<<<<< HEAD
	err = d.udpSocketWriter.WriteSocket(udpPacket.IpHdr.Buffer)
=======
	err = d.udpSocketWriter.WriteSocket(udpPacket.IPHdr.Buffer)
>>>>>>> 27257921
	if err != nil {
		zap.L().Debug("Unable to send ack token on raw socket", zap.Error(err))
		return err
	}

	if !conn.ServiceConnection {
		zap.L().Debug("Plumbing the conntrack (app) rule for flow", zap.String("flow", udpPacket.L4FlowHash()))
		if err = d.conntrackHdl.ConntrackTableUpdateMark(
			destIP,
<<<<<<< HEAD
			udpPacket.IpHdr.SourceAddress.String(),
			udpPacket.IpHdr.IPProto,
=======
			udpPacket.IPHdr.SourceAddress.String(),
			udpPacket.IPHdr.IPProto,
>>>>>>> 27257921
			uint16(destPort),
			udpPacket.SourcePort(),
			constants.DefaultConnMark,
		); err != nil {
			zap.L().Error("Failed to update conntrack table for flow",
				zap.String("context", string(conn.Auth.LocalContext)),
				zap.String("app-conn", udpPacket.L4FlowHash()),
				zap.String("state", fmt.Sprintf("%d", conn.GetState())),
				zap.Error(err),
			)
		}
	}

	zap.L().Debug("Clearing fin packet entry in cache", zap.String("flowhash", udpPacket.L4FlowHash()))
	if err := d.udpFinPacketTracker.Remove(udpPacket.L4FlowHash()); err != nil {
		zap.L().Debug("Unable to remove entry from udp finack cache")
	}
	return nil
}

// processNetworkUDPSynPacket processes a syn packet arriving from the network
func (d *Datapath) processNetworkUDPSynPacket(context *pucontext.PUContext, conn *connection.UDPConnection, udpPacket *packet.Packet) (action interface{}, claims *tokens.ConnectionClaims, err error) {

	claims, err = d.tokenAccessor.ParsePacketToken(&conn.Auth, udpPacket.ReadUDPToken())
	if err != nil {
		d.reportUDPRejectedFlow(udpPacket, conn, collector.DefaultEndPoint, context.ManagementID(), context, tokens.CodeFromErr(err), nil, nil, false)
		return nil, nil, fmt.Errorf("UDP Syn packet dropped because of invalid token: %s", err)
	}

	// if there are no claims we must drop the connection and we drop the Syn
	// packet. The source will retry but we have no state to maintain here.
	if claims == nil {
		d.reportUDPRejectedFlow(udpPacket, conn, collector.DefaultEndPoint, context.ManagementID(), context, collector.InvalidToken, nil, nil, false)
		return nil, nil, fmt.Errorf("UDP Syn packet dropped because of no claims")
	}

	// Why is this required. Take a look.
	txLabel, _ := claims.T.Get(enforcerconstants.TransmitterLabel)

	// Add the port as a label with an @ prefix. These labels are invalid otherwise
	// If all policies are restricted by port numbers this will allow port-specific policies
	claims.T.AppendKeyValue(enforcerconstants.PortNumberLabelString, strconv.Itoa(int(udpPacket.DestPort())))

	report, pkt := context.SearchRcvRules(claims.T)
	if pkt.Action.Rejected() {
		d.reportUDPRejectedFlow(udpPacket, conn, txLabel, context.ManagementID(), context, collector.PolicyDrop, report, pkt, false)
		return nil, nil, fmt.Errorf("connection rejected because of policy: %s", claims.T.String())
	}

	hash := udpPacket.L4FlowHash()

	// conntrack
	d.udpNetOrigConnectionTracker.AddOrUpdate(hash, conn)
	d.udpAppReplyConnectionTracker.AddOrUpdate(udpPacket.L4ReverseFlowHash(), conn)

	// Record actions
	conn.ReportFlowPolicy = report
	conn.PacketFlowPolicy = pkt

	return pkt, claims, nil
}

func (d *Datapath) processNetworkUDPSynAckPacket(udpPacket *packet.Packet, context *pucontext.PUContext, conn *connection.UDPConnection) (action interface{}, claims *tokens.ConnectionClaims, err error) {

	conn.SynStop()

	// Packets that have authorization information go through the auth path
	// Decode the JWT token using the context key
	claims, err = d.tokenAccessor.ParsePacketToken(&conn.Auth, udpPacket.ReadUDPToken())
	if err != nil {
		d.reportUDPRejectedFlow(udpPacket, nil, context.ManagementID(), collector.DefaultEndPoint, context, collector.MissingToken, nil, nil, true)
		return nil, nil, fmt.Errorf("SynAck packet dropped because of bad claims: %s", err)
	}

	if claims == nil {
		d.reportUDPRejectedFlow(udpPacket, nil, context.ManagementID(), collector.DefaultEndPoint, context, collector.MissingToken, nil, nil, true)
		return nil, nil, fmt.Errorf("SynAck packet dropped because of no claims")
	}

	report, pkt := context.SearchTxtRules(claims.T, !d.mutualAuthorization)
	if pkt.Action.Rejected() {
		d.reportUDPRejectedFlow(udpPacket, conn, conn.Auth.RemoteContextID, context.ManagementID(), context, collector.PolicyDrop, report, pkt, true)
		return nil, nil, fmt.Errorf("dropping because of reject rule on transmitter: %s", claims.T.String())
	}

	// conntrack
	d.udpNetReplyConnectionTracker.AddOrUpdate(udpPacket.L4FlowHash(), conn)

	return pkt, claims, nil
}

func (d *Datapath) processNetworkUDPAckPacket(udpPacket *packet.Packet, context *pucontext.PUContext, conn *connection.UDPConnection) (err error) {

	conn.SynAckStop()

	_, err = d.tokenAccessor.ParseAckToken(&conn.Auth, udpPacket.ReadUDPToken())
	if err != nil {
		d.reportUDPRejectedFlow(udpPacket, conn, conn.Auth.RemoteContextID, context.ManagementID(), context, collector.PolicyDrop, conn.ReportFlowPolicy, conn.PacketFlowPolicy, false)
		return fmt.Errorf("ack packet dropped because signature validation failed: %s", err)
	}

	if !conn.ServiceConnection {
		zap.L().Debug("Plumb conntrack rule for flow:", zap.String("flow", udpPacket.L4FlowHash()))
		// Plumb connmark rule here.
		if err := d.conntrackHdl.ConntrackTableUpdateMark(
<<<<<<< HEAD
			udpPacket.IpHdr.DestinationAddress.String(),
			udpPacket.IpHdr.SourceAddress.String(),
			udpPacket.IpHdr.IPProto,
=======
			udpPacket.IPHdr.DestinationAddress.String(),
			udpPacket.IPHdr.SourceAddress.String(),
			udpPacket.IPHdr.IPProto,
>>>>>>> 27257921
			udpPacket.DestPort(),
			udpPacket.SourcePort(),
			constants.DefaultConnMark,
		); err != nil {
			zap.L().Error("Failed to update conntrack table after ack packet")
		}
	}

	d.reportUDPAcceptedFlow(udpPacket, conn, conn.Auth.RemoteContextID, context.ManagementID(), context, conn.ReportFlowPolicy, conn.PacketFlowPolicy, false)

	return nil
}

// sendUDPFinPacket sends a Fin packet to Peer.
func (d *Datapath) sendUDPFinPacket(udpPacket *packet.Packet) (err error) {

	// Create UDP Option
	udpOptions := d.CreateUDPAuthMarker(packet.UDPFinAckMask)

<<<<<<< HEAD
	udpPacket.CreateReverseFlowPacket(udpPacket.IpHdr.SourceAddress, udpPacket.SourcePort())
=======
	udpPacket.CreateReverseFlowPacket(udpPacket.IPHdr.SourceAddress, udpPacket.SourcePort())
>>>>>>> 27257921

	// Attach the UDP data and token
	udpPacket.UDPTokenAttach(udpOptions, []byte{})

	zap.L().Debug("Sending udp fin ack packet", zap.String("packet", udpPacket.L4FlowHash()))
	// no need for retransmits here.
<<<<<<< HEAD
	err = d.udpSocketWriter.WriteSocket(udpPacket.IpHdr.Buffer)
=======
	err = d.udpSocketWriter.WriteSocket(udpPacket.IPHdr.Buffer)
>>>>>>> 27257921
	if err != nil {
		zap.L().Debug("Unable to send fin packet on raw socket", zap.Error(err))
		return err
	}

	return nil
}

// Update the udp fin cache and delete the connmark.
func (d *Datapath) processUDPFinPacket(udpPacket *packet.Packet) (err error) { // nolint

	// add it to the udp fin cache. If we have already received the fin packet
	// for this flow. There is no need to change the connmark label again.
	if d.udpFinPacketTracker.AddOrUpdate(udpPacket.L4ReverseFlowHash(), true) {
		return nil
	}

	// clear cache entries.
	if err := d.udpAppOrigConnectionTracker.Remove(udpPacket.L4ReverseFlowHash()); err != nil {
		zap.L().Debug("Failed to clean cache udpappOrigConnectionTracker", zap.Error(err))
	}

	if err := d.udpSourcePortConnectionCache.Remove(udpPacket.SourcePortHash(packet.PacketTypeNetwork)); err != nil {
		zap.L().Debug("Failed to clean cache udpsourcePortConnectionCache", zap.Error(err))
	}

	zap.L().Debug("Updating the connmark label", zap.String("flow", udpPacket.L4FlowHash()))
	if err = d.conntrackHdl.ConntrackTableUpdateMark(
<<<<<<< HEAD
		udpPacket.IpHdr.DestinationAddress.String(),
		udpPacket.IpHdr.SourceAddress.String(),
		udpPacket.IpHdr.IPProto,
=======
		udpPacket.IPHdr.DestinationAddress.String(),
		udpPacket.IPHdr.SourceAddress.String(),
		udpPacket.IPHdr.IPProto,
>>>>>>> 27257921
		udpPacket.DestPort(),
		udpPacket.SourcePort(),
		constants.DeleteConnmark,
	); err != nil {
		zap.L().Error("Failed to update conntrack table for flow",
			zap.String("app-conn", udpPacket.L4FlowHash()),
			zap.Error(err),
		)
	}

	return nil
}<|MERGE_RESOLUTION|>--- conflicted
+++ resolved
@@ -43,11 +43,7 @@
 	//var
 
 	udpPacketType := p.GetUDPType()
-<<<<<<< HEAD
-	zap.L().Debug("Got packet of type:", zap.Reflect("Type", udpPacketType), zap.Reflect("Len", len(p.IpHdr.Buffer)))
-=======
 	zap.L().Debug("Got packet of type:", zap.Reflect("Type", udpPacketType), zap.Reflect("Len", len(p.IPHdr.Buffer)))
->>>>>>> 27257921
 
 	switch udpPacketType {
 	case packet.UDPSynMask:
@@ -141,11 +137,7 @@
 					zap.L().Error("Failed to encrypt queued packet")
 				}
 			}
-<<<<<<< HEAD
-			err = d.udpSocketWriter.WriteSocket(udpPacket.IpHdr.Buffer)
-=======
 			err = d.udpSocketWriter.WriteSocket(udpPacket.IPHdr.Buffer)
->>>>>>> 27257921
 			if err != nil {
 				zap.L().Error("Unable to transmit Queued UDP packets", zap.Error(err))
 			}
@@ -382,11 +374,7 @@
 // processApplicationUDPSynPacket processes a single Syn Packet
 func (d *Datapath) processApplicationUDPSynPacket(udpPacket *packet.Packet, context *pucontext.PUContext, conn *connection.UDPConnection) (err error) {
 
-<<<<<<< HEAD
-	if !addressMatch(udpPacket.IpHdr.DestinationAddress, context.UDPNetworks()) {
-=======
 	if !addressMatch(udpPacket.IPHdr.DestinationAddress, context.UDPNetworks()) {
->>>>>>> 27257921
 		d.reportUDPExternalFlow(udpPacket, context, true, nil, nil)
 		return fmt.Errorf("No target found")
 	}
@@ -406,11 +394,7 @@
 	newPacket.UDPTokenAttach(udpOptions, udpData)
 
 	// send packet
-<<<<<<< HEAD
-	err = d.writeWithRetransmit(newPacket.IpHdr.Buffer, conn, conn.SynChannel())
-=======
 	err = d.writeWithRetransmit(newPacket.IPHdr.Buffer, conn, conn.SynChannel())
->>>>>>> 27257921
 	if err != nil {
 		zap.L().Error("Unable to send syn token on raw socket", zap.Error(err))
 		return fmt.Errorf("unable to transmit syn packet")
@@ -458,17 +442,10 @@
 
 func (d *Datapath) clonePacketHeaders(p *packet.Packet) (*packet.Packet, error) {
 	// copy the ip and udp headers.
-<<<<<<< HEAD
-	newSize := uint16(p.IpHdr.IpHeaderLen + packet.UDPDataPos)
-	newPacket := make([]byte, newSize)
-	p.FixupIPHdrOnDataModify(p.IpHdr.IPTotalLength, newSize)
-	_ = copy(newPacket, p.IpHdr.Buffer[:newSize])
-=======
 	newSize := uint16(p.IPHdr.IPHeaderLen + packet.UDPDataPos)
 	newPacket := make([]byte, newSize)
 	p.FixupIPHdrOnDataModify(p.IPHdr.IPTotalLength, newSize)
 	_ = copy(newPacket, p.IPHdr.Buffer[:newSize])
->>>>>>> 27257921
 
 	return packet.New(packet.PacketTypeApplication, newPacket, p.Mark, true)
 }
@@ -505,11 +482,7 @@
 		return err
 	}
 
-<<<<<<< HEAD
-	udpPacket.CreateReverseFlowPacket(udpPacket.IpHdr.SourceAddress, udpPacket.SourcePort())
-=======
 	udpPacket.CreateReverseFlowPacket(udpPacket.IPHdr.SourceAddress, udpPacket.SourcePort())
->>>>>>> 27257921
 
 	// Attach the UDP data and token
 	udpPacket.UDPTokenAttach(udpOptions, udpData)
@@ -521,11 +494,7 @@
 	}
 
 	// Only start the retransmission timer once. Not on every packet.
-<<<<<<< HEAD
-	if err := d.writeWithRetransmit(udpPacket.IpHdr.Buffer, conn, conn.SynAckChannel()); err != nil {
-=======
 	if err := d.writeWithRetransmit(udpPacket.IPHdr.Buffer, conn, conn.SynAckChannel()); err != nil {
->>>>>>> 27257921
 		zap.L().Debug("Unable to send synack token on raw socket", zap.Error(err))
 		return err
 	}
@@ -563,11 +532,7 @@
 	udpPacket.UDPTokenAttach(udpOptions, udpData)
 
 	// send packet
-<<<<<<< HEAD
-	err = d.udpSocketWriter.WriteSocket(udpPacket.IpHdr.Buffer)
-=======
 	err = d.udpSocketWriter.WriteSocket(udpPacket.IPHdr.Buffer)
->>>>>>> 27257921
 	if err != nil {
 		zap.L().Debug("Unable to send ack token on raw socket", zap.Error(err))
 		return err
@@ -577,13 +542,8 @@
 		zap.L().Debug("Plumbing the conntrack (app) rule for flow", zap.String("flow", udpPacket.L4FlowHash()))
 		if err = d.conntrackHdl.ConntrackTableUpdateMark(
 			destIP,
-<<<<<<< HEAD
-			udpPacket.IpHdr.SourceAddress.String(),
-			udpPacket.IpHdr.IPProto,
-=======
 			udpPacket.IPHdr.SourceAddress.String(),
 			udpPacket.IPHdr.IPProto,
->>>>>>> 27257921
 			uint16(destPort),
 			udpPacket.SourcePort(),
 			constants.DefaultConnMark,
@@ -689,15 +649,9 @@
 		zap.L().Debug("Plumb conntrack rule for flow:", zap.String("flow", udpPacket.L4FlowHash()))
 		// Plumb connmark rule here.
 		if err := d.conntrackHdl.ConntrackTableUpdateMark(
-<<<<<<< HEAD
-			udpPacket.IpHdr.DestinationAddress.String(),
-			udpPacket.IpHdr.SourceAddress.String(),
-			udpPacket.IpHdr.IPProto,
-=======
 			udpPacket.IPHdr.DestinationAddress.String(),
 			udpPacket.IPHdr.SourceAddress.String(),
 			udpPacket.IPHdr.IPProto,
->>>>>>> 27257921
 			udpPacket.DestPort(),
 			udpPacket.SourcePort(),
 			constants.DefaultConnMark,
@@ -717,22 +671,14 @@
 	// Create UDP Option
 	udpOptions := d.CreateUDPAuthMarker(packet.UDPFinAckMask)
 
-<<<<<<< HEAD
-	udpPacket.CreateReverseFlowPacket(udpPacket.IpHdr.SourceAddress, udpPacket.SourcePort())
-=======
 	udpPacket.CreateReverseFlowPacket(udpPacket.IPHdr.SourceAddress, udpPacket.SourcePort())
->>>>>>> 27257921
 
 	// Attach the UDP data and token
 	udpPacket.UDPTokenAttach(udpOptions, []byte{})
 
 	zap.L().Debug("Sending udp fin ack packet", zap.String("packet", udpPacket.L4FlowHash()))
 	// no need for retransmits here.
-<<<<<<< HEAD
-	err = d.udpSocketWriter.WriteSocket(udpPacket.IpHdr.Buffer)
-=======
 	err = d.udpSocketWriter.WriteSocket(udpPacket.IPHdr.Buffer)
->>>>>>> 27257921
 	if err != nil {
 		zap.L().Debug("Unable to send fin packet on raw socket", zap.Error(err))
 		return err
@@ -761,15 +707,9 @@
 
 	zap.L().Debug("Updating the connmark label", zap.String("flow", udpPacket.L4FlowHash()))
 	if err = d.conntrackHdl.ConntrackTableUpdateMark(
-<<<<<<< HEAD
-		udpPacket.IpHdr.DestinationAddress.String(),
-		udpPacket.IpHdr.SourceAddress.String(),
-		udpPacket.IpHdr.IPProto,
-=======
 		udpPacket.IPHdr.DestinationAddress.String(),
 		udpPacket.IPHdr.SourceAddress.String(),
 		udpPacket.IPHdr.IPProto,
->>>>>>> 27257921
 		udpPacket.DestPort(),
 		udpPacket.SourcePort(),
 		constants.DeleteConnmark,
