--- conflicted
+++ resolved
@@ -33,13 +33,10 @@
   branch = "sirupsen"
 
 [[constraint]]
-<<<<<<< HEAD
-=======
   name = "go.aporeto.io/netlink-go"
   branch = "ipv6"
 
 [[constraint]]
->>>>>>> e7a1ee78
   name = "github.com/hashicorp/go-version"
   version = "v1.0.0"
 
