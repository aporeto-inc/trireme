package envoyproxy

import (
	"bytes"
	"crypto/tls"
	"crypto/x509"
	"encoding/pem"
	"fmt"
	"net"
	"os"
	"sync"
	"time"

	"context"

	"go.aporeto.io/trireme-lib/controller/pkg/secrets"
	"go.aporeto.io/trireme-lib/policy"
	"go.aporeto.io/trireme-lib/utils/cache"
	"go.uber.org/zap"
	"google.golang.org/grpc"

	v2 "github.com/envoyproxy/go-control-plane/envoy/api/v2"
	envoy_api_v2_auth "github.com/envoyproxy/go-control-plane/envoy/api/v2/auth"
	envoy_api_v2_core "github.com/envoyproxy/go-control-plane/envoy/api/v2/core"
	sds "github.com/envoyproxy/go-control-plane/envoy/service/discovery/v2"
	"github.com/golang/protobuf/ptypes"
	"google.golang.org/grpc/metadata"
<<<<<<< HEAD
=======
	"istio.io/istio/security/pkg/nodeagent/model"
>>>>>>> 9e86295b
)

const (
	// SdsSocketpath is the socket path on which the envoy will talk to the remoteEnforcer.
	//SdsSocketpath = "@aporeto_envoy_sds"
	//SdsSocketpath = "127.0.0.1:2999"
	SdsSocketpath = "/var/run/sds/uds_path"
)

// Options to create a SDS server to task to envoy
type Options struct {
	SocketPath string
}

// sdsCerts is the structure will pass the upstream certs downwards.
type sdsCerts struct {
	key    string
	cert   string
	caPool *x509.CertPool
}

// SdsDiscoveryStream is the same as the sds.SecretDiscoveryService_StreamSecretsServer
type SdsDiscoveryStream interface {
	Send(*v2.DiscoveryResponse) error
	Recv() (*v2.DiscoveryRequest, error)
	grpc.ServerStream
}

var _ sds.SecretDiscoveryServiceServer = &SdsServer{}

// SdsServer to talk with envoy for sds.
type SdsServer struct {
	sdsGrpcServer   *grpc.Server
	sdsGrpcListener net.Listener

	errCh   chan error
	puInfo  *policy.PUInfo
	cert    *tls.Certificate
	ca      *x509.CertPool
	keyPEM  string
	certPEM string
	secrets secrets.Secrets
	sync.RWMutex
	// conncache is a cache of the sdsConnection, here the key is the connectionID and val is the secret.
	conncache cache.DataStore
	// updCertsChannel is used whenever there is a cert-update/Enfore
	updCertsChannel chan sdsCerts
	connMap         map[string]bool
}

type secretItem struct {
	CertificateChain []byte
	PrivateKey       []byte

	RootCert []byte

	// RootCertOwnedByCompoundSecret is true if this SecretItem was created by a
	// K8S secret having both server cert/key and client ca and should be deleted
	// with the secret.
	RootCertOwnedByCompoundSecret bool

	// ResourceName passed from envoy SDS discovery request.
	// "ROOTCA" for root cert request, "default" for key/cert request.
	ResourceName string

	// Credential token passed from envoy, caClient uses this token to send
	// CSR to CA to sign certificate.
	Token string

	// Version is used(together with token and ResourceName) to identify discovery request from
	// envoy which is used only for confirm purpose.
	Version string

	CreatedTime time.Time

	ExpireTime time.Time
}

// clientConn is ID for the connection between client and SDS server.
type clientConn struct {
	clientID string
	// the TLS cert information cached for this particular connection
	secret *secretItem

	// connectionID is the ID for each new request, make it a combo of nodeID+counter.
	connectionID string
	stream       SdsDiscoveryStream
}

// NewSdsServer creates a instance of a server.
func NewSdsServer(contextID string, puInfo *policy.PUInfo, caPool *x509.CertPool, secrets secrets.Secrets) (*SdsServer, error) {
	if puInfo == nil {
		zap.L().Error("SDS Server: puInfo NIL ")
		return nil, fmt.Errorf("the puinfo cannot be nil")
	}

	sdsOptions := &Options{SocketPath: SdsSocketpath}
	sdsServer := &SdsServer{
		puInfo:          puInfo,
		ca:              caPool,
		errCh:           make(chan error),
		secrets:         secrets,
		conncache:       cache.NewCache("servers"),
		updCertsChannel: make(chan sdsCerts),
		connMap:         make(map[string]bool),
	}
	if err := sdsServer.CreateSdsService(sdsOptions); err != nil {
		zap.L().Error("SDS Server:Error while starting the envoy sds server.")
		return nil, err
	}
	zap.L().Debug("SDS Server: SDS start success for :", zap.String("pu: ", puInfo.ContextID))
	return sdsServer, nil
}

// CreateSdsService does the following
// 1. create grpc server.
// 2. create a listener on the Unix Domain Socket.
// 3.
func (s *SdsServer) CreateSdsService(options *Options) error { //nolint: unparam
	s.sdsGrpcServer = grpc.NewServer()
	s.register(s.sdsGrpcServer)
	if err := os.Remove(options.SocketPath); err != nil && !os.IsNotExist(err) {
		zap.L().Error("SDS Server: envoy-reireme, failed to remove the udspath", zap.Error(err))
		return err
	}
	zap.L().Debug("SDS Server: Start listening on UDS path: ", zap.Any("socketPath: ", options.SocketPath))
	addr, _ := net.ResolveUnixAddr("unix", options.SocketPath)

	sdsGrpcListener, err := net.ListenUnix("unix", addr)
	if err != nil {
		zap.L().Error("SDS Server:cannot listen on the socketpath", zap.Error(err))
		return err
	}
	//make sure the socket path can be accessed.
	if _, err := os.Stat(options.SocketPath); err != nil {
		zap.L().Error("SDS Server: SDS uds file doesn't exist", zap.String("socketPath:", options.SocketPath))
		return fmt.Errorf("sds uds file %q doesn't exist", options.SocketPath)
	}
	if err := os.Chmod(options.SocketPath, 0666); err != nil {
		zap.L().Error("SDS Server: Failed to update permission", zap.String("socketPath:", options.SocketPath))
		return fmt.Errorf("failed to update %q permission", options.SocketPath)
	}
	s.sdsGrpcListener = sdsGrpcListener

	zap.L().Debug("SDS Server: run the grpc server at: ", zap.Any("addr: ", s.sdsGrpcListener.Addr()))
	s.Run()
	return nil
}

// Run starts the sdsGrpcServer to serve
func (s *SdsServer) Run() {
	go func() {
		if s.sdsGrpcListener != nil {
			if err := s.sdsGrpcServer.Serve(s.sdsGrpcListener); err != nil {
				zap.L().Error("SDS Server: Error while serve", zap.Error(err))
				s.errCh <- err
			}
		}
		zap.L().Error("SDS Server: the listener is nil, cannot start the SDS server for: ", zap.String("puID: ", s.puInfo.ContextID))
	}()
}

// Stop stops all the listeners and the grpc servers.
func (s *SdsServer) Stop() {
	if s.sdsGrpcListener != nil {
		s.sdsGrpcListener.Close()
	}
	if s.sdsGrpcServer != nil {
		s.sdsGrpcServer.Stop()
	}
}

// GracefulStop calls the function with the same name on the backing gRPC server
func (s *SdsServer) GracefulStop() {
	s.sdsGrpcServer.GracefulStop()
}

// register adds the SDS handle to the grpc server
func (s *SdsServer) register(sdsGrpcServer *grpc.Server) {
	zap.L().Debug("SDS Server:  envoy-trireme registering the secret discovery")
	sds.RegisterSecretDiscoveryServiceServer(sdsGrpcServer, s)
}

// UpdateSecrets updates the secrets
// Whenever the Envoy makes a request for certificate, the certs and keys are fetched from
// the Proxy.
func (s *SdsServer) UpdateSecrets(cert *tls.Certificate, caPool *x509.CertPool, secrets secrets.Secrets, certPEM, keyPEM string) {
	s.Lock()
	defer s.Unlock()

	s.cert = cert
	s.ca = caPool
	//s.secrets = secrets
	s.certPEM = certPEM
	s.keyPEM = keyPEM

	s.updCertsChannel <- sdsCerts{key: keyPEM, cert: certPEM, caPool: caPool}
}

// now implement the interfaces of the SDS grpc server.
// type SecretDiscoveryServiceServer interface {
// 	DeltaSecrets(SecretDiscoveryService_DeltaSecretsServer) error
// 	StreamSecrets(SecretDiscoveryService_StreamSecretsServer) error
// 	FetchSecrets(context.Context, *v2.DiscoveryRequest) (*v2.DiscoveryResponse, error)
// }

// DeltaSecrets checks for the delta and sends the changes.
func (s *SdsServer) DeltaSecrets(stream sds.SecretDiscoveryService_DeltaSecretsServer) error {
	return nil
}

func startStreaming(stream SdsDiscoveryStream, discoveryReqCh chan *v2.DiscoveryRequest) {
	defer close(discoveryReqCh)
	for {
		req, err := stream.Recv()
		if err != nil {
			zap.L().Error("SDS Server: Connection terminated with err: ", zap.Error(err))
			return
		}
		discoveryReqCh <- req
	}
}

// StreamSecrets is the function invoked by the envoy in-order to pull the certs, this also sends the response back to the envoy.
// It does the following:
// 1. create a receiver thread to stream the requests.
// 2. parse the discovery request.
// 3. track the request.
// 4. call the Aporeto api to generate the secret
func (s *SdsServer) StreamSecrets(stream sds.SecretDiscoveryService_StreamSecretsServer) error {
	ctx := stream.Context()
	token := ""
	metadata, ok := metadata.FromIncomingContext(ctx)
	if !ok {
		return fmt.Errorf("unable to get metadata from incoming context")
	}
	if h, ok := metadata["authorization"]; ok {
		if len(h) != 1 {
			return fmt.Errorf("credential token from %q must have 1 value in gRPC metadata but got %d", "authorization", len(h))
		}
		token = h[0]
	}
	zap.L().Info("SDS Server: IN stream secrets, token: ", zap.String("token: ", token))

	// create new connection
	conn := &clientConn{}

	discoveryReqCh := make(chan *v2.DiscoveryRequest, 1)
	go startStreaming(stream, discoveryReqCh)

	for {
		// wait for the receiver thread to stream the request and send it to us over here.
		select {
		case req, ok := <-discoveryReqCh:
			if req == nil {
				zap.L().Warn("SDS Server: The request is nil")
				continue
			}
			if req.ErrorDetail != nil {
				zap.L().Error("SDS Server: ERROR from envoy for processing the resource: ", zap.String("error: ", req.GetErrorDetail().String()))
				continue
			}
			// Now check the following:
			// 1. Return if stream is closed.
			// 2. Return if its invalid request.
			if !ok {
				zap.L().Error("SDS Server: Receiver channel closed, which means the Receiver stream is closed")
				return fmt.Errorf("Receiver closed the channel")
			}
<<<<<<< HEAD

=======
			// the node will be present only only in the 1st message according to the xds protocol
			if req.Node != nil {
				//fmt.Println("the 1st request came from envoy: ", req.Node.Id, req.Node.Cluster)
			}
>>>>>>> 9e86295b
			// now according to the Istio pilot SDS secret config we have 2 configs, this configs are pushed to envoy through Istio.
			// 1. SDSDefaultResourceName is the default name in sdsconfig, used for fetching normal key/cert.
			// 2. SDSRootResourceName is the sdsconfig name for root CA, used for fetching root cert.
			// therefore from the above we receive 2 requests, 1 for default and 2 for the ROOTCA

			// now check for the resourcename, it should atleast have one, else continue and stream the next request.
			// according to the defination this could be empty.
			if len(req.ResourceNames) == 0 || len(req.ResourceNames) > 1 {
				continue
			}
			resourceName := req.ResourceNames[0]
			conn.clientID = req.Node.GetId()
			//if len(conn.connectionID) == 0 {
			conn.connectionID = createConnID(conn.clientID, resourceName)

			// if this is not the 1st request and if the secret is already present then dont proceed as this is a ACK according to the XDS protocol.
			if req.VersionInfo != "" && s.checkSecretPresent(conn.connectionID, req, token) {
				zap.L().Warn("SDS Server: got a ACK from envoy ", zap.String("connectionID", conn.connectionID), zap.String("resourceName: ", resourceName), zap.String("version", req.VersionInfo))
				continue
			}
			secret := s.generateSecret(req, token)
			if secret == nil {
				zap.L().Error("SDS Server:  the Certs cannot be served so return nil")
				return fmt.Errorf("the aporeto SDS server cannot generate server, the certs are nil")
			}
			conn.secret = secret
			s.conncache.Add(conn.connectionID, conn)

			resp := &v2.DiscoveryResponse{
				TypeUrl:     "type.googleapis.com/envoy.api.v2.auth.Secret",
				VersionInfo: secret.Version,
				Nonce:       secret.Version,
			}
			retSecret := &envoy_api_v2_auth.Secret{
				Name: secret.ResourceName,
			}
			if secret.RootCert != nil {
				retSecret.Type = getRootCert(secret)
			} else {
				retSecret.Type = getTLScerts(secret)
			}
			endSecret, err := ptypes.MarshalAny(retSecret)
			if err != nil {
				zap.L().Error("SDS Server: Cannot marshall the secret", zap.Error(err))
				continue
			}
			resp.Resources = append(resp.Resources, endSecret)
			if err = stream.Send(resp); err != nil {
				zap.L().Error("SDS Server: Failed to send the resp cert", zap.Error(err))
				return err
			}
			if secret.RootCert != nil {
				zap.L().Debug("SDS Server: Successfully sent root cert: ", zap.String("rootCA: ", string(secret.RootCert)))
			} else {
				zap.L().Debug("SDS Server: Successfully sent default cert: ", zap.String("default cert: ", string(secret.CertificateChain)))
			}
		case updateCerts := <-s.updCertsChannel:
			if updateCerts.key != "" && updateCerts.cert != "" {
				if err := s.sendUpdatedCerts(updateCerts, conn); err != nil {
					zap.L().Error("SDS Server: send updated certs failed", zap.Error(err))
				}
			}
		}
	}

}

func (s *SdsServer) sendUpdatedCerts(apoSecret sdsCerts, conn *clientConn) error {
	var err error
	pemCert := []byte{} //nolint
	//keyPEMdebug := []byte{}
	t := time.Now()
	//expTime := time.Time{}

	if apoSecret.key != "" || apoSecret.cert != "" {
		caPEM := s.secrets.PublicSecrets().CertAuthority()

		// expTime, err = getExpTimeFromCert([]byte(apoSecret.cert))
		// if err != nil {
		// 	return err
		// }
		pemCert, err = buildCertChain([]byte(apoSecret.cert), caPEM)
		if err != nil {
			zap.L().Error("SDS Server: Cannot build the cert chain")
			return fmt.Errorf("SDS Server: Cannot build the cert chain")
		}
		resp := &v2.DiscoveryResponse{
			TypeUrl:     "type.googleapis.com/envoy.api.v2.auth.Secret",
			VersionInfo: t.String(),
			Nonce:       t.String(),
		}
		retSecret := &envoy_api_v2_auth.Secret{
			Name: "default",
		}

		retSecret.Type = &envoy_api_v2_auth.Secret_TlsCertificate{
			TlsCertificate: &envoy_api_v2_auth.TlsCertificate{
				CertificateChain: &envoy_api_v2_core.DataSource{
					Specifier: &envoy_api_v2_core.DataSource_InlineBytes{
						InlineBytes: pemCert,
					},
				},
				PrivateKey: &envoy_api_v2_core.DataSource{
					Specifier: &envoy_api_v2_core.DataSource_InlineBytes{
						InlineBytes: []byte(apoSecret.key),
					},
				},
			},
		}

		endSecret, err := ptypes.MarshalAny(retSecret)
		if err != nil {
			zap.L().Error("SDS Server: Cannot marshall the secret")
			return fmt.Errorf("SDS Server: Cannot marshall the secret")
		}
		resp.Resources = append(resp.Resources, endSecret)
		if err = conn.stream.Send(resp); err != nil {
			zap.L().Error("SDS Server: Failed to send the resp cert")
			return err
		}

	}
	return nil
}

func (s *SdsServer) checkSecretPresent(connID string, req *v2.DiscoveryRequest, token string) bool {
	val, err := s.conncache.Get(connID)
	if err != nil {
		return false
	}
	e := val.(*clientConn)
	return e.secret.ResourceName == req.ResourceNames[0] && e.secret.Token == token && e.secret.Version == req.VersionInfo
}

func createConnID(clientID, resourceName string) string {
	temp := clientID + resourceName
	zap.L().Debug("SDS Server: generated a unique ID:", zap.String("connID: ", temp), zap.String("resource: ", resourceName))
	return temp
}

// FetchSecrets gets the discovery request and call the Aporeto backend to fetch the certs.
// 1. parse the discovery request.
// 2. track the request.
// 3. call the Aporeto api to generate the secret
func (s *SdsServer) FetchSecrets(ctx context.Context, req *v2.DiscoveryRequest) (*v2.DiscoveryResponse, error) {
	token := ""
	metadata, ok := metadata.FromIncomingContext(ctx)
	if !ok {
		return nil, fmt.Errorf("unable to get metadata from incoming context")
	}
	if h, ok := metadata["authorization"]; ok {
		if len(h) != 1 {
			return nil, fmt.Errorf("credential token from %q must have 1 value in gRPC metadata but got %d", "authorization", len(h))
		}
		token = h[0]
	}
	zap.L().Info("SDS Server: IN stream secrets, token: ", zap.String("token: ", token))
	secret := s.generateSecret(req, token)

	resp := &v2.DiscoveryResponse{
		TypeUrl: "type.googleapis.com/envoy.api.v2.auth.Secret",
	}
	retSecret := &envoy_api_v2_auth.Secret{
		Name: secret.ResourceName,
	}
	if secret.RootCert != nil {
		retSecret.Type = getRootCert(secret)
	} else {
		retSecret.Type = getTLScerts(secret)
	}
	endSecret, err := ptypes.MarshalAny(retSecret)
	if err != nil {
		zap.L().Error("SDS Server: Cannot marshall the secret")
		return nil, err
	}
	resp.Resources = append(resp.Resources, endSecret)

	if secret.RootCert != nil {
		zap.L().Debug("SDS Server:  Successfully sent root cert: ", zap.Any("rootCA: ", string(secret.RootCert)))
	} else {
		zap.L().Debug("SDS Server: Successfully sent default cert: ", zap.Any("default cert: ", string(secret.CertificateChain)))
	}
	return resp, nil
}

// generateSecret is the call which talks to the metadata API to fetch the certs.
func (s *SdsServer) generateSecret(req *v2.DiscoveryRequest, token string) *secretItem {

	var err error
<<<<<<< HEAD
	var pemCert []byte
	keyPEMdebug := []byte{}
=======
	pemCert := []byte{}
>>>>>>> 9e86295b
	t := time.Now()
	var expTime time.Time

	if s.puInfo.Policy == nil {
		zap.L().Error("SDS Server:  The policy is nil, Policy cannot be nil.")
	}
	// now fetch the certificates for the PU/Service.
	certPEM, keyPEM, _ := s.puInfo.Policy.ServiceCertificates()
	if certPEM == "" || keyPEM == "" {
		zap.L().Error("SDS Server:  the certs are empty")
		return nil
	}

	caPEM := s.secrets.PublicSecrets().CertAuthority()
	if req.ResourceNames[0] == "default" {
		// if strings.Contains(req.Node.Id, "httpbin") {
		// 	expTime, err = getExpTimeFromCert([]byte(serverPEM))
		// 	if err != nil {
		// 		zap.L().Error("SDS Server: Cannot build the cert chain")
		// 		return nil
		// 	}
		// 	pemCert = []byte(serverPEM)
		// 	keyPEMdebug = []byte(serverKEY)
		// }
		// if strings.Contains(req.Node.Id, "sleep") {
		// 	expTime, err = getExpTimeFromCert([]byte(sleepPEM))
		expTime, _ = getExpTimeFromCert([]byte(certPEM))
		pemCert, _ = buildCertChain([]byte(certPEM), caPEM)
		if err != nil {
			zap.L().Error("SDS Server: Cannot build the cert chain")
			return nil
		}
		// 	pemCert = []byte(sleepPEM)
		// 	keyPEMdebug = []byte(sleeepKey)
		// }
	} else {
		// use "caPEM = []byte(rootPEM)" this only for debug, as this is tg certs.
		//caPEM = []byte(rootPEM)
		expTime, _ = getExpTimeFromCert([]byte(caPEM))
		//pemCert = []byte(caPEM)
		pemCert, err = getTopRootCa(caPEM)
		if err != nil {
			zap.L().Error("SDS Server:  Cannot build the Root cert chain")
		}
		//keyPEM = []byte()
	}
	if err != nil {
		zap.L().Error("SDS Server: cannot get exp time", zap.Error(err))
		return nil
	}
	if req.ResourceNames[0] == "default" {
		return &secretItem{
			CertificateChain: pemCert,
			PrivateKey:       []byte(keyPEM),
			//PrivateKey:   []byte(keyPEMdebug),
			ResourceName: req.ResourceNames[0],
			Token:        token,
			CreatedTime:  t,
			ExpireTime:   expTime,
			Version:      t.String(),
		}
	}

	return &secretItem{
		RootCert:     pemCert,
		ResourceName: req.ResourceNames[0],
		Token:        token,
		CreatedTime:  t,
		ExpireTime:   expTime,
		Version:      t.String(),
	}

}

func buildCertChain(certPEM, caPEM []byte) ([]byte, error) {
	zap.L().Debug("SDS Server:  BEFORE in buildCertChain certPEM: ", zap.String("certPEM:", string(certPEM)), zap.String("caPEM: ", string(caPEM)))
	certChain := []*x509.Certificate{}
	//certPEMBlock := caPEM
	clientPEMBlock := certPEM
	derBlock, _ := pem.Decode(clientPEMBlock)
	if derBlock != nil {
		if derBlock.Type == "CERTIFICATE" {
			cert, err := x509.ParseCertificate(derBlock.Bytes)
			if err != nil {
				return nil, err
			}
			certChain = append(certChain, cert)
		} else {
			return nil, fmt.Errorf("invalid pem block type: %s", derBlock.Type)
		}
	}
	var certDERBlock *pem.Block
	for {
		certDERBlock, caPEM = pem.Decode(caPEM)
		if certDERBlock == nil {
			break
		}
		if certDERBlock.Type == "CERTIFICATE" {
			cert, err := x509.ParseCertificate(certDERBlock.Bytes)
			if err != nil {
				return nil, err
			}
			certChain = append(certChain, cert)
		} else {
			return nil, fmt.Errorf("invalid pem block type: %s", certDERBlock.Type)
		}
	}
	by, _ := x509CertChainToPem(certChain)
	zap.L().Debug("SDS Server: After building the cert chain: ", zap.String("certChain: ", string(by)))
	return x509CertChainToPem(certChain)
}

// x509CertToPem converts x509 to byte.
func x509CertToPem(cert *x509.Certificate) ([]byte, error) {
	var pemBytes bytes.Buffer
	if err := pem.Encode(&pemBytes, &pem.Block{Type: "CERTIFICATE", Bytes: cert.Raw}); err != nil {
		return nil, err
	}
	return pemBytes.Bytes(), nil
}

// x509CertChainToPem converts chain of x509 certs to byte.
func x509CertChainToPem(certChain []*x509.Certificate) ([]byte, error) {
	var pemBytes bytes.Buffer
	for _, cert := range certChain {
		if err := pem.Encode(&pemBytes, &pem.Block{Type: "CERTIFICATE", Bytes: cert.Raw}); err != nil {
			return nil, err
		}
	}
	return pemBytes.Bytes(), nil
}

// getTopRootCa get the top root CA
func getTopRootCa(certPEMBlock []byte) ([]byte, error) {
	zap.L().Debug("SDS Server: BEFORE root cert is :", zap.String("root_cert: ", string(certPEMBlock)))
	//rootCert := []*x509.Certificate{}
	var certChain tls.Certificate
	//certPEMBlock := []byte(rootcaBundle)
	var certDERBlock *pem.Block
	for {
		certDERBlock, certPEMBlock = pem.Decode(certPEMBlock)
		if certDERBlock == nil {
			break
		}
		if certDERBlock.Type == "CERTIFICATE" {
			certChain.Certificate = append(certChain.Certificate, certDERBlock.Bytes)
		}
	}
	zap.L().Debug("SDS Server: the root ca is:", zap.String("cert: ", string(certChain.Certificate[len(certChain.Certificate)-1])))
	x509Cert, err := x509.ParseCertificate(certChain.Certificate[len(certChain.Certificate)-1])
	if err != nil {
		panic(err)
	}
	by, _ := x509CertToPem(x509Cert)
	zap.L().Debug("SDS Server: After building the cert chain: ", zap.String("rootCert: ", string(by)))
	return x509CertToPem(x509Cert)
}

// getExpTimeFromCert gets the exp time from the cert, assumning the cert is in pem encoded.
func getExpTimeFromCert(cert []byte) (time.Time, error) {
	block, _ := pem.Decode(cert)
	if block == nil {
		zap.L().Error("getExpTimeFromCert: error while pem decode")
		return time.Time{}, fmt.Errorf("Cannot decode the pem certs")
	}
	x509Cert, err := x509.ParseCertificate(block.Bytes)
	if err != nil {
		zap.L().Error("failed to parse the certs", zap.Error(err))
		return time.Time{}, err
	}
	return x509Cert.NotAfter, nil
}

func getRootCert(secret *secretItem) *envoy_api_v2_auth.Secret_ValidationContext {
	return &envoy_api_v2_auth.Secret_ValidationContext{
		ValidationContext: &envoy_api_v2_auth.CertificateValidationContext{
			TrustedCa: &envoy_api_v2_core.DataSource{
				Specifier: &envoy_api_v2_core.DataSource_InlineBytes{
					InlineBytes: secret.RootCert,
				},
			},
		},
	}
}

func getTLScerts(secret *secretItem) *envoy_api_v2_auth.Secret_TlsCertificate {
	return &envoy_api_v2_auth.Secret_TlsCertificate{
		TlsCertificate: &envoy_api_v2_auth.TlsCertificate{
			CertificateChain: &envoy_api_v2_core.DataSource{
				Specifier: &envoy_api_v2_core.DataSource_InlineBytes{
					InlineBytes: secret.CertificateChain,
				},
			},
			PrivateKey: &envoy_api_v2_core.DataSource{
				Specifier: &envoy_api_v2_core.DataSource_InlineBytes{
					InlineBytes: secret.PrivateKey,
				},
			},
		},
	}
}<|MERGE_RESOLUTION|>--- conflicted
+++ resolved
@@ -25,10 +25,6 @@
 	sds "github.com/envoyproxy/go-control-plane/envoy/service/discovery/v2"
 	"github.com/golang/protobuf/ptypes"
 	"google.golang.org/grpc/metadata"
-<<<<<<< HEAD
-=======
-	"istio.io/istio/security/pkg/nodeagent/model"
->>>>>>> 9e86295b
 )
 
 const (
@@ -298,14 +294,6 @@
 				zap.L().Error("SDS Server: Receiver channel closed, which means the Receiver stream is closed")
 				return fmt.Errorf("Receiver closed the channel")
 			}
-<<<<<<< HEAD
-
-=======
-			// the node will be present only only in the 1st message according to the xds protocol
-			if req.Node != nil {
-				//fmt.Println("the 1st request came from envoy: ", req.Node.Id, req.Node.Cluster)
-			}
->>>>>>> 9e86295b
 			// now according to the Istio pilot SDS secret config we have 2 configs, this configs are pushed to envoy through Istio.
 			// 1. SDSDefaultResourceName is the default name in sdsconfig, used for fetching normal key/cert.
 			// 2. SDSRootResourceName is the sdsconfig name for root CA, used for fetching root cert.
@@ -328,11 +316,13 @@
 			}
 			secret := s.generateSecret(req, token)
 			if secret == nil {
-				zap.L().Error("SDS Server:  the Certs cannot be served so return nil")
+				zap.L().Error("SDS Server: the Certs cannot be served so return nil")
 				return fmt.Errorf("the aporeto SDS server cannot generate server, the certs are nil")
 			}
 			conn.secret = secret
-			s.conncache.Add(conn.connectionID, conn)
+			if err := s.conncache.Add(conn.connectionID, conn); err != nil {
+				zap.L().Error("SDS Server: failed to add connection to the local cache", zap.Error(err))
+			}
 
 			resp := &v2.DiscoveryResponse{
 				TypeUrl:     "type.googleapis.com/envoy.api.v2.auth.Secret",
@@ -495,12 +485,7 @@
 func (s *SdsServer) generateSecret(req *v2.DiscoveryRequest, token string) *secretItem {
 
 	var err error
-<<<<<<< HEAD
 	var pemCert []byte
-	keyPEMdebug := []byte{}
-=======
-	pemCert := []byte{}
->>>>>>> 9e86295b
 	t := time.Now()
 	var expTime time.Time
 
