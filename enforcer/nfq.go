// +build !linux

package enforcer

// Go libraries
import nfqueue "github.com/aporeto-inc/nfqueue-go"

// startNetworkInterceptor will the process that processes  packets from the network
// Still has one more copy than needed. Can be improved.
func (d *Datapath) startNetworkInterceptor() {
<<<<<<< HEAD
	var err error

	d.netStop = make([]chan bool, d.filterQueue.GetNumNetworkQueues())
	for i := uint16(0); i < d.filterQueue.GetNumNetworkQueues(); i++ {
		d.netStop[i] = make(chan bool)
	}

	nfq := make([]*netfilter.NFQueue, d.filterQueue.GetNumNetworkQueues())

	for i := uint16(0); i < d.filterQueue.GetNumNetworkQueues(); i++ {

		// Initialize all the queues
		nfq[i], err = netfilter.NewNFQueue(d.filterQueue.GetNetworkQueueStart()+i, d.filterQueue.GetNetworkQueueSize(), netfilter.NfDefaultPacketSize)
		if err != nil {
			zap.L().Fatal("Unable to initialize netfilter queue", zap.Error(err))
		}

		go func(j uint16) {
			for {
				select {
				case packet := <-nfq[j].Packets:
					d.processNetworkPacketsFromNFQ(packet)
				case <-d.netStop[j]:
					return
				}
			}
		}(i)

	}
=======
>>>>>>> 25549bda
}

// startApplicationInterceptor will create a interceptor that processes
// packets originated from a local application
func (d *Datapath) startApplicationInterceptor() {
<<<<<<< HEAD

	var err error

	d.appStop = make([]chan bool, d.filterQueue.GetNumApplicationQueues())
	for i := uint16(0); i < d.filterQueue.GetNumApplicationQueues(); i++ {
		d.appStop[i] = make(chan bool)
	}

	nfq := make([]*netfilter.NFQueue, d.filterQueue.GetNumApplicationQueues())

	for i := uint16(0); i < d.filterQueue.GetNumApplicationQueues(); i++ {
		nfq[i], err = netfilter.NewNFQueue(d.filterQueue.GetApplicationQueueStart()+i, d.filterQueue.GetApplicationQueueSize(), netfilter.NfDefaultPacketSize)

		if err != nil {
			zap.L().Fatal("Unable to initialize netfilter queue", zap.Error(err))
		}

		go func(j uint16) {
			for {
				select {
				case packet := <-nfq[j].Packets:
					d.processApplicationPacketsFromNFQ(packet)
				case <-d.appStop[j]:
					return
				}
			}
		}(i)
	}
}

// processNetworkPacketsFromNFQ processes packets arriving from the network in an NF queue
func (d *Datapath) processNetworkPacketsFromNFQ(p *netfilter.NFPacket) {

	d.net.IncomingPackets++

	// Parse the packet - drop if parsing fails
	netPacket, err := packet.New(packet.PacketTypeNetwork, p.Buffer, p.Mark)

	if err != nil {
		d.net.CreateDropPackets++
		netPacket.Print(packet.PacketFailureCreate)
	} else if netPacket.IPProto == packet.IPProtocolTCP {
		err = d.processNetworkTCPPackets(netPacket)
	} else {
		d.net.ProtocolDropPackets++
		err = fmt.Errorf("Invalid IP Protocol %d", netPacket.IPProto)
	}

	if err != nil {
		netfilter.SetVerdict(&netfilter.Verdict{
			V:           netfilter.NfDrop,
			Buffer:      netPacket.Buffer,
			Payload:     nil,
			Options:     nil,
			Xbuffer:     p.Xbuffer,
			ID:          p.ID,
			QueueHandle: p.QueueHandle,
		}, d.filterQueue.GetMarkValue())
		return
	}

	// Accept the packet
	netfilter.SetVerdict(&netfilter.Verdict{
		V:           netfilter.NfAccept,
		Buffer:      netPacket.Buffer,
		Payload:     netPacket.GetTCPData(),
		Options:     netPacket.GetTCPOptions(),
		Xbuffer:     p.Xbuffer,
		ID:          p.ID,
		QueueHandle: p.QueueHandle,
	}, d.filterQueue.GetMarkValue())
}

// processApplicationPackets processes packets arriving from an application and are destined to the network
func (d *Datapath) processApplicationPacketsFromNFQ(p *netfilter.NFPacket) {

	d.app.IncomingPackets++

	// Being liberal on what we transmit - malformed TCP packets are let go
	// We are strict on what we accept on the other side, but we don't block
	// lots of things at the ingress to the network
	appPacket, err := packet.New(packet.PacketTypeApplication, p.Buffer, p.Mark)

	if err != nil {
		d.app.CreateDropPackets++
		appPacket.Print(packet.PacketFailureCreate)
	} else if appPacket.IPProto == packet.IPProtocolTCP {
		err = d.processApplicationTCPPackets(appPacket)
	} else {
		d.app.ProtocolDropPackets++
		err = fmt.Errorf("Invalid IP Protocol %d", appPacket.IPProto)
	}

	if err != nil {
		netfilter.SetVerdict(&netfilter.Verdict{
			V:           netfilter.NfDrop,
			Buffer:      appPacket.Buffer,
			Payload:     nil,
			Options:     nil,
			Xbuffer:     p.Xbuffer,
			ID:          p.ID,
			QueueHandle: p.QueueHandle,
		}, d.filterQueue.GetMarkValue())
		return
	}

	// Accept the packet
	netfilter.SetVerdict(&netfilter.Verdict{
		V:           netfilter.NfAccept,
		Buffer:      appPacket.Buffer,
		Payload:     appPacket.GetTCPData(),
		Options:     appPacket.GetTCPOptions(),
		Xbuffer:     p.Xbuffer,
		ID:          p.ID,
		QueueHandle: p.QueueHandle,
	}, d.filterQueue.GetMarkValue())
=======
}

// processNetworkPacketsFromNFQ processes packets arriving from the network in an NF queue
func (d *Datapath) processNetworkPacketsFromNFQ(p *nfqueue.NFPacket) {

}

// processApplicationPackets processes packets arriving from an application and are destined to the network
func (d *Datapath) processApplicationPacketsFromNFQ(p *nfqueue.NFPacket) {
>>>>>>> 25549bda

}<|MERGE_RESOLUTION|>--- conflicted
+++ resolved
@@ -3,175 +3,15 @@
 package enforcer
 
 // Go libraries
-import nfqueue "github.com/aporeto-inc/nfqueue-go"
 
 // startNetworkInterceptor will the process that processes  packets from the network
 // Still has one more copy than needed. Can be improved.
 func (d *Datapath) startNetworkInterceptor() {
-<<<<<<< HEAD
-	var err error
-
-	d.netStop = make([]chan bool, d.filterQueue.GetNumNetworkQueues())
-	for i := uint16(0); i < d.filterQueue.GetNumNetworkQueues(); i++ {
-		d.netStop[i] = make(chan bool)
-	}
-
-	nfq := make([]*netfilter.NFQueue, d.filterQueue.GetNumNetworkQueues())
-
-	for i := uint16(0); i < d.filterQueue.GetNumNetworkQueues(); i++ {
-
-		// Initialize all the queues
-		nfq[i], err = netfilter.NewNFQueue(d.filterQueue.GetNetworkQueueStart()+i, d.filterQueue.GetNetworkQueueSize(), netfilter.NfDefaultPacketSize)
-		if err != nil {
-			zap.L().Fatal("Unable to initialize netfilter queue", zap.Error(err))
-		}
-
-		go func(j uint16) {
-			for {
-				select {
-				case packet := <-nfq[j].Packets:
-					d.processNetworkPacketsFromNFQ(packet)
-				case <-d.netStop[j]:
-					return
-				}
-			}
-		}(i)
-
-	}
-=======
->>>>>>> 25549bda
+	return
 }
 
 // startApplicationInterceptor will create a interceptor that processes
 // packets originated from a local application
 func (d *Datapath) startApplicationInterceptor() {
-<<<<<<< HEAD
-
-	var err error
-
-	d.appStop = make([]chan bool, d.filterQueue.GetNumApplicationQueues())
-	for i := uint16(0); i < d.filterQueue.GetNumApplicationQueues(); i++ {
-		d.appStop[i] = make(chan bool)
-	}
-
-	nfq := make([]*netfilter.NFQueue, d.filterQueue.GetNumApplicationQueues())
-
-	for i := uint16(0); i < d.filterQueue.GetNumApplicationQueues(); i++ {
-		nfq[i], err = netfilter.NewNFQueue(d.filterQueue.GetApplicationQueueStart()+i, d.filterQueue.GetApplicationQueueSize(), netfilter.NfDefaultPacketSize)
-
-		if err != nil {
-			zap.L().Fatal("Unable to initialize netfilter queue", zap.Error(err))
-		}
-
-		go func(j uint16) {
-			for {
-				select {
-				case packet := <-nfq[j].Packets:
-					d.processApplicationPacketsFromNFQ(packet)
-				case <-d.appStop[j]:
-					return
-				}
-			}
-		}(i)
-	}
-}
-
-// processNetworkPacketsFromNFQ processes packets arriving from the network in an NF queue
-func (d *Datapath) processNetworkPacketsFromNFQ(p *netfilter.NFPacket) {
-
-	d.net.IncomingPackets++
-
-	// Parse the packet - drop if parsing fails
-	netPacket, err := packet.New(packet.PacketTypeNetwork, p.Buffer, p.Mark)
-
-	if err != nil {
-		d.net.CreateDropPackets++
-		netPacket.Print(packet.PacketFailureCreate)
-	} else if netPacket.IPProto == packet.IPProtocolTCP {
-		err = d.processNetworkTCPPackets(netPacket)
-	} else {
-		d.net.ProtocolDropPackets++
-		err = fmt.Errorf("Invalid IP Protocol %d", netPacket.IPProto)
-	}
-
-	if err != nil {
-		netfilter.SetVerdict(&netfilter.Verdict{
-			V:           netfilter.NfDrop,
-			Buffer:      netPacket.Buffer,
-			Payload:     nil,
-			Options:     nil,
-			Xbuffer:     p.Xbuffer,
-			ID:          p.ID,
-			QueueHandle: p.QueueHandle,
-		}, d.filterQueue.GetMarkValue())
-		return
-	}
-
-	// Accept the packet
-	netfilter.SetVerdict(&netfilter.Verdict{
-		V:           netfilter.NfAccept,
-		Buffer:      netPacket.Buffer,
-		Payload:     netPacket.GetTCPData(),
-		Options:     netPacket.GetTCPOptions(),
-		Xbuffer:     p.Xbuffer,
-		ID:          p.ID,
-		QueueHandle: p.QueueHandle,
-	}, d.filterQueue.GetMarkValue())
-}
-
-// processApplicationPackets processes packets arriving from an application and are destined to the network
-func (d *Datapath) processApplicationPacketsFromNFQ(p *netfilter.NFPacket) {
-
-	d.app.IncomingPackets++
-
-	// Being liberal on what we transmit - malformed TCP packets are let go
-	// We are strict on what we accept on the other side, but we don't block
-	// lots of things at the ingress to the network
-	appPacket, err := packet.New(packet.PacketTypeApplication, p.Buffer, p.Mark)
-
-	if err != nil {
-		d.app.CreateDropPackets++
-		appPacket.Print(packet.PacketFailureCreate)
-	} else if appPacket.IPProto == packet.IPProtocolTCP {
-		err = d.processApplicationTCPPackets(appPacket)
-	} else {
-		d.app.ProtocolDropPackets++
-		err = fmt.Errorf("Invalid IP Protocol %d", appPacket.IPProto)
-	}
-
-	if err != nil {
-		netfilter.SetVerdict(&netfilter.Verdict{
-			V:           netfilter.NfDrop,
-			Buffer:      appPacket.Buffer,
-			Payload:     nil,
-			Options:     nil,
-			Xbuffer:     p.Xbuffer,
-			ID:          p.ID,
-			QueueHandle: p.QueueHandle,
-		}, d.filterQueue.GetMarkValue())
-		return
-	}
-
-	// Accept the packet
-	netfilter.SetVerdict(&netfilter.Verdict{
-		V:           netfilter.NfAccept,
-		Buffer:      appPacket.Buffer,
-		Payload:     appPacket.GetTCPData(),
-		Options:     appPacket.GetTCPOptions(),
-		Xbuffer:     p.Xbuffer,
-		ID:          p.ID,
-		QueueHandle: p.QueueHandle,
-	}, d.filterQueue.GetMarkValue())
-=======
-}
-
-// processNetworkPacketsFromNFQ processes packets arriving from the network in an NF queue
-func (d *Datapath) processNetworkPacketsFromNFQ(p *nfqueue.NFPacket) {
-
-}
-
-// processApplicationPackets processes packets arriving from an application and are destined to the network
-func (d *Datapath) processApplicationPacketsFromNFQ(p *nfqueue.NFPacket) {
->>>>>>> 25549bda
-
+	return
 }