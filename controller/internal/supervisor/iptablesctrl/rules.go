--- conflicted
+++ resolved
@@ -29,16 +29,15 @@
 {{$length := len .NetSynQueues}}
 {{.MangleTable}} INPUT -m set ! --match-set {{.ExclusionsSet}} src -j {{.MainNetChain}}
 {{.MangleTable}} {{.MainNetChain}} -j {{ .MangleProxyNetChain }}
-<<<<<<< HEAD
+
 {{$.MangleTable}} {{$.MainNetChain}} -p udp -m set --match-set {{$.TargetUDPNetSet}} src -j HMARK --hmark-tuple src,sport,dst,dport --hmark-offset 0x1 --hmark-rnd 0xdeafbee1 --hmark-mod {{$length}}
 {{range $index,$queuenum := .NetSynAckQueues}}
 {{$.MangleTable}} {{$.MainNetChain}} -p udp -m set --match-set {{$.TargetUDPNetSet}} src -m string --string {{$.UDPSignature}} --algo bm --to 65535 -m mark --mark {{Increment $index}}/0x3ff -j NFQUEUE --queue-bypass --queue-num {{$queuenum}}
 {{end}}
-=======
-{{.MangleTable}} {{.MainNetChain}} -p udp -m set --match-set {{.TargetUDPNetSet}} src -m string --string {{.UDPSignature}} --algo bm --to 65535 -j NFQUEUE --queue-bypass --queue-balance {{.QueueBalanceNetSynAck}}
-
-{{.MangleTable}} {{.MainNetChain}} -m set --match-set {{.TargetTCPNetSet}} src -p tcp --tcp-flags ALL ACK -m tcp --tcp-option 34 -j NFQUEUE --queue-balance {{.QueueBalanceNetAck}}
->>>>>>> 2781aef2
+{{$.MangleTable}} {{$.MainNetChain}} -p tcp -m set --match-set {{$.TargetTCPNetSet}} src -j HMARK --hmark-tuple src,sport,dst,dport --hmark-offset 0x1 --hmark-rnd 0xdeafbee1 --hmark-mod {{$length}}
+{{range $index,$queuenum := .NetAckQueues}}
+{{$.MangleTable}} {{$.MainNetChain}} -m set --match-set {{$.TargetTCPNetSet}} src -p tcp --tcp-flags ALL ACK -m tcp --tcp-option 34 -m mark --mark {{Increment $index}}/0x3ff -j NFQUEUE --queue-num {{$queuenum}}
+{{end}}
 {{if isBPFEnabled}}
 {{.MangleTable}} {{.MainNetChain}} -m set --match-set {{.TargetTCPNetSet}} src -p tcp --tcp-flags SYN NONE -m bpf --object-pinned {{.BPFPath}} -m state --state ESTABLISHED -j ACCEPT
 {{else}}
@@ -46,7 +45,7 @@
 {{.MangleTable}} {{.MainNetChain}} -m connmark --mark {{.DefaultConnmark}} -p tcp ! --tcp-flags SYN,ACK SYN,ACK -j ACCEPT
 {{end}}
 
-{{$.MangleTable}} {{$.MainNetChain}} -p tcp -m set --match-set {{$.TargetTCPNetSet}} src -j HMARK --hmark-tuple src,sport,dst,dport --hmark-offset 0x1 --hmark-rnd 0xdeafbee1 --hmark-mod {{$length}}
+
 
 {{if isLocalServer}}
 {{.MangleTable}} {{.MainNetChain}} -j {{.UIDInput}}
