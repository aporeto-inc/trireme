--- conflicted
+++ resolved
@@ -31,16 +31,12 @@
 
 // CreateSocket returns a handle to SocketWriter interface
 func CreateSocket(mark int, deviceName string) (SocketWriter, error) {
-<<<<<<< HEAD
-	fd, err := syscall.Socket(syscall.AF_INET, syscall.SOCK_RAW, syscall.IPPROTO_RAW)
+
+	fd, err := syscall.Socket(syscall.AF_INET, syscall.SOCK_RAW, syscall.IPPROTO_UDP)
 	if err != nil || fd <= 0 {
 		return nil, fmt.Errorf("Error while opening socket %s", err)
 	}
-=======
 
-	fd, _ := syscall.Socket(syscall.AF_INET, syscall.SOCK_RAW, syscall.IPPROTO_UDP)
-
->>>>>>> 4eb90abe
 	if err := syscall.SetsockoptInt(fd, syscall.SOL_SOCKET, syscall.SO_MARK, mark); err != nil {
 		syscall.Close(fd) // nolint
 		return nil, fmt.Errorf("Received error %s while setting socket Option SO_MARK", err)
