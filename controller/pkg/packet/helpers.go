--- conflicted
+++ resolved
@@ -29,11 +29,7 @@
 // packet with the value.
 func (p *Packet) UpdateIPv4Checksum() {
 
-<<<<<<< HEAD
-	p.IPHdr.ipChecksum = p.computeIPv4Checksum()
-=======
-	p.ipHdr.ipChecksum = p.computeIPChecksum()
->>>>>>> e7a1ee78
+	p.ipHdr.ipChecksum = p.computeIPv4Checksum()
 
 	binary.BigEndian.PutUint16(p.ipHdr.Buffer[ipv4ChecksumPos:ipv4ChecksumPos+2], p.ipHdr.ipChecksum)
 }
@@ -105,7 +101,7 @@
 }
 
 // Computes the IP header checksum. The packet is not modified.
-func (p *Packet) computeIPv4Checksum() uint16 {
+func (p *Packet) computeIPChecksum() uint16 {
 
 	// IP packet checksum is computed with the checksum value set to zero
 	p.ipHdr.Buffer[ipv4ChecksumPos] = 0
@@ -124,14 +120,8 @@
 func (p *Packet) computeTCPChecksum() uint16 {
 	var csum uint32
 	var buf [2]byte
-<<<<<<< HEAD
-
-	buffer := p.IPHdr.Buffer[p.IPHdr.ipHeaderLen:]
-	tcpBufSize := uint16(len(buffer) + len(p.TCPHdr.tcpData) + len(p.TCPHdr.tcpOptions))
-=======
 	buffer := p.ipHdr.Buffer[p.ipHdr.ipHeaderLen:]
 	tcpBufSize := uint16(len(buffer) + len(p.tcpHdr.tcpData) + len(p.tcpHdr.tcpOptions))
->>>>>>> e7a1ee78
 
 	oldCsumLow := buffer[tcpChecksumPos]
 	oldCsumHigh := buffer[tcpChecksumPos+1]
@@ -140,18 +130,13 @@
 	buffer[tcpChecksumPos] = 0
 	buffer[tcpChecksumPos+1] = 0
 
-<<<<<<< HEAD
 	if p.IPHdr.version == v4 {
-		csum = partialChecksum(0, p.IPHdr.Buffer[ipv4SourceAddrPos:ipv4SourceAddrPos+4])
-		csum = partialChecksum(csum, p.IPHdr.Buffer[ipv4DestAddrPos:ipv4DestAddrPos+4])
+		csum = partialChecksum(0, p.ipHdr.Buffer[ipv4SourceAddrPos:ipv4SourceAddrPos+4])
+		csum = partialChecksum(csum, p.ipHdr.Buffer[ipv4DestAddrPos:ipv4DestAddrPos+4])
 	} else {
-		csum = partialChecksum(0, p.IPHdr.Buffer[ipv6SourceAddrPos:ipv6SourceAddrPos+16])
-		csum = partialChecksum(csum, p.IPHdr.Buffer[ipv6DestAddrPos:ipv6DestAddrPos+16])
-	}
-=======
-	csum := partialChecksum(0, p.ipHdr.Buffer[ipv4SourceAddrPos:ipv4SourceAddrPos+4])
-	csum = partialChecksum(csum, p.ipHdr.Buffer[ipv4DestAddrPos:ipv4DestAddrPos+4])
->>>>>>> e7a1ee78
+		csum = partialChecksum(0, p.ipHdr.Buffer[ipv6SourceAddrPos:ipv6SourceAddrPos+16])
+		csum = partialChecksum(csum, p.ipHdr.Buffer[ipv6DestAddrPos:ipv6DestAddrPos+16])
+	}
 
 	// reserved 0 byte
 	buf[0] = 0
@@ -267,6 +252,8 @@
 	udpData = append(udpData, udpdata...)
 	udpData = append(udpData, udptoken...)
 
+	p.UDPHdr.udpData = udpData
+
 	packetLenIncrease := uint16(len(udpdata) + len(udptoken))
 
 	// IP Header Processing
@@ -279,21 +266,11 @@
 }
 
 // UDPDataAttach Attaches UDP data post encryption.
-<<<<<<< HEAD
-func (p *Packet) UDPDataAttach(udpdata []byte) {
-
-	udpData := []byte{}
-	udpData = append(udpData, udpdata...)
-	p.UDPHdr.udpData = udpData
-	// Attach Data @ the end of current buffer. Add it to the IP header as that will be used when setverdict is called.
-	p.IPHdr.Buffer = append(p.IPHdr.Buffer, p.UDPHdr.udpData...)
-=======
 func (p *Packet) UDPDataAttach(header, udpdata []byte) {
 
 	// Attach Data @ the end of current buffer
 	p.ipHdr.Buffer = append(p.ipHdr.Buffer, header...)
 	p.ipHdr.Buffer = append(p.ipHdr.Buffer, udpdata...)
->>>>>>> e7a1ee78
 	// IP Header Processing
 	p.FixupIPHdrOnDataModify(p.ipHdr.ipTotalLength, uint16(len(p.ipHdr.Buffer)))
 	p.UpdateUDPChecksum()
@@ -301,7 +278,6 @@
 
 // UDPDataDetach detaches UDP payload from the Buffer. Called only during Encrypt/Decrypt.
 func (p *Packet) UDPDataDetach() {
-
 	// Create constants for IP header + UDP header. copy ?
 	p.ipHdr.Buffer = p.ipHdr.Buffer[:p.ipHdr.ipHeaderLen+UDPDataPos]
 }
@@ -335,6 +311,7 @@
 
 	p.UpdateUDPChecksum()
 }
+
 
 // GetUDPType returns udp type of packet.
 func (p *Packet) GetUDPType() byte {
