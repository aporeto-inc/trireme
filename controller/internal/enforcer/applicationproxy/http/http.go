--- conflicted
+++ resolved
@@ -314,12 +314,8 @@
 	}
 }
 
-<<<<<<< HEAD
 func (p *Config) retrieveNetworkContext(r *http.Request, port int, state *connectionState) (*pucontext.PUContext, *auth.Processor, *policy.ApplicationService, error) {
 
-=======
-func (p *Config) retrieveNetworkContext(r *http.Request, port int) (*pucontext.PUContext, *auth.Processor, *policy.ApplicationService, error) {
->>>>>>> b563f794
 	pu, err := p.puFromIDCache.Get(p.puContext)
 	if err != nil {
 		state.stats.DropReason = collector.PolicyDrop
@@ -496,11 +492,7 @@
 	defer p.collector.CollectFlowEvent(state.stats)
 
 	// Retrieve the context and policy
-<<<<<<< HEAD
 	puContext, authorizer, service, err := p.retrieveNetworkContext(r, originalDestination.Port, state)
-=======
-	puContext, authorizer, service, err := p.retrieveNetworkContext(r, originalDestination.Port)
->>>>>>> b563f794
 	if err != nil {
 		http.Error(w, fmt.Sprintf("Uknown service"), http.StatusInternalServerError)
 		return
