--- conflicted
+++ resolved
@@ -136,7 +136,7 @@
 	if !ok {
 		return fmt.Errorf("No ip address found ")
 	}
-	proxyPort, ok := containerInfo.Runtime.Options().Get("proxyPort")
+	proxyPort := containerInfo.Runtime.Options().ProxyPort
 	if !ok {
 		proxyPort = constants.DefaultProxyPort
 	}
@@ -147,11 +147,7 @@
 
 	if i.mode != constants.LocalServer {
 
-<<<<<<< HEAD
-		if err := i.addChainRules(appChain, netChain, ipAddress, "", "", "", proxyPort); err != nil {
-=======
-		if err := i.addChainRules("", appChain, netChain, ipAddress, "", "", ""); err != nil {
->>>>>>> 76c1a442
+		if err := i.addChainRules("", appChain, netChain, ipAddress, "", "", "", proxyPort); err != nil {
 			return err
 		}
 
@@ -172,14 +168,10 @@
 				return puseterr
 			}
 		}
-<<<<<<< HEAD
-		zap.L().Error("Proxy Port", zap.String("PortVal", proxyPort))
-		if err := i.addChainRules(appChain, netChain, ipAddress, port, mark, uid, proxyPort); err != nil {
-=======
 
 		portSetName := PuPortSetName(contextID, mark)
-		if err := i.addChainRules(portSetName, appChain, netChain, ipAddress, port, mark, uid); err != nil {
->>>>>>> 76c1a442
+		if err := i.addChainRules(portSetName, appChain, netChain, ipAddress, port, mark, uid, proxyPort); err != nil {
+
 			return err
 		}
 	}
@@ -221,13 +213,8 @@
 	}
 
 	appChain, netChain := i.chainName(contextID, version)
-<<<<<<< HEAD
-
-	if derr := i.deleteChainRules(appChain, netChain, ipAddress, port, mark, uid, proxyPort); derr != nil {
-=======
 	portSetName := PuPortSetName(contextID, mark)
-	if derr := i.deleteChainRules(portSetName, appChain, netChain, ipAddress, port, mark, uid); derr != nil {
->>>>>>> 76c1a442
+	if derr := i.deleteChainRules(portSetName, appChain, netChain, ipAddress, port, mark, uid, proxyPort); derr != nil {
 		zap.L().Warn("Failed to clean rules", zap.Error(derr))
 	}
 
@@ -262,10 +249,8 @@
 	if !ok {
 		return fmt.Errorf("No ip address found ")
 	}
-	proxyPort, ok := containerInfo.Runtime.Options().Get("proxyPort")
-	if !ok {
-		proxyPort = constants.DefaultProxyPort
-	}
+	proxyPort := containerInfo.Runtime.Options().ProxyPort
+
 	appChain, netChain := i.chainName(contextID, version)
 
 	oldAppChain, oldNetChain := i.chainName(contextID, version^1)
@@ -293,12 +278,7 @@
 
 	// Add mapping to new chain
 	if i.mode != constants.LocalServer {
-
-<<<<<<< HEAD
-		if err := i.addChainRules(appChain, netChain, ipAddress, "", "", "", proxyPort); err != nil {
-=======
-		if err := i.addChainRules("", appChain, netChain, ipAddress, "", "", ""); err != nil {
->>>>>>> 76c1a442
+		if err := i.addChainRules("", appChain, netChain, ipAddress, "", "", "", proxyPort); err != nil {
 			return err
 		}
 	} else {
@@ -306,56 +286,28 @@
 		if mark == "" {
 			return fmt.Errorf("No Mark value found")
 		}
-<<<<<<< HEAD
-		portlist, ok := containerInfo.Runtime.Options().Get(cgnetcls.PortTag)
-		if !ok {
-			portlist = "0"
-		}
-		uid, ok := containerInfo.Runtime.Options().Get("USER")
-		if !ok {
-			uid = ""
-		}
-		if err := i.addChainRules(appChain, netChain, ipAddress, portlist, mark, uid, proxyPort); err != nil {
-=======
-
 		portlist := policy.ConvertServicesToPortList(containerInfo.Runtime.Options().Services)
-
 		uid := containerInfo.Runtime.Options().UserID
 
 		portSetName := PuPortSetName(contextID, mark)
-		if err := i.addChainRules(portSetName, appChain, netChain, ipAddress, portlist, mark, uid); err != nil {
->>>>>>> 76c1a442
+		if err := i.addChainRules(portSetName, appChain, netChain, ipAddress, portlist, mark, uid, proxyPort); err != nil {
+
 			return err
 		}
 	}
 
 	//Remove mapping from old chain
 	if i.mode != constants.LocalServer {
-<<<<<<< HEAD
-		if err := i.deleteChainRules(oldAppChain, oldNetChain, ipAddress, "", "", "", proxyPort); err != nil {
-=======
-		if err := i.deleteChainRules("", oldAppChain, oldNetChain, ipAddress, "", "", ""); err != nil {
->>>>>>> 76c1a442
+		if err := i.deleteChainRules("", oldAppChain, oldNetChain, ipAddress, "", "", "", proxyPort); err != nil {
+
 			return err
 		}
 	} else {
 		mark := containerInfo.Runtime.Options().CgroupMark
 		port := policy.ConvertServicesToPortList(containerInfo.Runtime.Options().Services)
 		uid := containerInfo.Runtime.Options().UserID
-
-<<<<<<< HEAD
-		if !ok {
-			port = "0"
-		}
-		uid, ok := containerInfo.Runtime.Options().Get("USER")
-		if !ok {
-			uid = ""
-		}
-		if err := i.deleteChainRules(oldAppChain, oldNetChain, ipAddress, port, mark, uid, proxyPort); err != nil {
-=======
 		portSetName := PuPortSetName(contextID, mark)
-		if err := i.deleteChainRules(portSetName, oldAppChain, oldNetChain, ipAddress, port, mark, uid); err != nil {
->>>>>>> 76c1a442
+		if err := i.deleteChainRules(portSetName, oldAppChain, oldNetChain, ipAddress, port, mark, uid, proxyPort); err != nil {
 			return err
 		}
 	}
@@ -403,7 +355,7 @@
 	if err := i.createTargetSet(networks); err != nil {
 		return err
 	}
-<<<<<<< HEAD
+
 	if err := i.createProxySets([]string{}, []string{}); err != nil {
 		return err
 	}
@@ -413,11 +365,7 @@
 	i.ipt.NewChain(i.appAckPacketIPTableContext, proxyOutputChain)
 	i.ipt.NewChain(i.appAckPacketIPTableContext, proxyInputChain)
 	i.ipt.Insert(i.appAckPacketIPTableContext, i.appPacketIPTableSection, 1, "-j", uidchain)
-=======
-	//Create a set of all local ips
-	i.ipt.NewChain(i.appAckPacketIPTableContext, uidchain) // nolint
-
->>>>>>> 76c1a442
+
 	// Insert the ACLS that point to the target networks
 	if err := i.setGlobalRules(i.appPacketIPTableSection, i.netPacketIPTableSection); err != nil {
 		return fmt.Errorf("Failed to update synack networks")
