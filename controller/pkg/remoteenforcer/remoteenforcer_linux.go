--- conflicted
+++ resolved
@@ -55,11 +55,8 @@
 	statsClient statsclient.StatsClient,
 	collector statscollector.Collector,
 	debugClient debugclient.DebugClient,
-<<<<<<< HEAD
+	counterClient counterclient.CounterClient,
 	zapConfig zap.Config,
-=======
-	counterClient counterclient.CounterClient,
->>>>>>> 54cccb47
 ) (*RemoteEnforcer, error) {
 
 	var err error
@@ -557,11 +554,7 @@
 	}
 
 	rpcHandle := rpcwrapper.NewRPCServer()
-<<<<<<< HEAD
-	re, err := newRemoteEnforcer(ctx, cancelMainCtx, service, rpcHandle, secret, nil, nil, nil, zapConfig)
-=======
-	re, err := newRemoteEnforcer(ctx, cancelMainCtx, service, rpcHandle, secret, nil, nil, nil, nil)
->>>>>>> 54cccb47
+	re, err := newRemoteEnforcer(ctx, cancelMainCtx, service, rpcHandle, secret, nil, nil, nil, nil, zapConfig)
 	if err != nil {
 		return err
 	}
