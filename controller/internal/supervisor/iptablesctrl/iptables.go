--- conflicted
+++ resolved
@@ -60,16 +60,7 @@
 	// HostModeOutput represent the chain that contains Hostmode output rules.
 	HostModeOutput = chainPrefix + "Hst-App"
 
-<<<<<<< HEAD
-	ipTableSectionOutput     = "OUTPUT"
-	ipTableSectionPreRouting = "PREROUTING"
-	appPacketIPTableContext  = "mangle"
-	netPacketIPTableContext  = "mangle"
-	appProxyIPTableContext   = "nat"
-	proxyMark                = "0x40"
-=======
 	proxyMark = "0x40"
->>>>>>> 00b3a780
 )
 
 type iptables struct {
