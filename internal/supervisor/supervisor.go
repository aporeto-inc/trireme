package supervisor

import (
	"errors"
	"fmt"
	"sync"

	"go.uber.org/zap"

	"github.com/aporeto-inc/trireme-lib/collector"
	"github.com/aporeto-inc/trireme-lib/constants"
	"github.com/aporeto-inc/trireme-lib/enforcer/policyenforcer"
	"github.com/aporeto-inc/trireme-lib/enforcer/utils/fqconfig"
	"github.com/aporeto-inc/trireme-lib/internal/portset"
	"github.com/aporeto-inc/trireme-lib/internal/supervisor/iptablesctrl"
	"github.com/aporeto-inc/trireme-lib/policy"
	"github.com/aporeto-inc/trireme-lib/utils/cache"
)

type cacheData struct {
	version       int
	ips           policy.ExtendedMap
	mark          string
	port          string
	uid           string
	containerInfo *policy.PUInfo
}

// Config is the structure holding all information about the supervisor
type Config struct {
	//implType ImplementationType
	mode constants.ModeType

	versionTracker cache.DataStore
	collector      collector.EventCollector
	filterQueue    *fqconfig.FilterQueue
	excludedIPs    []string
	impl           Implementor

	triremeNetworks []string

	portSetInstance portset.PortSet

	sync.Mutex
}

// NewSupervisor will create a new connection supervisor that uses IPTables
// to redirect specific packets to userspace. It instantiates multiple data stores
// to maintain efficient mappings between contextID, policy and IP addresses. This
// simplifies the lookup operations at the expense of memory.
func NewSupervisor(collector collector.EventCollector, enforcerInstance policyenforcer.Enforcer, mode constants.ModeType, networks []string) (*Config, error) {

	if collector == nil {
		return nil, errors.New("collector cannot be nil")
	}

	if enforcerInstance == nil {
		return nil, errors.New("enforcer cannot be nil")
	}

	filterQueue := enforcerInstance.GetFilterQueue()
	if filterQueue == nil {
		return nil, errors.New("enforcer filter queues cannot be nil")
	}

	portSetInstance := enforcerInstance.GetPortSetInstance()
	if mode != constants.RemoteContainer && portSetInstance == nil {
		return nil, errors.New("portSetInstance cannot be nil")
	}

	impl, err := iptablesctrl.NewInstance(filterQueue, mode, portSetInstance)
	if err != nil {
		return nil, fmt.Errorf("unable to initialize supervisor controllers: %s", err)
	}

	s := &Config{
		mode:            mode,
		impl:            impl,
		versionTracker:  cache.NewCache("SupVersionTracker"),
		collector:       collector,
		filterQueue:     filterQueue,
		excludedIPs:     []string{},
		triremeNetworks: networks,
		portSetInstance: portSetInstance,
	}

<<<<<<< HEAD
=======
	var err error

	s.impl, err = iptablesctrl.NewInstance(s.filterQueue, mode, portSetInstance)
	if err != nil {
		return nil, fmt.Errorf("unable to initialize supervisor controllers: %s", err)
	}

>>>>>>> e3065b1e
	return s, nil
}

// Supervise creates a mapping between an IP address and the corresponding labels.
// it invokes the various handlers that process the parameter policy.
func (s *Config) Supervise(contextID string, containerInfo *policy.PUInfo) error {

	if containerInfo == nil {
		return errors.New("containerinfo must not be nil")
	}
	if containerInfo.Policy == nil {
		return errors.New("containerinfo.policy must not be nil")
	}
	if containerInfo.Runtime == nil {
		return errors.New("containerinfo.runtime must not be nil")
	}

	_, err := s.versionTracker.Get(contextID)

	if err != nil {
		// ContextID is not found in Cache, New PU: Do create.
		return s.doCreatePU(contextID, containerInfo)
	}

	// Context already in the cache. Just run update
	return s.doUpdatePU(contextID, containerInfo)
}

// Unsupervise removes the mapping from cache and cleans up the iptable rules. ALL
// remove operations will print errors by they don't return error. We want to force
// as much cleanup as possible to avoid stale state
func (s *Config) Unsupervise(contextID string) error {

	version, err := s.versionTracker.Get(contextID)

	if err != nil {
		return fmt.Errorf("cannot find policy version: %s", err)
	}

	cacheEntry := version.(*cacheData)
	port := cacheEntry.containerInfo.Runtime.Options().ProxyPort
	proxyPortSetName := iptablesctrl.PuPortSetName(contextID, cacheEntry.mark, "Proxy-")
	if err := s.impl.DeleteRules(cacheEntry.version, contextID, cacheEntry.port, cacheEntry.mark, cacheEntry.uid, port, proxyPortSetName); err != nil {
		zap.L().Warn("Some rules were not deleted during unsupervise", zap.Error(err))
	}

	if err := s.versionTracker.Remove(contextID); err != nil {
		zap.L().Warn("Failed to clean the rule version cache", zap.Error(err))
	}

	return nil
}

// Start starts the supervisor
func (s *Config) Start() error {

	if err := s.impl.Start(); err != nil {
		return fmt.Errorf("unable to start the implementer: %s", err)
	}

	s.Lock()
	if err := s.impl.SetTargetNetworks([]string{}, s.triremeNetworks); err != nil {
		return err
	}
	s.Unlock()

	zap.L().Debug("Started the supervisor")

	return nil
}

// Stop stops the supervisor
func (s *Config) Stop() error {

	if err := s.impl.Stop(); err != nil {
		return fmt.Errorf("unable to stop the implementer: %s", err)
	}

	return nil
}

// SetTargetNetworks sets the target networks of the supervisor
func (s *Config) SetTargetNetworks(networks []string) error {

	s.Lock()
	defer s.Unlock()

	// If there are no target networks, capture all traffic
	if len(networks) == 0 {
		networks = []string{"0.0.0.0/1", "128.0.0.0/1"}
	}

	if err := s.impl.SetTargetNetworks(s.triremeNetworks, networks); err != nil {
		return err
	}

	s.triremeNetworks = networks

	return nil
}

func (s *Config) doCreatePU(contextID string, containerInfo *policy.PUInfo) error {

	zap.L().Debug("IPTables update for the creation of a pu", zap.String("contextID", contextID))

	version := 0
	mark := containerInfo.Runtime.Options().CgroupMark
	port := policy.ConvertServicesToPortList(containerInfo.Runtime.Options().Services)
	uid := containerInfo.Runtime.Options().UserID

	cacheEntry := &cacheData{
		version:       version,
		ips:           containerInfo.Policy.IPAddresses(),
		mark:          mark,
		port:          port,
		uid:           uid,
		containerInfo: containerInfo,
	}

	// Version the policy so that we can do hitless policy changes
	s.versionTracker.AddOrUpdate(contextID, cacheEntry)

	if err := s.impl.ConfigureRules(version, contextID, containerInfo); err != nil {
		if uerr := s.Unsupervise(contextID); uerr != nil {
			zap.L().Warn("Failed to clean up state while creating the PU",
				zap.String("contextID", contextID),
				zap.Error(uerr),
			)
		}
		return err
	}

	return nil
}

// UpdatePU creates a mapping between an IP address and the corresponding labels
//and the invokes the various handlers that process all policies.
func (s *Config) doUpdatePU(contextID string, containerInfo *policy.PUInfo) error {

	cacheEntry, err := s.versionTracker.LockedModify(contextID, add, 1)

	if err != nil {
		return fmt.Errorf("unable to find pu %s in cache: %s", contextID, err)
	}

	cachedEntry := cacheEntry.(*cacheData)
	if err := s.impl.UpdateRules(cachedEntry.version, contextID, containerInfo, cachedEntry.containerInfo); err != nil {
		if uerr := s.Unsupervise(contextID); uerr != nil {
			zap.L().Warn("Failed to clean up state while updating the PU",
				zap.String("contextID", contextID),
				zap.Error(uerr),
			)
		}
		return err
	}

	return nil
}

func add(a, b interface{}) interface{} {
	entry := a.(*cacheData)
	entry.version = entry.version ^ 1
	return entry
}<|MERGE_RESOLUTION|>--- conflicted
+++ resolved
@@ -84,16 +84,6 @@
 		portSetInstance: portSetInstance,
 	}
 
-<<<<<<< HEAD
-=======
-	var err error
-
-	s.impl, err = iptablesctrl.NewInstance(s.filterQueue, mode, portSetInstance)
-	if err != nil {
-		return nil, fmt.Errorf("unable to initialize supervisor controllers: %s", err)
-	}
-
->>>>>>> e3065b1e
 	return s, nil
 }
 
