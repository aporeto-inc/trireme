--- conflicted
+++ resolved
@@ -147,28 +147,6 @@
 	return app, net, nil
 }
 
-<<<<<<< HEAD
-// puPortSetName returns the name of the pu portset.
-func puPortSetName(contextID string, prefix string) string {
-	hash := md5.New()
-
-	if _, err := io.WriteString(hash, contextID); err != nil {
-		return ""
-	}
-
-	output := base64.URLEncoding.EncodeToString(hash.Sum(nil))
-
-	if len(contextID) > 4 {
-		contextID = contextID[:4] + output[:4]
-	} else {
-		contextID = contextID + output[:4]
-	}
-
-	return (prefix + contextID)
-}
-
-=======
->>>>>>> 3d58fa12
 // ConfigureRules implmenets the ConfigureRules interface. It will create the
 // port sets and then it will call install rules to create all the ACLs for
 // the given chains. PortSets are only created here. Updates will use the
