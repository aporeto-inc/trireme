package supervisor

import (
	"fmt"
	"strconv"

	"github.com/aporeto-inc/trireme/cache"

	log "github.com/Sirupsen/logrus"
	"github.com/aporeto-inc/trireme/collector"
	"github.com/aporeto-inc/trireme/enforcer"
	"github.com/aporeto-inc/trireme/policy"
	"github.com/aporeto-inc/trireme/supervisor/iptablesutils"
)

const (
	triremeSet = "TriremeSet"
)

type ipsetSupervisor struct {
	versionTracker    cache.DataStore
	ipu               iptablesutils.IpsetUtils
	collector         collector.EventCollector
	networkQueues     string
	applicationQueues string
	targetNetworks    []string
}

// NewIPSetSupervisor returns a new implementation of the Supervisor based on IPSets.
func NewIPSetSupervisor(collector collector.EventCollector, enforcer enforcer.PolicyEnforcer, ipsetUtils iptablesutils.IpsetUtils, targetNetworks []string) (Supervisor, error) {
	if collector == nil {
		log.WithFields(log.Fields{
			"package": "supervisor",
		}).Debug("Collector cannot be nil in NewIPSetSupervisor")
		return nil, fmt.Errorf("Collector cannot be nil")
	}

	if enforcer == nil {
		log.WithFields(log.Fields{
			"package": "supervisor",
		}).Debug("Enforcer cannot be nil in NewIPSetSupervisor")
		return nil, fmt.Errorf("Enforcer cannot be nil")
	}

	if ipsetUtils == nil {
		log.WithFields(log.Fields{
			"package": "supervisor",
		}).Debug("IpsetUtils cannot be nil in NewIPSetSupervisor")

		return nil, fmt.Errorf("IpsetProvider cannot be nil")
	}

	if targetNetworks == nil {
		log.WithFields(log.Fields{
			"package": "supervisor",
		}).Debug("TargetNetworks cannot be nil in NewIPSetSupervisor")

		return nil, fmt.Errorf("TargetNetworks cannot be nil")
	}

	filterQueue := enforcer.GetFilterQueue()

	if filterQueue == nil {
		log.WithFields(log.Fields{
			"package": "supervisor",
		}).Debug("Enforcer FilterQueues cannot be nil in NewIPSetSupervisor")

		return nil, fmt.Errorf("Enforcer FilterQueues cannot be nil")
	}

	s := &ipsetSupervisor{
		ipu:               ipsetUtils,
		versionTracker:    cache.NewCache(nil),
		targetNetworks:    targetNetworks,
		collector:         collector,
		networkQueues:     strconv.Itoa(int(filterQueue.NetworkQueue)) + ":" + strconv.Itoa(int(filterQueue.NetworkQueue+filterQueue.NumberOfNetworkQueues-1)),
		applicationQueues: strconv.Itoa(int(filterQueue.ApplicationQueue)) + ":" + strconv.Itoa(int(filterQueue.ApplicationQueue+filterQueue.NumberOfApplicationQueues-1)),
	}

	return s, nil
}

func (s *ipsetSupervisor) Supervise(contextID string, containerInfo *policy.PUInfo) error {
	log.WithFields(log.Fields{
		"package":   "supervisor",
		"contextID": contextID,
	}).Debug("Supervise PU")

	if containerInfo == nil || containerInfo.Policy == nil || containerInfo.Runtime == nil {
		log.WithFields(log.Fields{
			"package": "supervisor",
		}).Debug("Runtime issue, Policy and ContainerInfo should not be nil")

		return fmt.Errorf("Runtime, Policy and ContainerInfo should not be nil")
	}

	_, err := s.versionTracker.Get(contextID)

	if err != nil {
		// ContextID is not found in Cache, New PU: Do create.
		return s.doCreatePU(contextID, containerInfo)
	}

	log.WithFields(log.Fields{
		"package":   "supervisor",
		"contextID": contextID,
	}).Debug("PU ContextID Already exist in Cache. Updating.")

	return s.doUpdatePU(contextID, containerInfo)
}

func (s *ipsetSupervisor) Unsupervise(contextID string) error {

	log.WithFields(log.Fields{
		"package":   "supervisor",
		"contextID": contextID,
	}).Debug("Unsupervise PU")

	result, err := s.versionTracker.Get(contextID)

	if err != nil {
		log.WithFields(log.Fields{
			"package":   "supervisor",
			"contextID": contextID,
		}).Debug("Cannot find policy version in cache")
		return fmt.Errorf("Cannot find policy version in cache")
	}

	cacheEntry := result.(*supervisorCacheEntry)

	appSet := s.ipu.AppChainPrefix(contextID, cacheEntry.index)
	netSet := s.ipu.NetChainPrefix(contextID, cacheEntry.index)

	// Currently processing only containers with one IP address
	ip, err := s.ipu.DefaultCacheIP(cacheEntry.ips)

	if err != nil {
		log.WithFields(log.Fields{
			"package":   "supervisor",
			"contextID": contextID,
		}).Debug("PU IP address not found in cache")

		return fmt.Errorf("PU IP address not found in cache: %s", err)
	}

	s.ipu.DeleteAppSetRule(appSet, ip)

	s.ipu.DeleteNetSetRule(netSet, ip)

	s.ipu.DeleteSet(appSet)

	s.ipu.DeleteSet(netSet)

	s.versionTracker.Remove(contextID)

	return nil
}

func (s *ipsetSupervisor) Start() error {
	if err := s.createInitialIPSet(); err != nil {
		return err
	}
	if err := s.ipu.SetupTrapRules(triremeSet, s.networkQueues, s.applicationQueues); err != nil {
		return err
	}
	return nil
}

func (s *ipsetSupervisor) Stop() error {
	s.cleanACLs()
	return nil
}

func (s *ipsetSupervisor) doAddSets(contextID string, appSet string, netSet string, appACLs *policy.IPRuleList, netACLs *policy.IPRuleList, ip string) error {

	if err := s.ipu.CreateACLSets(appSet, appACLs); err != nil {
		s.Unsupervise(contextID)

		log.WithFields(log.Fields{
			"package":   "supervisor",
			"contextID": contextID,
			"error":     err.Error(),
		}).Debug("Failed to create the AppSet IPSet.")
		return err
	}

	if err := s.ipu.CreateACLSets(netSet, netACLs); err != nil {
		s.Unsupervise(contextID)

		log.WithFields(log.Fields{
			"package":   "supervisor",
			"contextID": contextID,
			"error":     err.Error(),
		}).Debug("Failed to create the NetSet IPSet.")
		return err
	}

	if err := s.ipu.AddAppSetRule(appSet, ip); err != nil {
		s.Unsupervise(contextID)

		log.WithFields(log.Fields{
			"package":   "supervisor",
			"contextID": contextID,
			"ipAddress": ip,
			"error":     err.Error(),
		}).Debug("Failed to add a rule that matches the AppSet IPSet")
		return err
	}

	if err := s.ipu.AddNetSetRule(netSet, ip); err != nil {
		s.Unsupervise(contextID)

		log.WithFields(log.Fields{
			"package":   "supervisor",
			"contextID": contextID,
			"error":     err.Error(),
		}).Debug("Failed to add a rule that matches the AppSet IPSet")

		return err
	}
	return nil
}

func (s *ipsetSupervisor) doCreatePU(contextID string, containerInfo *policy.PUInfo) error {

	log.WithFields(log.Fields{
		"package":   "supervisor",
		"contextID": contextID,
	}).Debug("PU Creation")

	index := 0

	appSet := s.ipu.AppChainPrefix(contextID, index)
	netSet := s.ipu.NetChainPrefix(contextID, index)

	// Currently processing only containers with one IP address
	ipAddress, ok := containerInfo.Policy.DefaultIPAddress()

	if !ok {
		log.WithFields(log.Fields{
			"package":   "supervisor",
			"contextID": contextID,
		}).Debug("Default Container IP address not found in Policy")

		return fmt.Errorf("Container IP address not found")
	}

	cacheEntry := &supervisorCacheEntry{
<<<<<<< HEAD
		index:       index,
		ips:         containerInfo.Policy.IPAddresses(),
		ingressACLs: containerInfo.Policy.IngressACLs(),
		egressACLs:  containerInfo.Policy.EgressACLs(),
=======
		index: index,
		ips:   containerInfo.Policy.IPAddresses(),
>>>>>>> a4c8fb3a
	}

	// Version the policy so that we can do hitless policy changes
	if err := s.versionTracker.AddOrUpdate(contextID, cacheEntry); err != nil {
		s.Unsupervise(contextID)
		log.WithFields(log.Fields{
			"package":   "supervisor",
			"contextID": contextID,
		}).Debug("Error Versioning the policy")
		return err
	}

	if err := s.doAddSets(contextID, appSet, netSet, cacheEntry.ingressACLs, cacheEntry.egressACLs, ipAddress); err != nil {
		return err
	}

	ip, _ := containerInfo.Runtime.DefaultIPAddress()
	s.collector.CollectContainerEvent(contextID, ip, containerInfo.Runtime.Tags(), "start")

	return nil
}

func (s *ipsetSupervisor) doUpdatePU(contextID string, containerInfo *policy.PUInfo) error {

	log.WithFields(log.Fields{
		"package":   "supervisor",
		"contextID": contextID,
	}).Debug("PU Supervisor Update")

	cacheEntry, err := s.versionTracker.LockedModify(contextID, add, 1)

	if err != nil {
		log.WithFields(log.Fields{
			"package":   "supervisor",
			"contextID": contextID,
			"error":     err.Error(),
		}).Error("Error finding PU in cache")
		return fmt.Errorf("Error finding PU in cache %s", err)
	}

	cachedEntry := cacheEntry.(*supervisorCacheEntry)
	newindex := cachedEntry.index
	oldindex := newindex - 1

	// Currently processing only containers with one IP address
	ipAddress, err := s.ipu.DefaultCacheIP(cachedEntry.ips)

	if err != nil {
		log.WithFields(log.Fields{
			"package":   "supervisor",
			"contextID": contextID,
			"error":     err.Error(),
		}).Debug("PU IP address not found in cache when updating a PU")

		return fmt.Errorf("PU IP address not found in cache: %s", err)
	}

	appSet := s.ipu.AppChainPrefix(contextID, newindex)
	netSet := s.ipu.NetChainPrefix(contextID, newindex)

	oldAppSet := s.ipu.AppChainPrefix(contextID, oldindex)
	oldNetSet := s.ipu.NetChainPrefix(contextID, oldindex)

	if err := s.doAddSets(contextID, appSet, netSet, cachedEntry.ingressACLs, cachedEntry.egressACLs, ipAddress); err != nil {
		return err
	}

	s.ipu.DeleteAppSetRule(oldAppSet, ipAddress)

	s.ipu.DeleteNetSetRule(oldNetSet, ipAddress)

	s.ipu.DeleteSet(oldAppSet)

	s.ipu.DeleteSet(oldNetSet)

	ip, _ := containerInfo.Runtime.DefaultIPAddress()
	s.collector.CollectContainerEvent(contextID, ip, containerInfo.Runtime.Tags(), "update")

	return nil
}

func (s *ipsetSupervisor) createInitialIPSet() error {

	return s.ipu.SetupIpset(triremeSet, s.targetNetworks)
}

func (s *ipsetSupervisor) cleanACLs() error {
	log.WithFields(log.Fields{
		"package": "supervisor",
	}).Debug("Cleaning all IPTables")

	// Clean Application Rules/Chains
	s.ipu.CleanACLs()

	s.ipu.CleanIPSets()

	return nil
}

func (s *ipsetSupervisor) AddExcludedIP(ip string) error {

	return s.ipu.AddIpsetOption(ip)
}

func (s *ipsetSupervisor) RemoveExcludedIP(ip string) error {

	return s.ipu.DeleteIpsetOption(ip)
}<|MERGE_RESOLUTION|>--- conflicted
+++ resolved
@@ -246,15 +246,8 @@
 	}
 
 	cacheEntry := &supervisorCacheEntry{
-<<<<<<< HEAD
-		index:       index,
-		ips:         containerInfo.Policy.IPAddresses(),
-		ingressACLs: containerInfo.Policy.IngressACLs(),
-		egressACLs:  containerInfo.Policy.EgressACLs(),
-=======
 		index: index,
 		ips:   containerInfo.Policy.IPAddresses(),
->>>>>>> a4c8fb3a
 	}
 
 	// Version the policy so that we can do hitless policy changes
