--- conflicted
+++ resolved
@@ -73,11 +73,7 @@
 		return nil, fmt.Errorf("unable to initialize supervisor controllers: %s", err)
 	}
 
-<<<<<<< HEAD
-	s := &Config{
-=======
 	return &Config{
->>>>>>> fa38295d
 		mode:            mode,
 		impl:            impl,
 		versionTracker:  cache.NewCache("SupVersionTracker"),
@@ -86,13 +82,7 @@
 		excludedIPs:     []string{},
 		triremeNetworks: networks,
 		portSetInstance: portSetInstance,
-<<<<<<< HEAD
-	}
-
-	return s, nil
-=======
 	}, nil
->>>>>>> fa38295d
 }
 
 // Supervise creates a mapping between an IP address and the corresponding labels.
@@ -123,18 +113,11 @@
 		return fmt.Errorf("cannot find policy version: %s", err)
 	}
 
-<<<<<<< HEAD
-	cacheEntry := version.(*cacheData)
-	port := cacheEntry.containerInfo.Runtime.Options().ProxyPort
-	proxyPortSetName := iptablesctrl.PuPortSetName(contextID, cacheEntry.mark, "Proxy-")
-	if err := s.impl.DeleteRules(cacheEntry.version, contextID, cacheEntry.port, cacheEntry.mark, cacheEntry.uid, port, proxyPortSetName); err != nil {
-=======
 	cfg := data.(*cacheData)
 	port := cfg.containerInfo.Runtime.Options().ProxyPort
 	proxyPortSetName := iptablesctrl.PuPortSetName(contextID, cfg.mark, "Proxy-")
 
-	if err := s.impl.DeleteRules(cfg.version, contextID, cfg.ips, cfg.port, cfg.mark, cfg.uid, port, proxyPortSetName); err != nil {
->>>>>>> fa38295d
+	if err := s.impl.DeleteRules(cfg.version, contextID, cfg.port, cfg.mark, cfg.uid, port, proxyPortSetName); err != nil {
 		zap.L().Warn("Some rules were not deleted during unsupervise", zap.Error(err))
 	}
 
