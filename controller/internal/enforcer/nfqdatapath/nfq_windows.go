--- conflicted
+++ resolved
@@ -19,11 +19,7 @@
 )
 
 func (d *Datapath) startFrontmanPacketFilter(_ context.Context, nflogger nflog.NFLogger) error {
-<<<<<<< HEAD
-	driverHandle, err := frontman.GetDriverHandle()
-=======
 	driverHandle, err := frontman.Driver.FrontmanOpenShared()
->>>>>>> 1e8a848c
 	if err != nil {
 		return err
 	}
@@ -173,11 +169,7 @@
 		return 0
 	}
 
-<<<<<<< HEAD
-	dllRet, _, err := frontman.PacketFilterStartProc.Call(driverHandle, uintptr(unsafe.Pointer(syscall.StringToUTF16Ptr("Aporeto Enforcer"))), //nolint:staticcheck
-=======
 	dllRet, err := frontman.Driver.PacketFilterStart(driverHandle, uintptr(unsafe.Pointer(syscall.StringToUTF16Ptr("Aporeto Enforcer"))), //nolint:staticcheck
->>>>>>> 1e8a848c
 		syscall.NewCallbackCDecl(packetCallback), syscall.NewCallbackCDecl(logCallback))
 	if dllRet == 0 {
 		return fmt.Errorf("PacketFilterStart failed: %v", err)
