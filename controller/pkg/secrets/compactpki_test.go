package secrets

import (
	"crypto/ecdsa"
	"crypto/x509"
	"testing"

	. "github.com/smartystreets/goconvey/convey"
<<<<<<< HEAD
	"go.aporeto.io/trireme-lib/controller/constants"
=======
	"go.aporeto.io/trireme-lib/controller/pkg/claimsheader"
	"go.aporeto.io/trireme-lib/controller/pkg/pkiverifier"
>>>>>>> 5834ed4d
	"go.aporeto.io/trireme-lib/utils/crypto"
)

func TestNewCompactPKI(t *testing.T) {
	txKey := CreateTxtToken()
	// txkey is a token that has the client public key signed by the CA
	Convey("When I create a new compact PKI, it should succeed ", t, func() {

<<<<<<< HEAD
		p, err := NewCompactPKI([]byte(PrivateKeyPEM), []byte(PublicPEM), []byte(CAPEM), txKey, constants.CompressionTypeNone)
=======
		p, err := NewCompactPKI([]byte(privateKeyPEM), []byte(publicPEM), []byte(caPEM), txKey, claimsheader.CompressionTypeNone)
>>>>>>> 5834ed4d
		So(err, ShouldBeNil)
		So(p, ShouldNotBeNil)
		So(p.AuthorityPEM, ShouldResemble, []byte(CAPEM))
		So(p.PrivateKeyPEM, ShouldResemble, []byte(PrivateKeyPEM))
		So(p.PublicKeyPEM, ShouldResemble, []byte(PublicPEM))
	})

	Convey("When I create a new compact PKI with invalid certs, it should fail", t, func() {
<<<<<<< HEAD
		p, err := NewCompactPKI([]byte(PrivateKeyPEM)[:20], []byte(PublicPEM)[:30], []byte(CAPEM), txKey, constants.CompressionTypeNone)
=======
		p, err := NewCompactPKI([]byte(privateKeyPEM)[:20], []byte(publicPEM)[:30], []byte(caPEM), txKey, claimsheader.CompressionTypeNone)
>>>>>>> 5834ed4d
		So(err, ShouldNotBeNil)
		So(p, ShouldBeNil)
	})

	Convey("When I create a new compact PKI with invalid CA, it should fail", t, func() {
<<<<<<< HEAD
		p, err := NewCompactPKI([]byte(PrivateKeyPEM), []byte(PublicPEM), []byte(CAPEM)[:10], txKey, constants.CompressionTypeNone)
=======
		p, err := NewCompactPKI([]byte(privateKeyPEM), []byte(publicPEM), []byte(caPEM)[:10], txKey, claimsheader.CompressionTypeNone)
>>>>>>> 5834ed4d
		So(err, ShouldNotBeNil)
		So(p, ShouldBeNil)
	})

}

func TestBasicInterfaceFunctions(t *testing.T) {
	txKey := CreateTxtToken()
	Convey("Given a valid CompactPKI ", t, func() {
<<<<<<< HEAD
		p, err := NewCompactPKI([]byte(PrivateKeyPEM), []byte(PublicPEM), []byte(CAPEM), txKey, constants.CompressionTypeNone)
=======
		p, err := NewCompactPKI([]byte(privateKeyPEM), []byte(publicPEM), []byte(caPEM), txKey, claimsheader.CompressionTypeNone)
>>>>>>> 5834ed4d
		So(err, ShouldBeNil)
		So(p, ShouldNotBeNil)

		key, cert, _, _ := crypto.LoadAndVerifyECSecrets([]byte(PrivateKeyPEM), []byte(PublicPEM), []byte(CAPEM))
		Convey("I should get the right secrets type ", func() {
			So(p.Type(), ShouldResemble, PKICompactType)
		})

		Convey("I should get the right encoding key", func() {
			So(*(p.EncodingKey().(*ecdsa.PrivateKey)), ShouldResemble, *key)
		})

		Convey("I should get the right transmitter key", func() {
			So(p.TransmittedKey(), ShouldResemble, txKey)
		})

		Convey("I should get the right CA Auth PEM file", func() {
			So(p.AuthPEM(), ShouldResemble, []byte(CAPEM))
		})

		Convey("I should get the right Certificate PEM", func() {
			So(p.TransmittedPEM(), ShouldResemble, []byte(PublicPEM))
		})

		Convey("I Should get the right Key PEM", func() {
			So(p.EncodingPEM(), ShouldResemble, []byte(PrivateKeyPEM))
		})

		Convey("I should ge the right ack size", func() {
			So(p.AckSize(), ShouldEqual, 280)
		})

		Convey("I should get the right public key, ", func() {
			So(p.PublicKey().(*x509.Certificate), ShouldResemble, cert)
		})

		Convey("When I verify the received public key, it should succeed", func() {
			pk, err := p.VerifyPublicKey(txKey)
			So(err, ShouldBeNil)
			So(pk.(*ecdsa.PublicKey), ShouldResemble, cert.PublicKey.(*ecdsa.PublicKey))
		})

		Convey("When I try to get the decoding key when the ack key is nil", func() {
			key, err := p.DecodingKey("server", nil, txKey)
			So(err, ShouldBeNil)
			So(key, ShouldResemble, txKey)
		})

		Convey("When I try to get the decoding key with the ack", func() {
			key, err := p.DecodingKey("server", cert.PublicKey, nil)
			So(err, ShouldBeNil)
			So(key.(*ecdsa.PublicKey), ShouldResemble, cert.PublicKey.(*ecdsa.PublicKey))
		})

		Convey("When I try to get the decoding key and both inputs are nil, I should get an error ", func() {
			_, err := p.DecodingKey("server", nil, nil)
			So(err, ShouldNotBeNil)
		})
	})
}<|MERGE_RESOLUTION|>--- conflicted
+++ resolved
@@ -6,12 +6,8 @@
 	"testing"
 
 	. "github.com/smartystreets/goconvey/convey"
-<<<<<<< HEAD
-	"go.aporeto.io/trireme-lib/controller/constants"
-=======
 	"go.aporeto.io/trireme-lib/controller/pkg/claimsheader"
 	"go.aporeto.io/trireme-lib/controller/pkg/pkiverifier"
->>>>>>> 5834ed4d
 	"go.aporeto.io/trireme-lib/utils/crypto"
 )
 
@@ -20,11 +16,7 @@
 	// txkey is a token that has the client public key signed by the CA
 	Convey("When I create a new compact PKI, it should succeed ", t, func() {
 
-<<<<<<< HEAD
-		p, err := NewCompactPKI([]byte(PrivateKeyPEM), []byte(PublicPEM), []byte(CAPEM), txKey, constants.CompressionTypeNone)
-=======
-		p, err := NewCompactPKI([]byte(privateKeyPEM), []byte(publicPEM), []byte(caPEM), txKey, claimsheader.CompressionTypeNone)
->>>>>>> 5834ed4d
+		p, err := NewCompactPKI([]byte(PrivateKeyPEM), []byte(PublicPEM), []byte(CAPEM), txKey, claimsheader.CompressionTypeNone)
 		So(err, ShouldBeNil)
 		So(p, ShouldNotBeNil)
 		So(p.AuthorityPEM, ShouldResemble, []byte(CAPEM))
@@ -33,21 +25,13 @@
 	})
 
 	Convey("When I create a new compact PKI with invalid certs, it should fail", t, func() {
-<<<<<<< HEAD
-		p, err := NewCompactPKI([]byte(PrivateKeyPEM)[:20], []byte(PublicPEM)[:30], []byte(CAPEM), txKey, constants.CompressionTypeNone)
-=======
-		p, err := NewCompactPKI([]byte(privateKeyPEM)[:20], []byte(publicPEM)[:30], []byte(caPEM), txKey, claimsheader.CompressionTypeNone)
->>>>>>> 5834ed4d
+		p, err := NewCompactPKI([]byte(PrivateKeyPEM)[:20], []byte(PublicPEM)[:30], []byte(CAPEM), txKey, claimsheader.CompressionTypeNone)
 		So(err, ShouldNotBeNil)
 		So(p, ShouldBeNil)
 	})
 
 	Convey("When I create a new compact PKI with invalid CA, it should fail", t, func() {
-<<<<<<< HEAD
-		p, err := NewCompactPKI([]byte(PrivateKeyPEM), []byte(PublicPEM), []byte(CAPEM)[:10], txKey, constants.CompressionTypeNone)
-=======
-		p, err := NewCompactPKI([]byte(privateKeyPEM), []byte(publicPEM), []byte(caPEM)[:10], txKey, claimsheader.CompressionTypeNone)
->>>>>>> 5834ed4d
+		p, err := NewCompactPKI([]byte(PrivateKeyPEM), []byte(PublicPEM), []byte(CAPEM)[:10], txKey, claimsheader.CompressionTypeNone)
 		So(err, ShouldNotBeNil)
 		So(p, ShouldBeNil)
 	})
@@ -57,11 +41,7 @@
 func TestBasicInterfaceFunctions(t *testing.T) {
 	txKey := CreateTxtToken()
 	Convey("Given a valid CompactPKI ", t, func() {
-<<<<<<< HEAD
-		p, err := NewCompactPKI([]byte(PrivateKeyPEM), []byte(PublicPEM), []byte(CAPEM), txKey, constants.CompressionTypeNone)
-=======
-		p, err := NewCompactPKI([]byte(privateKeyPEM), []byte(publicPEM), []byte(caPEM), txKey, claimsheader.CompressionTypeNone)
->>>>>>> 5834ed4d
+		p, err := NewCompactPKI([]byte(PrivateKeyPEM), []byte(PublicPEM), []byte(CAPEM), txKey, claimsheader.CompressionTypeNone)
 		So(err, ShouldBeNil)
 		So(p, ShouldNotBeNil)
 
