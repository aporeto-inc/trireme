--- conflicted
+++ resolved
@@ -638,16 +638,12 @@
 
 	// Packets with no authorization are processed as external services based on the ACLS
 	if err = tcpPacket.CheckTCPAuthenticationOption(enforcerconstants.TCPAuthenticationOptionBaseLen); err != nil {
-<<<<<<< HEAD
-		zap.L().Debug("META: ERROR", zap.Error(err))
-=======
 
 		if _, err := d.puFromContextID.Get(conn.Context.ID()); err != nil {
 			// PU has been deleted. Ignore these packets
 			return nil, nil, fmt.Errorf("PU is already dead - drop SynAck packet")
 		}
 
->>>>>>> a224f94a
 		flowHash := tcpPacket.SourceAddress.String() + ":" + strconv.Itoa(int(tcpPacket.SourcePort))
 		if plci, plerr := context.RetrieveCachedExternalFlowPolicy(flowHash); plerr == nil {
 			plc := plci.(*policyPair)
