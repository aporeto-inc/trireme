package iptablesctrl

import (
	"errors"
	"fmt"
	"strconv"
	"strings"
	"text/template"

	"github.com/mattn/go-shellwords"
	"go.aporeto.io/trireme-lib/common"
	"go.aporeto.io/trireme-lib/controller/constants"
	"go.aporeto.io/trireme-lib/policy"
	"go.uber.org/zap"
)

const (
	tcpProto     = "tcp"
	udpProto     = "udp"
	numPackets   = "100"
	initialCount = "99"
)

type rulesInfo struct {
	RejectObserveApply    [][]string
	RejectNotObserved     [][]string
	RejectObserveContinue [][]string

	AcceptObserveApply    [][]string
	AcceptNotObserved     [][]string
	AcceptObserveContinue [][]string

	ReverseRules [][]string
}

// cgroupChainRules provides the rules for redirecting to a processing unit
// specific chain based for Linux processed and based on the cgroups and net_cls
// configuration.
func (i *iptables) cgroupChainRules(cfg *ACLInfo) [][]string {

	// Rules for older distros (eg RH 6.9/Ubuntu 14.04), due to absence of
	// cgroup match modules, source ports are used  to trap outgoing traffic.
	if i.isLegacyKernel && (cfg.PUType == common.HostNetworkPU || cfg.PUType == common.HostPU) {
		return i.legacyPuChainRules(
			cfg.ContextID,
			cfg.AppChain,
			cfg.NetChain,
			cfg.CgroupMark,
			cfg.TCPPorts,
			cfg.UDPPorts,
			cfg.ProxyPort,
			cfg.ProxySetName,
			cfg.AppSection,
			cfg.NetSection,
			cfg.PUType,
			cfg.DNSProxyPort,
			cfg.DNSServerIP,
		)
	}

	tmpl := template.Must(template.New(cgroupCaptureTemplate).Funcs(template.FuncMap{
		"isUDPPorts": func() bool {
			return cfg.UDPPorts != "0"
		},
		"isTCPPorts": func() bool {
			return cfg.TCPPorts != "0"
		},
		"isHostPU": func() bool {
			return cfg.AppSection == HostModeOutput && cfg.NetSection == HostModeInput
		},
	}).Parse(cgroupCaptureTemplate))

	rules, err := extractRulesFromTemplate(tmpl, cfg)
	if err != nil {
		zap.L().Warn("unable to extract rules", zap.Error(err))
	}

	return append(rules, i.proxyRules(cfg)...)
}

func (i *iptables) uidChainRules(cfg *ACLInfo) [][]string {

	tmpl := template.Must(template.New(uidChainTemplate).Parse(uidChainTemplate))

	rules, err := extractRulesFromTemplate(tmpl, cfg)
	if err != nil {
		zap.L().Warn("unable to extract rules", zap.Error(err))
	}

	if i.isLegacyKernel {
		return append(rules, i.legacyProxyRules(cfg.TCPPorts, cfg.ProxyPort, cfg.ProxySetName, cfg.CgroupMark, cfg.DNSProxyPort, cfg.DNSServerIP)...)
	}
	return append(rules, i.proxyRules(cfg)...)
}

// containerChainRules provides the list of rules that are used to send traffic to
// a particular chain
func (i *iptables) containerChainRules(cfg *ACLInfo) [][]string {

	tmpl := template.Must(template.New(containerChainTemplate).Parse(containerChainTemplate))

	rules, err := extractRulesFromTemplate(tmpl, cfg)
	if err != nil {
		zap.L().Warn("unable to extract rules", zap.Error(err))
	}

	return append(rules, i.proxyRules(cfg)...)
}

// proxyRules creates the rules that allow traffic to go through if it is handled
// by the services.
func (i *iptables) proxyRules(cfg *ACLInfo) [][]string {

	tmpl := template.Must(template.New(proxyChainTemplate).Funcs(template.FuncMap{
		"isCgroupSet": func() bool {
			return cfg.CgroupMark != ""
		},
		"enableDNSProxy": func() bool {
			return cfg.DNSServerIP != ""
		},
	}).Parse(proxyChainTemplate))

	rules, err := extractRulesFromTemplate(tmpl, cfg)
	if err != nil {
		zap.L().Warn("unable to extract rules", zap.Error(err))
	}
	return rules
}

// trapRules provides the packet capture rules that are defined for each processing unit.
func (i *iptables) trapRules(cfg *ACLInfo, isHostPU bool, appAnyRules, netAnyRules [][]string) [][]string {

	tmpl := template.Must(template.New(packetCaptureTemplate).Funcs(template.FuncMap{
		"needDnsRules": func() bool {
			return i.mode == constants.Sidecar || isHostPU || i.isLegacyKernel
		},
		"isUIDProcess": func() bool {
			return cfg.UID != ""
		},
		"needICMP": func() bool {
			return cfg.needICMPRules
		},
		"appAnyRules": func() [][]string {
			return appAnyRules
		},
		"netAnyRules": func() [][]string {
			return netAnyRules
		},
		"joinRule": func(rule []string) string {
			return strings.Join(rule, " ")
		},
	}).Parse(packetCaptureTemplate))

	rules, err := extractRulesFromTemplate(tmpl, cfg)
	if err != nil {
		zap.L().Warn("unable to extract rules", zap.Error(err))
	}

	return rules
}

// getProtocolAnyRules returns app any acls and net any acls.
func (i *iptables) getProtocolAnyRules(cfg *ACLInfo, appRules, netRules []aclIPset) ([][]string, [][]string, error) {

	appAnyRules, _ := extractProtocolAnyRules(appRules)
	netAnyRules, _ := extractProtocolAnyRules(netRules)

	sortedAppAnyRulesBuckets := i.sortACLsInBuckets(cfg, cfg.AppChain, cfg.NetChain, appAnyRules, true)
	sortedNetAnyRulesBuckets := i.sortACLsInBuckets(cfg, cfg.NetChain, cfg.AppChain, netAnyRules, false)

	sortedAppAnyRules, err := extractACLsFromTemplate(sortedAppAnyRulesBuckets)
	if err != nil {
		return nil, nil, fmt.Errorf("unable extract app protocol any rules: %v", err)
	}

	sortedNetAnyRules, err := extractACLsFromTemplate(sortedNetAnyRulesBuckets)
	if err != nil {
		return nil, nil, fmt.Errorf("unable extract net protocol any rules: %v", err)
	}

	return sortedAppAnyRules, sortedNetAnyRules, nil
}

func extractACLsFromTemplate(rulesBucket *rulesInfo) ([][]string, error) {

	tmpl := template.Must(template.New(acls).Funcs(template.FuncMap{
		"joinRule": func(rule []string) string {
			return strings.Join(rule, " ")
		},
	}).Parse(acls))

	aclRules, err := extractRulesFromTemplate(tmpl, *rulesBucket)
	if err != nil {
		return nil, fmt.Errorf("unable to extract rules from template: %s", err)
	}

	return aclRules, nil
}

// extractProtocolAnyRules extracts protocol any rules from the set and returns
// protocol any rules and all other rules without any.
func extractProtocolAnyRules(rules []aclIPset) (anyRules []aclIPset, otherRules []aclIPset) {

	for _, rule := range rules {
		for _, proto := range rule.protocols {

			if proto != constants.AllProtoString {
				otherRules = append(otherRules, rule)
				continue
			}

			anyRules = append(anyRules, rule)
		}
	}

	return anyRules, otherRules
}

// addContainerChain adds a chain for the specific container and redirects traffic there
// This simplifies significantly the management and makes the iptable rules more readable
// All rules related to a container are contained within the dedicated chain
func (i *iptables) addContainerChain(appChain string, netChain string) error {

	if err := i.impl.NewChain(appPacketIPTableContext, appChain); err != nil {
		return fmt.Errorf("unable to add chain %s of context %s: %s", appChain, appPacketIPTableContext, err)
	}

	// if err := i.impl.NewChain(appProxyIPTableContext, appChain); err != nil {
	// 	return fmt.Errorf("unable to add chain %s of context %s: %s", appChain, appPacketIPTableContext, err)
	// }

	if err := i.impl.NewChain(netPacketIPTableContext, netChain); err != nil {
		return fmt.Errorf("unable to add netchain %s of context %s: %s", netChain, netPacketIPTableContext, err)
	}

	return nil
}

// processRulesFromList is a generic helper that parses a set of rules and sends the corresponding
// ACL commands.
func (i *iptables) processRulesFromList(rulelist [][]string, methodType string) error {
	var err error
	for _, cr := range rulelist {
		// HACK: Adding a retry loop to avoid iptables error of "invalid argument"
		// Once in a while iptables
	L:
		for retry := 0; retry < 3; retry++ {
			switch methodType {
			case "Append":
				if err = i.impl.Append(cr[0], cr[1], cr[2:]...); err == nil {
					break L
				}
			case "Insert":
				order, err := strconv.Atoi(cr[2])
				if err != nil {
					zap.L().Error("Incorrect format for iptables insert")
					return errors.New("invalid format")
				}
				if err = i.impl.Insert(cr[0], cr[1], order, cr[3:]...); err == nil {
					break L
				}

			case "Delete":
				if err = i.impl.Delete(cr[0], cr[1], cr[2:]...); err == nil {
					break L
				}

			default:
				return errors.New("invalid method type")
			}
		}
		if err != nil && methodType != "Delete" {
			return fmt.Errorf("unable to %s rule for table %s and chain %s with error %s", methodType, cr[0], cr[1], err)
		}
	}

	return nil
}

// addChainrules implements all the iptable rules that redirect traffic to a chain
func (i *iptables) addChainRules(cfg *ACLInfo) error {

	if i.mode != constants.LocalServer {
		return i.processRulesFromList(i.containerChainRules(cfg), "Append")
	}

	if cfg.UID != "" {
		return i.processRulesFromList(i.uidChainRules(cfg), "Append")
	}

	return i.processRulesFromList(i.cgroupChainRules(cfg), "Append")
}

// addPacketTrap adds the necessary iptables rules to capture control packets to user space
func (i *iptables) addPacketTrap(cfg *ACLInfo, isHostPU bool, appAnyRules, netAnyRules [][]string) error {

	return i.processRulesFromList(i.trapRules(cfg, isHostPU, appAnyRules, netAnyRules), "Append")
}

func (i *iptables) generateACLRules(cfg *ACLInfo, rule *aclIPset, chain string, reverseChain string, nfLogGroup, proto, ipMatchDirection string, reverseDirection string) ([][]string, [][]string) {
	iptRules := [][]string{}
	reverseRules := [][]string{}

	ipsetPrefix := i.impl.GetIPSetPrefix()
	observeContinue := rule.Policy.ObserveAction.ObserveContinue()
	contextID := cfg.ContextID

	baseRule := func(proto string) []string {
		iptRule := []string{
			appPacketIPTableContext,
			chain,
			"-p", proto,
			"-m", "set", "--match-set", rule.ipset, ipMatchDirection,
		}

		if proto == constants.TCPProtoNum || proto == constants.TCPProtoString {
			stateMatch := []string{"-m", "state", "--state", "NEW"}
			iptRule = append(iptRule, stateMatch...)
		}

		// only tcp uses target networks
		if proto == constants.TCPProtoNum || proto == constants.TCPProtoString {
			targetNet := []string{"-m", "set", "!", "--match-set", ipsetPrefix + targetTCPNetworkSet, ipMatchDirection}
			iptRule = append(iptRule, targetNet...)
		}

		// port match is required only for tcp and udp protocols
		if proto == constants.TCPProtoNum || proto == constants.UDPProtoNum || proto == constants.TCPProtoString || proto == constants.UDPProtoString {
			portMatchSet := []string{"--match", "multiport", "--dports", strings.Join(rule.Ports, ",")}
			iptRule = append(iptRule, portMatchSet...)
		}

		return iptRule
	}

	if err := i.programExtensionsRules(contextID, rule, chain, proto, ipMatchDirection, nfLogGroup); err != nil {
		zap.L().Warn("unable to program extension rules",
			zap.Error(err),
		)
	}

<<<<<<< HEAD
	if rule.Policy.Action&policy.Log > 0 || observeContinue {
		nflog := []string{"-m", "state", "--state", "NEW",
			"-j", "NFLOG", "--nflog-group", nfLogGroup, "--nflog-prefix", rule.Policy.LogPrefix(contextID)}
=======
	if rule.policy.Action&policy.Log > 0 || observeContinue {
		state := []string{}
		if proto == constants.TCPProtoNum || proto == constants.UDPProtoNum || proto == constants.TCPProtoString || proto == constants.UDPProtoString {
			state = []string{"-m", "state", "--state", "NEW"}
		}

		nflog := append(state, []string{"-j", "NFLOG", "--nflog-group", nfLogGroup, "--nflog-prefix", rule.policy.LogPrefix(contextID)}...)
>>>>>>> 01d0f93c
		nfLogRule := append(baseRule(proto), nflog...)

		iptRules = append(iptRules, nfLogRule)
	}

	if !observeContinue {
		if (rule.Policy.Action & policy.Accept) != 0 {
			acceptRule := append(baseRule(proto), []string{"-j", "ACCEPT"}...)
			iptRules = append(iptRules, acceptRule)
		}

		if rule.Policy.Action&policy.Reject != 0 {
			reject := []string{"-j", "DROP"}
			rejectRule := append(baseRule(proto), reject...)
			iptRules = append(iptRules, rejectRule)
		}

		if rule.Policy.Action&policy.Accept != 0 && (proto == constants.UDPProtoNum || proto == constants.UDPProtoString) {
			reverseRules = append(reverseRules, []string{
				appPacketIPTableContext,
				reverseChain,
				"-p", proto,
				"-m", "set", "--match-set", rule.ipset, reverseDirection,
				"-m", "state", "--state", "ESTABLISHED",
				"-j", "ACCEPT",
			})
		}
	}

	return iptRules, reverseRules
}

// programExtensionsRules programs iptable rules for the given extensions
func (i *iptables) programExtensionsRules(contextID string, rule *aclIPset, chain, proto, ipMatchDirection, nfLogGroup string) error {

	rulesspec := []string{
		"-p", proto,
		"-m", "set", "--match-set", rule.ipset, ipMatchDirection,
	}

	for _, ext := range rule.Extensions {
		if rule.Policy.Action&policy.Log > 0 {
			if err := i.programNflogExtensionRule(contextID, rule, rulesspec, ext, chain, nfLogGroup); err != nil {
				return fmt.Errorf("unable to program nflog extension: %v", err)
			}
		}

		args, err := shellwords.Parse(ext)
		if err != nil {
			return fmt.Errorf("unable to parse extension %s: %v", ext, err)
		}

		extRulesSpec := append(rulesspec, args...)
		if err := i.impl.Append(appPacketIPTableContext, chain, extRulesSpec...); err != nil {
			return fmt.Errorf("unable to program extension rules: %v", err)
		}
	}

	return nil
}

// WARNING: The extension should always contain the action at the end else,
// the function returns error.
func (i *iptables) programNflogExtensionRule(contextID string, rule *aclIPset, rulesspec []string, ext string, chain, nfLogGroup string) error {

	parts := strings.SplitN(ext, " -j ", 2)
	if len(parts) != 2 {
		return fmt.Errorf("invalid extension format: %s", ext)
	}
	filter, target := parts[0], parts[1]

	if filter == "" || target == "" {
		return fmt.Errorf("filter or target is empty: %s", ext)
	}

	filterArgs, err := shellwords.Parse(filter)
	if err != nil {
		return fmt.Errorf("unable to parse extension %s: %v", ext, err)
	}

	action := "3"
	if target == "DROP" {
		action = "6"
	}

	defaultNflogSuffix := []string{"-m", "state", "--state", "NEW",
		"-j", "NFLOG", "--nflog-group", nfLogGroup, "--nflog-prefix", rule.Policy.LogPrefixAction(contextID, action)}
	filterArgs = append(filterArgs, defaultNflogSuffix...)

	nflogRulesspec := append(rulesspec, filterArgs...)
	return i.impl.Append(appPacketIPTableContext, chain, nflogRulesspec...)
}

// sortACLsInBuckets will process all the rules and add them in a list of buckets
// based on their priority. We need an explicit order of these buckets
// in order to support observation only of ACL actions. The parameters
// must provide the chain and whether it is App or Net ACLs so that the rules
// can be created accordingly.
func (i *iptables) sortACLsInBuckets(cfg *ACLInfo, chain string, reverseChain string, rules []aclIPset, isAppACLs bool) *rulesInfo {

	rulesBucket := &rulesInfo{
		RejectObserveApply:    [][]string{},
		RejectNotObserved:     [][]string{},
		RejectObserveContinue: [][]string{},
		AcceptObserveApply:    [][]string{},
		AcceptNotObserved:     [][]string{},
		AcceptObserveContinue: [][]string{},
		ReverseRules:          [][]string{},
	}

	direction := "src"
	reverse := "dst"
	nflogGroup := "11"
	if isAppACLs {
		direction = "dst"
		reverse = "src"
		nflogGroup = "10"
	}

	for _, rule := range rules {

		for _, proto := range rule.Protocols {

			if !i.impl.ProtocolAllowed(proto) {
				continue
			}

			acls, r := i.generateACLRules(cfg, &rule, chain, reverseChain, nflogGroup, proto, direction, reverse)
			rulesBucket.ReverseRules = append(rulesBucket.ReverseRules, r...)

			if testReject(rule.Policy) && testObserveApply(rule.Policy) {
				rulesBucket.RejectObserveApply = append(rulesBucket.RejectObserveApply, acls...)
			}

			if testReject(rule.Policy) && testNotObserved(rule.Policy) {
				rulesBucket.RejectNotObserved = append(rulesBucket.RejectNotObserved, acls...)
			}

			if testReject(rule.Policy) && testObserveContinue(rule.Policy) {
				rulesBucket.RejectObserveContinue = append(rulesBucket.RejectObserveContinue, acls...)
			}

			if testAccept(rule.Policy) && testObserveContinue(rule.Policy) {
				rulesBucket.AcceptObserveContinue = append(rulesBucket.AcceptObserveContinue, acls...)
			}

			if testAccept(rule.Policy) && testNotObserved(rule.Policy) {
				rulesBucket.AcceptNotObserved = append(rulesBucket.AcceptNotObserved, acls...)
			}

			if testAccept(rule.Policy) && testObserveApply(rule.Policy) {
				rulesBucket.AcceptObserveApply = append(rulesBucket.AcceptObserveApply, acls...)
			}
		}
	}

	return rulesBucket
}

// addExternalACLs adds a set of rules to the external services that are initiated
// by an application. The allow rules are inserted with highest priority.
func (i *iptables) addExternalACLs(cfg *ACLInfo, chain string, reverseChain string, rules []aclIPset, isAppAcls bool) error {

	_, rules = extractProtocolAnyRules(rules)

	rulesBucket := i.sortACLsInBuckets(cfg, chain, reverseChain, rules, isAppAcls)

	aclRules, err := extractACLsFromTemplate(rulesBucket)
	if err != nil {
		return fmt.Errorf("unable to extract rules from template: %s", err)
	}

	if err := i.processRulesFromList(aclRules, "Append"); err != nil {
		return fmt.Errorf("unable to install rules - mode :%s %v", err, isAppAcls)
	}

	return nil
}

// deleteChainRules deletes the rules that send traffic to our chain
func (i *iptables) deleteChainRules(cfg *ACLInfo) error {

	if i.mode != constants.LocalServer {
		return i.processRulesFromList(i.containerChainRules(cfg), "Delete")
	}

	if cfg.UID != "" {
		return i.processRulesFromList(i.uidChainRules(cfg), "Delete")
	}

	return i.processRulesFromList(i.cgroupChainRules(cfg), "Delete")
}

// deletePUChains removes all the container specific chains and basic rules
func (i *iptables) deletePUChains(appChain, netChain string) error {

	if err := i.impl.ClearChain(appPacketIPTableContext, appChain); err != nil {
		zap.L().Warn("Failed to clear the container ack packets chain",
			zap.String("appChain", appChain),
			zap.String("context", appPacketIPTableContext),
			zap.Error(err),
		)
	}

	if err := i.impl.DeleteChain(appPacketIPTableContext, appChain); err != nil {
		zap.L().Warn("Failed to delete the container ack packets chain",
			zap.String("appChain", appChain),
			zap.String("context", appPacketIPTableContext),
			zap.Error(err),
		)
	}

	if err := i.impl.ClearChain(netPacketIPTableContext, netChain); err != nil {
		zap.L().Warn("Failed to clear the container net packets chain",
			zap.String("netChain", netChain),
			zap.String("context", netPacketIPTableContext),
			zap.Error(err),
		)
	}

	if err := i.impl.DeleteChain(netPacketIPTableContext, netChain); err != nil {
		zap.L().Warn("Failed to delete the container net packets chain",
			zap.String("netChain", netChain),
			zap.String("context", netPacketIPTableContext),
			zap.Error(err),
		)
	}

	return nil
}

// setGlobalRules installs the global rules
func (i *iptables) setGlobalRules() error {

	cfg, err := i.newACLInfo(0, "", nil, 0)
	if err != nil {
		return err
	}
	ipsetPrefix := i.impl.GetIPSetPrefix()

	tmpl := template.Must(template.New(globalRules).Funcs(template.FuncMap{
		"isLocalServer": func() bool {
			return i.mode == constants.LocalServer
		},
	}).Parse(globalRules))

	rules, err := extractRulesFromTemplate(tmpl, cfg)
	if err != nil {
		zap.L().Warn("unable to extract rules", zap.Error(err))
	}

	if err := i.processRulesFromList(rules, "Append"); err != nil {
		return fmt.Errorf("unable to install global rules:%s", err)
	}

	// nat rules cannot be templated, since they interfere with Docker.
	err = i.impl.Insert(appProxyIPTableContext,
		ipTableSectionPreRouting, 1,
		"-p", "tcp",
		"-m", "addrtype", "--dst-type", "LOCAL",
		"-m", "set", "!", "--match-set", ipsetPrefix+excludedNetworkSet, "src",
		"-j", natProxyInputChain)
	if err != nil {
		return fmt.Errorf("unable to add default allow for marked packets at net: %s", err)
	}

	err = i.impl.Insert(appProxyIPTableContext,
		ipTableSectionOutput, 1,
		"-m", "set", "!", "--match-set", ipsetPrefix+excludedNetworkSet, "dst",
		"-j", natProxyOutputChain)
	if err != nil {
		return fmt.Errorf("unable to add default allow for marked packets at net: %s", err)
	}

	return nil
}

// removeGlobalHooksPre is called before we jump into template driven rules.This is best effort
// no errors if these things fail.
func (i *iptables) removeGlobalHooksPre() {
	rules := [][]string{
		{
			"nat",
			"PREROUTING",
			"-p", "tcp",
			"-m", "addrtype",
			"--dst-type", "LOCAL",
			"-m", "set", "!", "--match-set", "TRI-Excluded", "src",
			"-j", "TRI-Redir-Net",
		},
		{
			"nat",
			"OUTPUT",
			"-m", "set", "!", "--match-set", "TRI-Excluded", "dst",
			"-j", "TRI-Redir-App",
		},
	}

	for _, rule := range rules {
		if err := i.impl.Delete(rule[0], rule[1], rule[2:]...); err != nil {
			zap.L().Debug("Error while delete rules", zap.Strings("rule", rule))
		}
	}

}
func (i *iptables) removeGlobalHooks(cfg *ACLInfo) error {
	// This func is a chance to remove rules that don't fit in your templates.
	// This should ideally not be used
	i.removeGlobalHooksPre()

	tmpl := template.Must(template.New(globalHooks).Funcs(template.FuncMap{
		"isLocalServer": func() bool {
			return i.mode == constants.LocalServer
		},
	}).Parse(globalHooks))

	rules, err := extractRulesFromTemplate(tmpl, cfg)
	if err != nil {
		return fmt.Errorf("unable to create trireme chains:%s", err)
	}

	i.processRulesFromList(rules, "Delete") // nolint
	return nil
}

func (i *iptables) cleanACLs() error { // nolint
	cfg, err := i.newACLInfo(0, "", nil, 0)
	if err != nil {
		return err
	}

	// First clear the nat rules
	if err := i.removeGlobalHooks(cfg); err != nil {
		zap.L().Error("unable to remove nat proxy rules")
	}

	// Clean Application Rules/Chains
	i.cleanACLSection(appPacketIPTableContext, chainPrefix)
	i.cleanACLSection(appProxyIPTableContext, chainPrefix)

	i.impl.Commit() // nolint

	// Always return nil here. No reason to block anything if cleans fail.
	return nil
}

// cleanACLSection flushes and deletes all chains with Prefix - Trireme
func (i *iptables) cleanACLSection(context, chainPrefix string) {

	rules, err := i.impl.ListChains(context)
	if err != nil {
		zap.L().Warn("Failed to list chains",
			zap.String("context", context),
			zap.Error(err),
		)
	}

	for _, rule := range rules {
		if strings.Contains(rule, chainPrefix) {
			if err := i.impl.ClearChain(context, rule); err != nil {
				zap.L().Warn("Can not clear the chain",
					zap.String("context", context),
					zap.String("section", rule),
					zap.Error(err),
				)
			}
		}
	}

	for _, rule := range rules {
		if strings.Contains(rule, chainPrefix) {
			if err := i.impl.DeleteChain(context, rule); err != nil {
				zap.L().Warn("Can not delete the chain",
					zap.String("context", context),
					zap.String("section", rule),
					zap.Error(err),
				)
			}
		}
	}
}<|MERGE_RESOLUTION|>--- conflicted
+++ resolved
@@ -339,11 +339,6 @@
 		)
 	}
 
-<<<<<<< HEAD
-	if rule.Policy.Action&policy.Log > 0 || observeContinue {
-		nflog := []string{"-m", "state", "--state", "NEW",
-			"-j", "NFLOG", "--nflog-group", nfLogGroup, "--nflog-prefix", rule.Policy.LogPrefix(contextID)}
-=======
 	if rule.policy.Action&policy.Log > 0 || observeContinue {
 		state := []string{}
 		if proto == constants.TCPProtoNum || proto == constants.UDPProtoNum || proto == constants.TCPProtoString || proto == constants.UDPProtoString {
@@ -351,7 +346,6 @@
 		}
 
 		nflog := append(state, []string{"-j", "NFLOG", "--nflog-group", nfLogGroup, "--nflog-prefix", rule.policy.LogPrefix(contextID)}...)
->>>>>>> 01d0f93c
 		nfLogRule := append(baseRule(proto), nflog...)
 
 		iptRules = append(iptRules, nfLogRule)
