--- conflicted
+++ resolved
@@ -37,49 +37,29 @@
 	DeleteChain(table, chain string) error
 	// NewChain creates a new chain
 	NewChain(table, chain string) error
-<<<<<<< HEAD
-	// Commit will commit changes if it is a batch provider.
-	Commit() error
-	// SetTargetSet sets the target networks
-	SetTargetSet(string)
-	// GetTargetSet gets the target networks
-	GetTargetSet() string
-	// GetIpsetString gets the ipset name substring
-	GetIpsetString() string
-=======
->>>>>>> e7a1ee78
 }
 
 // BatchProvider uses iptables-restore to program ACLs
 type BatchProvider struct {
 	ipt BaseIPTables
 
-	restoreCmd string
 	//        TABLE      CHAIN    RULES
 	rules       map[string]map[string][]string
 	batchTables map[string]bool
 
-<<<<<<< HEAD
-	targetNetworks string
-	ipsetString    string
-=======
 	// Allowing for custom commit functions for testing
 	commitFunc func(buf *bytes.Buffer) error
->>>>>>> e7a1ee78
 	sync.Mutex
 }
 
 const (
-	restoreCmdV4  = "iptables-restore"
-	restoreCmdV6  = "ip6tables-restore"
-	ipsetStringV4 = "IPV4"
-	ipsetStringV6 = "IPV6"
+	restoreCmd = "iptables-restore"
 )
 
 // NewGoIPTablesProvider returns an IptablesProvider interface based on the go-iptables
 // external package.
-func NewGoIPTablesProviderV4(batchTables []string) (*BatchProvider, error) {
-	ipt, err := iptables.NewWithProtocol(iptables.ProtocolIPv4)
+func NewGoIPTablesProvider(batchTables []string) (*BatchProvider, error) {
+	ipt, err := iptables.New()
 	if err != nil {
 		return nil, err
 	}
@@ -88,7 +68,7 @@
 	// We will only support the batch method if there is iptables-restore and iptables
 	// version 1.6.2 or better. Otherwise, we fall back to classic iptables instructions.
 	// This will allow us to support older kernel versions.
-	if restoreHasWait(restoreCmdV4) {
+	if restoreHasWait() {
 		for _, t := range batchTables {
 			batchTablesMap[t] = true
 		}
@@ -120,52 +100,8 @@
 		ipt:         ipt,
 		rules:       map[string]map[string][]string{},
 		batchTables: batchTablesMap,
-<<<<<<< HEAD
-		restoreCmd:  restoreCmdV4,
-		ipsetString: ipsetStringV4,
-	}, nil
-=======
 		commitFunc:  commit,
 	}
->>>>>>> e7a1ee78
-}
-
-func NewGoIPTablesProviderV6(batchTables []string) (*BatchProvider, error) {
-	ipt, err := iptables.NewWithProtocol(iptables.ProtocolIPv6)
-	if err != nil {
-		return nil, err
-	}
-
-	batchTablesMap := map[string]bool{}
-	// We will only support the batch method if there is iptables-restore and iptables
-	// version 1.6.2 or better. Otherwise, we fall back to classic iptables instructions.
-	// This will allow us to support older kernel versions.
-	if restoreHasWait(restoreCmdV6) {
-		for _, t := range batchTables {
-			batchTablesMap[t] = true
-		}
-	}
-
-	return &BatchProvider{
-		ipt:         ipt,
-		rules:       map[string]map[string][]string{},
-		batchTables: batchTablesMap,
-		restoreCmd:  restoreCmdV6,
-		ipsetString: ipsetStringV6,
-	}, nil
-}
-
-//
-func (b *BatchProvider) SetTargetSet(targetSet string) {
-	b.targetNetworks = targetSet
-}
-
-func (b *BatchProvider) GetTargetSet() string {
-	return b.targetNetworks
-}
-
-func (b *BatchProvider) GetIpsetString() string {
-	return b.ipsetString
 }
 
 // Append will append the provided rule to the local cache or call
@@ -389,7 +325,7 @@
 // restore will save the current DB to iptables.
 func (b *BatchProvider) restore(buf *bytes.Buffer) error {
 
-	cmd := exec.Command(b.restoreCmd, "--wait")
+	cmd := exec.Command(restoreCmd, "--wait")
 	cmd.Stdin = buf
 	out, err := cmd.CombinedOutput()
 	if err != nil {
@@ -403,7 +339,7 @@
 	return nil
 }
 
-func restoreHasWait(restoreCmd string) bool {
+func restoreHasWait() bool {
 	cmd := exec.Command(restoreCmd, "--version")
 	cmd.Stdin = bytes.NewReader([]byte{})
 	bytes, err := cmd.CombinedOutput()
