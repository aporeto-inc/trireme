package nfqdatapath

import (
	"net"

	"go.aporeto.io/trireme-lib/collector"
	"go.aporeto.io/trireme-lib/controller/pkg/connection"
	"go.aporeto.io/trireme-lib/controller/pkg/packet"
	"go.aporeto.io/trireme-lib/controller/pkg/pucontext"
	"go.aporeto.io/trireme-lib/policy"
)

func (d *Datapath) reportAcceptedFlow(p *packet.Packet, conn *connection.TCPConnection, sourceID string, destID string, context *pucontext.PUContext, report *policy.FlowPolicy, packet *policy.FlowPolicy, reverse bool) {
	if conn != nil {
		conn.SetReported(connection.AcceptReported)
	}

	if sourceID == destID {
		report = &policy.FlowPolicy{
			Action:   policy.Accept,
			PolicyID: "default",
		}
		packet = report
	}

	src, dst := d.generateEndpoints(p, sourceID, destID, reverse)

	d.reportFlow(p, src, dst, context, "", report, packet)
}

func (d *Datapath) reportRejectedFlow(p *packet.Packet, conn *connection.TCPConnection, sourceID string, destID string, context *pucontext.PUContext, mode string, report *policy.FlowPolicy, packet *policy.FlowPolicy, reverse bool) {
	if conn != nil && mode == collector.PolicyDrop {
		conn.SetReported(connection.RejectReported)
	}

	if report == nil {
		report = &policy.FlowPolicy{
			Action:   policy.Reject,
			PolicyID: "default",
		}
	}
	if packet == nil {
		packet = report
	}

	src, dst := d.generateEndpoints(p, sourceID, destID, reverse)

	d.reportFlow(p, src, dst, context, mode, report, packet)
}

func (d *Datapath) reportUDPExternalFlow(p *packet.Packet, context *pucontext.PUContext, app bool, report *policy.FlowPolicy, packet *policy.FlowPolicy) {

	if report == nil {
		report = &policy.FlowPolicy{
			Action:    policy.Reject,
			PolicyID:  "default",
			ServiceID: "default",
		}
	}
	if packet == nil {
		packet = report
	}

	d.reportExternalServiceFlow(context, report, packet, app, p)
}

func (d *Datapath) reportUDPAcceptedFlow(p *packet.Packet, conn *connection.UDPConnection, sourceID string, destID string, context *pucontext.PUContext, report *policy.FlowPolicy, packet *policy.FlowPolicy, reverse bool) {
	if conn != nil {
		conn.SetReported(connection.AcceptReported)
	}

	src, dst := d.generateEndpoints(p, sourceID, destID, reverse)

	d.reportFlow(p, src, dst, context, "", report, packet)
}

func (d *Datapath) reportUDPRejectedFlow(p *packet.Packet, conn *connection.UDPConnection, sourceID string, destID string, context *pucontext.PUContext, mode string, report *policy.FlowPolicy, packet *policy.FlowPolicy, reverse bool) {
	if conn != nil && mode == collector.PolicyDrop {
		conn.SetReported(connection.RejectReported)
	}

	if report == nil {
		report = &policy.FlowPolicy{
			Action:   policy.Reject,
			PolicyID: "default",
		}
	}
	if packet == nil {
		packet = report
	}

	src, dst := d.generateEndpoints(p, sourceID, destID, reverse)

	d.reportFlow(p, src, dst, context, mode, report, packet)
}

func (d *Datapath) reportExternalServiceFlowCommon(context *pucontext.PUContext, report *policy.FlowPolicy, actual *policy.FlowPolicy, app bool, p *packet.Packet, src, dst *collector.EndPoint) {

	if app {
		// TODO: report.ServiceID ????
		src.ID = context.ManagementID()
		src.Type = collector.EnpointTypePU
		dst.ID = report.ServiceID
		dst.Type = collector.EndPointTypeExternalIP
	} else {
		src.ID = report.ServiceID
		src.Type = collector.EndPointTypeExternalIP
		dst.ID = context.ManagementID()
		dst.Type = collector.EnpointTypePU
	}

	dropReason := ""
	if report.Action.Rejected() || actual.Action.Rejected() {
		dropReason = collector.PolicyDrop
	}

	record := &collector.FlowRecord{
		ContextID:   context.ID(),
		Source:      src,
		Destination: dst,
		DropReason:  dropReason,
		Action:      actual.Action,
		Tags:        context.Annotations(),
		PolicyID:    actual.PolicyID,
<<<<<<< HEAD
		L4Protocol:  p.IpHdr.IPProto,
=======
		L4Protocol:  p.IPHdr.IPProto,
>>>>>>> 27257921
		Count:       1,
	}

	if report.ObserveAction.Observed() {
		record.ObservedAction = report.Action
		record.ObservedPolicyID = report.PolicyID
	}

	d.collector.CollectFlowEvent(record)
}

func (d *Datapath) reportExternalServiceFlow(context *pucontext.PUContext, report *policy.FlowPolicy, packet *policy.FlowPolicy, app bool, p *packet.Packet) {

	src := &collector.EndPoint{
<<<<<<< HEAD
		IP:   p.IpHdr.SourceAddress.String(),
=======
		IP:   p.IPHdr.SourceAddress.String(),
>>>>>>> 27257921
		Port: p.SourcePort(),
	}

	dst := &collector.EndPoint{
<<<<<<< HEAD
		IP:   p.IpHdr.DestinationAddress.String(),
=======
		IP:   p.IPHdr.DestinationAddress.String(),
>>>>>>> 27257921
		Port: p.DestPort(),
	}

	d.reportExternalServiceFlowCommon(context, report, packet, app, p, src, dst)
}

func (d *Datapath) reportReverseExternalServiceFlow(context *pucontext.PUContext, report *policy.FlowPolicy, packet *policy.FlowPolicy, app bool, p *packet.Packet) {

	src := &collector.EndPoint{
<<<<<<< HEAD
		IP:   p.IpHdr.DestinationAddress.String(),
=======
		IP:   p.IPHdr.DestinationAddress.String(),
>>>>>>> 27257921
		Port: p.DestPort(),
	}

	dst := &collector.EndPoint{
<<<<<<< HEAD
		IP:   p.IpHdr.SourceAddress.String(),
=======
		IP:   p.IPHdr.SourceAddress.String(),
>>>>>>> 27257921
		Port: p.SourcePort(),
	}

	d.reportExternalServiceFlowCommon(context, report, packet, app, p, src, dst)
}

func (d *Datapath) generateEndpoints(p *packet.Packet, sourceID string, destID string, reverse bool) (*collector.EndPoint, *collector.EndPoint) {

	src := &collector.EndPoint{
		ID:   sourceID,
<<<<<<< HEAD
		IP:   p.IpHdr.SourceAddress.String(),
=======
		IP:   p.IPHdr.SourceAddress.String(),
>>>>>>> 27257921
		Port: p.SourcePort(),
		Type: collector.EnpointTypePU,
	}
	dst := &collector.EndPoint{
		ID:   destID,
<<<<<<< HEAD
		IP:   p.IpHdr.DestinationAddress.String(),
=======
		IP:   p.IPHdr.DestinationAddress.String(),
>>>>>>> 27257921
		Port: p.DestPort(),
		Type: collector.EnpointTypePU,
	}

	if reverse {
		return dst, src
	}

	return src, dst
}

func addressMatch(ip net.IP, targets []*net.IPNet) bool {
	for _, t := range targets {
		if t.Contains(ip) {
			return true
		}
	}
	return false
}<|MERGE_RESOLUTION|>--- conflicted
+++ resolved
@@ -122,11 +122,7 @@
 		Action:      actual.Action,
 		Tags:        context.Annotations(),
 		PolicyID:    actual.PolicyID,
-<<<<<<< HEAD
-		L4Protocol:  p.IpHdr.IPProto,
-=======
 		L4Protocol:  p.IPHdr.IPProto,
->>>>>>> 27257921
 		Count:       1,
 	}
 
@@ -141,20 +137,12 @@
 func (d *Datapath) reportExternalServiceFlow(context *pucontext.PUContext, report *policy.FlowPolicy, packet *policy.FlowPolicy, app bool, p *packet.Packet) {
 
 	src := &collector.EndPoint{
-<<<<<<< HEAD
-		IP:   p.IpHdr.SourceAddress.String(),
-=======
 		IP:   p.IPHdr.SourceAddress.String(),
->>>>>>> 27257921
 		Port: p.SourcePort(),
 	}
 
 	dst := &collector.EndPoint{
-<<<<<<< HEAD
-		IP:   p.IpHdr.DestinationAddress.String(),
-=======
 		IP:   p.IPHdr.DestinationAddress.String(),
->>>>>>> 27257921
 		Port: p.DestPort(),
 	}
 
@@ -164,20 +152,12 @@
 func (d *Datapath) reportReverseExternalServiceFlow(context *pucontext.PUContext, report *policy.FlowPolicy, packet *policy.FlowPolicy, app bool, p *packet.Packet) {
 
 	src := &collector.EndPoint{
-<<<<<<< HEAD
-		IP:   p.IpHdr.DestinationAddress.String(),
-=======
 		IP:   p.IPHdr.DestinationAddress.String(),
->>>>>>> 27257921
 		Port: p.DestPort(),
 	}
 
 	dst := &collector.EndPoint{
-<<<<<<< HEAD
-		IP:   p.IpHdr.SourceAddress.String(),
-=======
 		IP:   p.IPHdr.SourceAddress.String(),
->>>>>>> 27257921
 		Port: p.SourcePort(),
 	}
 
@@ -188,21 +168,13 @@
 
 	src := &collector.EndPoint{
 		ID:   sourceID,
-<<<<<<< HEAD
-		IP:   p.IpHdr.SourceAddress.String(),
-=======
 		IP:   p.IPHdr.SourceAddress.String(),
->>>>>>> 27257921
 		Port: p.SourcePort(),
 		Type: collector.EnpointTypePU,
 	}
 	dst := &collector.EndPoint{
 		ID:   destID,
-<<<<<<< HEAD
-		IP:   p.IpHdr.DestinationAddress.String(),
-=======
 		IP:   p.IPHdr.DestinationAddress.String(),
->>>>>>> 27257921
 		Port: p.DestPort(),
 		Type: collector.EnpointTypePU,
 	}
