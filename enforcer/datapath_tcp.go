--- conflicted
+++ resolved
@@ -857,18 +857,13 @@
 				context, err := d.contextFromIP(true, p.SourceAddress.String(), p.Mark, strconv.Itoa(int(p.SourcePort)))
 				if err == nil {
 
-					name, err := iptablesctrl.PuPortSetName(context.ID, p.Mark)
-
+					name, err := iptablesctrl.PuPortSetName(context.ID(), p.Mark)
 					if err != nil {
-						return nil, nil, err
+						return nil, err
 					}
 
 					ips := ipset.IPSet{
-<<<<<<< HEAD
-						Name: iptablesctrl.PuPortSetName(context.ID(), p.Mark),
-=======
 						Name: name,
->>>>>>> a759c1b3
 					}
 
 					port := strconv.Itoa(int(p.SourcePort))
