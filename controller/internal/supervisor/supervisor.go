package supervisor

import (
	"context"
	"errors"
	"fmt"
	"sync"

	"go.uber.org/zap"

	"go.aporeto.io/trireme-lib/collector"
	"go.aporeto.io/trireme-lib/common"
	"go.aporeto.io/trireme-lib/controller/constants"
	"go.aporeto.io/trireme-lib/controller/internal/enforcer"
	"go.aporeto.io/trireme-lib/controller/internal/portset"
	"go.aporeto.io/trireme-lib/controller/internal/supervisor/iptablesctrl"
	provider "go.aporeto.io/trireme-lib/controller/pkg/aclprovider"
	"go.aporeto.io/trireme-lib/controller/pkg/fqconfig"
	"go.aporeto.io/trireme-lib/controller/pkg/packetprocessor"
	"go.aporeto.io/trireme-lib/policy"
	"go.aporeto.io/trireme-lib/utils/cache"
)

type cacheData struct {
	version       int
	ips           policy.ExtendedMap
	mark          string
	tcpPorts      string
	udpPorts      string
	uid           string
	containerInfo *policy.PUInfo
}

// Config is the structure holding all information about the supervisor
type Config struct {
	// mode is LocalServer or RemoteContainer
	mode constants.ModeType
	// versionTracker tracks the current version of the ACLs
	versionTracker cache.DataStore
	// impl is the packet filter implementation
	impl Implementor
	// portSetInstance is the controller of the port set
	portSetInstance portset.PortSet
	// collector is the stats collector implementation
	collector collector.EventCollector
	// filterQueue is the filterqueue parameters
	filterQueue *fqconfig.FilterQueue
	// excludeIPs are the IPs that must be always excluded
	excludedIPs []string
	// triremeNetworks are the target networks where Trireme is implemented
	triremeNetworks []string
	// service is an external packet service
	service packetprocessor.PacketProcessor

	sync.Mutex
}

// NewSupervisor will create a new connection supervisor that uses IPTables
// to redirect specific packets to userspace. It instantiates multiple data stores
// to maintain efficient mappings between contextID, policy and IP addresses. This
// simplifies the lookup operations at the expense of memory.
func NewSupervisor(collector collector.EventCollector, enforcerInstance enforcer.Enforcer, mode constants.ModeType, networks []string, p packetprocessor.PacketProcessor) (*Config, error) {

	if collector == nil || enforcerInstance == nil {
		return nil, errors.New("Invalid parameters")
	}

	filterQueue := enforcerInstance.GetFilterQueue()
	if filterQueue == nil {
		return nil, errors.New("enforcer filter queues cannot be nil")
	}

	portSetInstance := enforcerInstance.GetPortSetInstance()
	if mode != constants.RemoteContainer && portSetInstance == nil {
		return nil, errors.New("portSetInstance cannot be nil")
	}

	impl, err := iptablesctrl.NewInstance(filterQueue, mode, portSetInstance)
	if err != nil {
		return nil, fmt.Errorf("unable to initialize supervisor controllers: %s", err)
	}

	if len(networks) == 0 {
		networks = []string{"0.0.0.0/1", "128.0.0.0/1"}
	}

	return &Config{
		mode:            mode,
		impl:            impl,
		versionTracker:  cache.NewCache("SupVersionTracker"),
		collector:       collector,
		filterQueue:     filterQueue,
		excludedIPs:     []string{},
		triremeNetworks: networks,
		portSetInstance: portSetInstance,
		service:         p,
	}, nil
}

// Supervise creates a mapping between an IP address and the corresponding labels.
// it invokes the various handlers that process the parameter policy.
func (s *Config) Supervise(contextID string, pu *policy.PUInfo) error {
	if pu == nil || pu.Policy == nil || pu.Runtime == nil {
		return errors.New("Invalid PU or policy info")
	}

	_, err := s.versionTracker.Get(contextID)
	if err != nil {
		// ContextID is not found in Cache, New PU: Do create.
		return s.doCreatePU(contextID, pu)
	}

	// Context already in the cache. Just run update
	return s.doUpdatePU(contextID, pu)
}

// Unsupervise removes the mapping from cache and cleans up the iptable rules. ALL
// remove operations will print errors by they don't return error. We want to force
// as much cleanup as possible to avoid stale state
func (s *Config) Unsupervise(contextID string) error {

	data, err := s.versionTracker.Get(contextID)
	if err != nil {
		return fmt.Errorf("cannot find policy version: %s", err)
	}

	cfg := data.(*cacheData)
	port := cfg.containerInfo.Runtime.Options().ProxyPort

	if err := s.impl.DeleteRules(cfg.version, contextID, cfg.tcpPorts, cfg.udpPorts, cfg.mark, cfg.uid, port); err != nil {
		zap.L().Warn("Some rules were not deleted during unsupervise", zap.Error(err))
	}

	if err := s.versionTracker.Remove(contextID); err != nil {
		zap.L().Warn("Failed to clean the rule version cache", zap.Error(err))
	}

	return nil
}

// Run starts the supervisor
func (s *Config) Run(ctx context.Context) error {

	s.Lock()
	defer s.Unlock()

	if err := s.impl.Run(ctx); err != nil {
		return fmt.Errorf("unable to start the implementer: %s", err)
	}

<<<<<<< HEAD
	if err := s.impl.SetTargetNetworks([]string{}, s.triremeNetworks); err != nil {
		return err
	}

	if s.service != nil {
		s.service.Initialize(s.filterQueue, s.impl.ACLProvider())
	}

	return nil
=======
	s.Lock()
	defer s.Unlock()

	return s.impl.SetTargetNetworks([]string{}, s.triremeNetworks)
>>>>>>> a6e83dd2
}

// CleanUp implements the cleanup interface
func (s *Config) CleanUp() error {
	s.Lock()
	defer s.Unlock()

	return s.impl.CleanUp()
}

// SetTargetNetworks sets the target networks of the supervisor
func (s *Config) SetTargetNetworks(networks []string) error {

	s.Lock()
	defer s.Unlock()

	// If there are no target networks, capture all traffic
	if len(networks) == 0 {
		networks = []string{"0.0.0.0/1", "128.0.0.0/1"}
	}

	if err := s.impl.SetTargetNetworks(s.triremeNetworks, networks); err != nil {
		return err
	}

	s.triremeNetworks = networks

	return nil
}

// ACLProvider returns the ACL provider used by the supervisor that can be
// shared with other entities.
func (s *Config) ACLProvider() provider.IptablesProvider {
	return s.impl.ACLProvider()
}

func (s *Config) doCreatePU(contextID string, pu *policy.PUInfo) error {

	s.Lock()
	defer s.Unlock()

	tcpPorts, udpPorts := common.ConvertServicesToProtocolPortList(pu.Runtime.Options().Services)
	c := &cacheData{
		version:       0,
		ips:           pu.Policy.IPAddresses(),
		mark:          pu.Runtime.Options().CgroupMark,
		tcpPorts:      tcpPorts,
		udpPorts:      udpPorts,
		uid:           pu.Runtime.Options().UserID,
		containerInfo: pu,
	}

	// Version the policy so that we can do hitless policy changes
	s.versionTracker.AddOrUpdate(contextID, c)

	// Configure the rules
	if err := s.impl.ConfigureRules(c.version, contextID, pu); err != nil {
		// Revert what you can since we have an error - it will fail most likely
		s.Unsupervise(contextID) // nolint
		return err
	}

	return nil
}

// UpdatePU creates a mapping between an IP address and the corresponding labels
//and the invokes the various handlers that process all policies.
func (s *Config) doUpdatePU(contextID string, pu *policy.PUInfo) error {

	s.Lock()
	defer s.Unlock()

	data, err := s.versionTracker.LockedModify(contextID, revert, 1)
	if err != nil {
		return fmt.Errorf("unable to find pu %s in cache: %s", contextID, err)
	}

	c := data.(*cacheData)
	if err := s.impl.UpdateRules(c.version, contextID, pu, c.containerInfo); err != nil {
		// Try to clean up, even though this is fatal and it will most likely fail
		s.Unsupervise(contextID) // nolint
		return err
	}

	return nil
}

func revert(a, b interface{}) interface{} {
	entry := a.(*cacheData)
	entry.version = entry.version ^ 1
	return entry
}<|MERGE_RESOLUTION|>--- conflicted
+++ resolved
@@ -148,7 +148,6 @@
 		return fmt.Errorf("unable to start the implementer: %s", err)
 	}
 
-<<<<<<< HEAD
 	if err := s.impl.SetTargetNetworks([]string{}, s.triremeNetworks); err != nil {
 		return err
 	}
@@ -158,12 +157,6 @@
 	}
 
 	return nil
-=======
-	s.Lock()
-	defer s.Unlock()
-
-	return s.impl.SetTargetNetworks([]string{}, s.triremeNetworks)
->>>>>>> a6e83dd2
 }
 
 // CleanUp implements the cleanup interface
