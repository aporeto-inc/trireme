package trireme

import (
	"fmt"

	"github.com/aporeto-inc/trireme/cache"
	"github.com/aporeto-inc/trireme/enforcer"
	"github.com/aporeto-inc/trireme/monitor"
	"github.com/aporeto-inc/trireme/policy"
	"github.com/aporeto-inc/trireme/supervisor"

	log "github.com/Sirupsen/logrus"
)

// trireme contains references to all the different components involved.
type trireme struct {
	serverID   string
	cache      cache.DataStore
	supervisor supervisor.Supervisor
	enforcer   enforcer.PolicyEnforcer
	resolver   PolicyResolver
	stop       chan bool
	requests   chan *triremeRequest
}

// NewTrireme returns a reference to the trireme object based on the parameter subelements.
func NewTrireme(serverID string, resolver PolicyResolver, supervisor supervisor.Supervisor, enforcer enforcer.PolicyEnforcer) Trireme {

	trireme := &trireme{
		serverID:   serverID,
		cache:      cache.NewCache(nil),
		supervisor: supervisor,
		enforcer:   enforcer,
		resolver:   resolver,
		stop:       make(chan bool),
		requests:   make(chan *triremeRequest),
	}

	return trireme
}

// Start starts the supervisor and the enforcer. It will also start to handling requests
// For new PU Creation and Policy Updates.
func (t *trireme) Start() error {

	if err := t.supervisor.Start(); err != nil {
		log.WithFields(log.Fields{
			"package": "trireme",
			"trireme": t,
			"error":   err,
		}).Error("Error when starting the controller")
		return fmt.Errorf("Error starting Controller: %s", err)
	}

	if err := t.enforcer.Start(); err != nil {
		log.WithFields(log.Fields{
			"package": "trireme",
			"trireme": t,
			"error":   err,
		}).Error("Error when starting the enforcer")
		return fmt.Errorf("Error starting enforcer: %s", err)
	}

	// Starting main trireme routine
	go t.run()

	return nil
}

// Stop stops the supervisor and enforcer. It also stops handling new request
// for PU Creation/Update and Policy Updates
func (t *trireme) Stop() error {

	// send the stop signal for the trireme worker routine.
	t.stop <- true

	if err := t.supervisor.Stop(); err != nil {
		log.WithFields(log.Fields{
			"package": "trireme",
			"trireme": t,
			"error":   err,
		}).Error("Error when stopping the controller")
		return fmt.Errorf("Error stopping Controller: %s", err)
	}

	if err := t.enforcer.Stop(); err != nil {
		log.WithFields(log.Fields{
			"package": "trireme",
			"trireme": t,
			"error":   err,
		}).Error("Error when stopping the enforcer")
		return fmt.Errorf("Error stopping enforcer: %s", err)
	}

	return nil
}

// HandleCreate implements the logic needed between all the Trireme components for
// explicitly adding a new PU.
func (t *trireme) HandlePUEvent(contextID string, event monitor.Event) <-chan error {

	c := make(chan error, 1)

	req := &triremeRequest{
		contextID:  contextID,
		reqType:    handleEvent,
		eventType:  event,
		returnChan: c,
	}

	t.requests <- req

	return c
}

// UpdatePolicy updates a policy for an already activated PU. The PU is identified by the contextID
func (t *trireme) UpdatePolicy(contextID string, newPolicy *policy.PUPolicy) <-chan error {

	c := make(chan error, 1)

	req := &triremeRequest{
		contextID:  contextID,
		reqType:    policyUpdate,
		policyInfo: newPolicy,
		returnChan: c,
	}

	t.requests <- req

	return c
}

// PURuntime returns the RuntimeInfo based on the contextID.
func (t *trireme) PURuntime(contextID string) (policy.RuntimeReader, error) {

	container, err := t.cache.Get(contextID)

	if err != nil {
		return nil, err
	}

	return container.(*policy.PURuntime), nil
}

// SetPURuntime returns the RuntimeInfo based on the contextID.
func (t *trireme) SetPURuntime(contextID string, runtimeInfo *policy.PURuntime) error {

	return t.cache.AddOrUpdate(contextID, runtimeInfo)

}

// addTransmitterLabel adds the TransmitterLabel as a fixed label in the policy.
func addTransmitterLabel(contextID string, containerInfo *policy.PUInfo) {
	containerInfo.Policy.PolicyTags[enforcer.TransmitterLabel] = contextID
}

// isPolicyIPValid validates the user IP on which to apply the policy.
// if IP is present and valid, then return true
// if IP is nil then return false.
// if IP is invalid, return false and an error.
func isPolicyIPValid(pUPolicy *policy.PUPolicy) (bool, error) {
	_, ok := pUPolicy.DefaultIPAddress()
	// TODO: Validate IP validity
	return ok, nil
}

func (t *trireme) doHandleCreate(contextID string) error {

	log.WithFields(log.Fields{
		"package":     "trireme",
		"trireme":     t,
		"contextID":   contextID,
		"runtimeInfo": runtimeInfo,
	}).Info("Started HandleCreate")

	// Cache all the container runtime information
<<<<<<< HEAD
	if err := t.cache.AddOrUpdate(contextID, runtimeInfo); err != nil {
		log.WithFields(log.Fields{
			"package":     "trireme",
			"trireme":     t,
			"contextID":   contextID,
			"runtimeInfo": runtimeInfo,
			"error":       err,
		}).Error("Couldn't add the runtimeInfo to the cache")
=======
	cachedElement, err := t.cache.Get(contextID)
	if err != nil {
>>>>>>> c456d436
		return fmt.Errorf("Couldn't add the runtimeInfo to the cache %s", err)
	}
	runtimeInfo := cachedElement.(*policy.PURuntime)

	policyInfo, err := t.resolver.ResolvePolicy(contextID, runtimeInfo)

	if err != nil {
		log.WithFields(log.Fields{
			"package":     "trireme",
			"trireme":     t,
			"contextID":   contextID,
			"runtimeInfo": runtimeInfo,
			"error":       err,
		}).Error("Error returned when resolving the context")
		return fmt.Errorf("Policy Error for this context: %s . Container killed. %s", contextID, err)
	}

	if policyInfo == nil {
		log.WithFields(log.Fields{
			"package":     "trireme",
			"trireme":     t,
			"contextID":   contextID,
			"runtimeInfo": runtimeInfo,
			"error":       err,
		}).Error("Nil policy returned when resolving the context")
		return fmt.Errorf("Nil policy returned for context: %s. Container killed.", contextID)
	}

	present, err := isPolicyIPValid(policyInfo)

	if !present {
		log.WithFields(log.Fields{
			"package":     "trireme",
			"trireme":     t,
			"contextID":   contextID,
			"policyInfo":  policyInfo,
			"runtimeInfo": runtimeInfo,
		}).Info("No IP given in the policy")

		return nil
	}

	if err != nil {
		log.WithFields(log.Fields{
			"package":     "trireme",
			"trireme":     t,
			"contextID":   contextID,
			"error":       err,
			"policyInfo":  policyInfo,
			"runtimeInfo": runtimeInfo,
		}).Error("Invalid IP given in the policy")

		return fmt.Errorf("Invalid IP given in Policy %s", contextID)
	}

	containerInfo := policy.PUInfoFromPolicyAndRuntime(contextID, policyInfo, runtimeInfo)

	addTransmitterLabel(contextID, containerInfo)

	err = t.supervisor.Supervise(contextID, containerInfo)

	if err != nil {
<<<<<<< HEAD
		t.resolver.HandleDeletePU(contextID)

		log.WithFields(log.Fields{
			"package":       "trireme",
			"trireme":       t,
			"contextID":     contextID,
			"error":         err,
			"containerInfo": containerInfo,
			"runtimeInfo":   runtimeInfo,
		}).Error("Not able to setup supervisor")

=======
>>>>>>> c456d436
		return fmt.Errorf("Not able to setup supervisor: %s", err)
	}

	err = t.enforcer.Enforce(contextID, containerInfo)

	if err != nil {
		t.supervisor.Unsupervise(contextID)

		log.WithFields(log.Fields{
			"package":       "trireme",
			"trireme":       t,
			"contextID":     contextID,
			"error":         err,
			"containerInfo": containerInfo,
		}).Error("Not able to setup enforcer")

		return fmt.Errorf("Not able to setup enforcer: %s", err)
	}

	log.WithFields(log.Fields{
		"package":       "trireme",
		"trireme":       t,
		"contextID":     contextID,
		"containerInfo": containerInfo,
		"policyInfo":    policyInfo,
	}).Info("Finished HandleCreate")

	return nil
}

func (t *trireme) doHandleDelete(contextID string) error {
	log.WithFields(log.Fields{
		"package":   "trireme",
		"trireme":   t,
		"contextID": contextID,
	}).Info("Started HandleDelete")

	_, err := t.PURuntime(contextID)

	if err != nil {
		log.WithFields(log.Fields{
			"package":   "trireme",
			"trireme":   t,
			"contextID": contextID,
			"error":     err,
		}).Error("Error when getting runtime out of cache for ContextID")

		return fmt.Errorf("Error getting Runtime out of cache for ContextID %s : %s", contextID, err)
	}

	errS := t.supervisor.Unsupervise(contextID)
	errE := t.enforcer.Unenforce(contextID)
	t.cache.Remove(contextID)
<<<<<<< HEAD

	if errR != nil || errS != nil || errE != nil {
		log.WithFields(log.Fields{
			"package":         "trireme",
			"trireme":         t,
			"contextID":       contextID,
			"resolverError":   errR,
			"supervisorError": errS,
			"enforcerError":   errE,
		}).Error("Error when deleting")

		return fmt.Errorf("Delete Error for contextID %s. resolver %s, supervisor %s, enforcer %s", contextID, errR, errS, errE)
=======
	if errS != nil || errE != nil {
		return fmt.Errorf("Delete Error for contextID %s. supervisor %s, enforcer %s", contextID, errS, errE)
>>>>>>> c456d436
	}

	log.WithFields(log.Fields{
		"package":   "trireme",
		"trireme":   t,
		"contextID": contextID,
	}).Info("Finished HandleDelete")

	return nil
}

<<<<<<< HEAD
func (t *trireme) doHandleDestroy(contextID string) error {
	log.WithFields(log.Fields{
		"package":   "trireme",
		"trireme":   t,
		"contextID": contextID,
	}).Info("Finished HandleDestroy")

	return t.resolver.HandleDestroyPU(contextID)
=======
func (t *trireme) doHandleEvent(contextID string, event monitor.Event) error {
	// Notify The PolicyResolver that an event occurred:
	t.resolver.HandlePUEvent(contextID, event)

	switch event {
	case monitor.EventStart:
		return t.doHandleCreate(contextID)
	case monitor.EventStop:
		return t.doHandleDelete(contextID)
	}
	return nil
>>>>>>> c456d436
}

func (t *trireme) doUpdatePolicy(contextID string, newPolicy *policy.PUPolicy) error {

	log.WithFields(log.Fields{
		"package":   "trireme",
		"trireme":   t,
		"contextID": contextID,
		"policy":    newPolicy,
	}).Info("Start to update a policy")

	present, err := isPolicyIPValid(newPolicy)

	if !present {
		return nil
	}

	if err != nil {
		log.WithFields(log.Fields{
			"package":   "trireme",
			"trireme":   t,
			"contextID": contextID,
			"policy":    newPolicy,
			"error":     err,
		}).Error("Invalid IP given in the policy")
		return fmt.Errorf("Invalid IP given in Policy %s", contextID)
	}

	runtimeInfo, err := t.PURuntime(contextID)

	if err != nil {
		log.WithFields(log.Fields{
			"package":   "trireme",
			"trireme":   t,
			"contextID": contextID,
			"policy":    newPolicy,
			"error":     err,
		}).Error("Policy Update failed because couldn't find runtime for contextID")
		return fmt.Errorf("Policy Update failed because couldn't find runtime for contextID %s", contextID)
	}

	containerInfo := policy.PUInfoFromPolicyAndRuntime(contextID, newPolicy, runtimeInfo.(*policy.PURuntime))

	addTransmitterLabel(contextID, containerInfo)

	err = t.supervisor.Supervise(contextID, containerInfo)

	if err != nil {
		log.WithFields(log.Fields{
			"package":     "trireme",
			"trireme":     t,
			"contextID":   contextID,
			"policy":      newPolicy,
			"runtimeInfo": runtimeInfo,
			"error":       err,
		}).Error("Policy Update failed for Supervisor")
		return fmt.Errorf("Policy Update failed for Supervisor %s", err)
	}

	err = t.enforcer.Enforce(contextID, containerInfo)

	if err != nil {
		t.supervisor.Unsupervise(contextID)
		log.WithFields(log.Fields{
			"package":       "trireme",
			"trireme":       t,
			"contextID":     contextID,
			"policy":        newPolicy,
			"runtimeInfo":   runtimeInfo,
			"containerInfo": containerInfo,
			"error":         err,
		}).Error("Policy Update failed for Enforcer")
		return fmt.Errorf("Policy Update failed for Enforcer %s", err)
	}

	log.WithFields(log.Fields{
		"package":       "trireme",
		"trireme":       t,
		"contextID":     contextID,
		"policy":        newPolicy,
		"runtimeInfo":   runtimeInfo,
		"containerInfo": containerInfo,
	}).Info("Finish to update a policy")

	return nil
}

func (t *trireme) handleRequest(request *triremeRequest) error {
	switch request.reqType {
	case handleEvent:
		return t.doHandleEvent(request.contextID, request.eventType)
	case policyUpdate:
		return t.doUpdatePolicy(request.contextID, request.policyInfo)
	default:
		log.WithFields(log.Fields{
			"package": "trireme",
			"trireme": t,
			"request": request,
			"type":    request.reqType,
		}).Error("Trireme Request format not recognized for the request")
		return fmt.Errorf("trireme Request format not recognized: %d", request.reqType)
	}
}

func (t *trireme) run() {
	for {
		select {
		case <-t.stop:
			log.WithFields(log.Fields{
				"package": "trireme",
				"trireme": t,
			}).Info("Stopping trireme worker.")
			return
		case req := <-t.requests:
			log.WithFields(log.Fields{
				"package":   "trireme",
				"trireme":   t,
				"request":   req,
				"type":      req.reqType,
				"contextID": req.contextID,
			}).Info("Handling Trireme Request.")
			req.returnChan <- t.handleRequest(req)
		}
	}
}<|MERGE_RESOLUTION|>--- conflicted
+++ resolved
@@ -170,27 +170,22 @@
 		"package":     "trireme",
 		"trireme":     t,
 		"contextID":   contextID,
-		"runtimeInfo": runtimeInfo,
 	}).Info("Started HandleCreate")
 
 	// Cache all the container runtime information
-<<<<<<< HEAD
-	if err := t.cache.AddOrUpdate(contextID, runtimeInfo); err != nil {
-		log.WithFields(log.Fields{
-			"package":     "trireme",
-			"trireme":     t,
-			"contextID":   contextID,
-			"runtimeInfo": runtimeInfo,
+	cachedElement, err := t.cache.Get(contextID)
+	if err != nil {
+		log.WithFields(log.Fields{
+			"package":     "trireme",
+			"trireme":     t,
+			"contextID":   contextID,
 			"error":       err,
 		}).Error("Couldn't add the runtimeInfo to the cache")
-=======
-	cachedElement, err := t.cache.Get(contextID)
-	if err != nil {
->>>>>>> c456d436
+
 		return fmt.Errorf("Couldn't add the runtimeInfo to the cache %s", err)
 	}
+
 	runtimeInfo := cachedElement.(*policy.PURuntime)
-
 	policyInfo, err := t.resolver.ResolvePolicy(contextID, runtimeInfo)
 
 	if err != nil {
@@ -249,9 +244,6 @@
 	err = t.supervisor.Supervise(contextID, containerInfo)
 
 	if err != nil {
-<<<<<<< HEAD
-		t.resolver.HandleDeletePU(contextID)
-
 		log.WithFields(log.Fields{
 			"package":       "trireme",
 			"trireme":       t,
@@ -261,8 +253,6 @@
 			"runtimeInfo":   runtimeInfo,
 		}).Error("Not able to setup supervisor")
 
-=======
->>>>>>> c456d436
 		return fmt.Errorf("Not able to setup supervisor: %s", err)
 	}
 
@@ -316,23 +306,17 @@
 	errS := t.supervisor.Unsupervise(contextID)
 	errE := t.enforcer.Unenforce(contextID)
 	t.cache.Remove(contextID)
-<<<<<<< HEAD
-
-	if errR != nil || errS != nil || errE != nil {
+
+	if errS != nil || errE != nil {
 		log.WithFields(log.Fields{
 			"package":         "trireme",
 			"trireme":         t,
 			"contextID":       contextID,
-			"resolverError":   errR,
 			"supervisorError": errS,
 			"enforcerError":   errE,
 		}).Error("Error when deleting")
 
 		return fmt.Errorf("Delete Error for contextID %s. resolver %s, supervisor %s, enforcer %s", contextID, errR, errS, errE)
-=======
-	if errS != nil || errE != nil {
-		return fmt.Errorf("Delete Error for contextID %s. supervisor %s, enforcer %s", contextID, errS, errE)
->>>>>>> c456d436
 	}
 
 	log.WithFields(log.Fields{
@@ -344,16 +328,6 @@
 	return nil
 }
 
-<<<<<<< HEAD
-func (t *trireme) doHandleDestroy(contextID string) error {
-	log.WithFields(log.Fields{
-		"package":   "trireme",
-		"trireme":   t,
-		"contextID": contextID,
-	}).Info("Finished HandleDestroy")
-
-	return t.resolver.HandleDestroyPU(contextID)
-=======
 func (t *trireme) doHandleEvent(contextID string, event monitor.Event) error {
 	// Notify The PolicyResolver that an event occurred:
 	t.resolver.HandlePUEvent(contextID, event)
@@ -365,7 +339,6 @@
 		return t.doHandleDelete(contextID)
 	}
 	return nil
->>>>>>> c456d436
 }
 
 func (t *trireme) doUpdatePolicy(contextID string, newPolicy *policy.PUPolicy) error {
