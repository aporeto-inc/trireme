--- conflicted
+++ resolved
@@ -448,21 +448,6 @@
 				if err := d.ignoreFlow(tcpPacket); err != nil {
 					zap.L().Error("Failed to ignore flow", zap.Error(err))
 				}
-<<<<<<< HEAD
-				if err := d.conntrack.UpdateApplicationFlowMark(
-					tcpPacket.SourceAddress(),
-					tcpPacket.DestinationAddress(),
-					tcpPacket.IPProto(),
-					tcpPacket.SourcePort(),
-					tcpPacket.DestPort(),
-					constants.DefaultConnMark,
-				); err != nil {
-					zap.L().Debug("Failed to update conntrack entry for flow at Ack packet",
-						zap.String("context", string(conn.Auth.LocalContext)),
-						zap.String("app-conn", tcpPacket.L4ReverseFlowHash()),
-						zap.String("state", fmt.Sprintf("%d", conn.GetState())),
-						zap.Error(err))
-=======
 				if d.bpf != nil {
 					d.bpf.RemoveFlow(conn.TCPtuple)
 				} else {
@@ -481,7 +466,6 @@
 							zap.String("state", fmt.Sprintf("%d", conn.GetState())),
 							zap.Error(err))
 					}
->>>>>>> 3292c116
 				}
 				return nil
 			}
