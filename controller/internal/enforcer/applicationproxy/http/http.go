package httpproxy

import (
	"context"
	"crypto/tls"
	"crypto/x509"
	"fmt"
	"net"
	"net/http"
	"net/url"
	"strings"
	"sync"
	"time"

	"github.com/aporeto-inc/oxy/forward"
	"github.com/dgrijalva/jwt-go"
	"go.aporeto.io/trireme-lib/collector"
	"go.aporeto.io/trireme-lib/controller/internal/enforcer/applicationproxy/connproc"
	"go.aporeto.io/trireme-lib/controller/internal/enforcer/applicationproxy/markedconn"
<<<<<<< HEAD
	"go.aporeto.io/trireme-lib/controller/pkg/auth"
	"go.aporeto.io/trireme-lib/controller/pkg/pucontext"
=======
	"go.aporeto.io/trireme-lib/controller/internal/enforcer/applicationproxy/serviceregistry"
	"go.aporeto.io/trireme-lib/controller/pkg/packet"
>>>>>>> 8cbc604a
	"go.aporeto.io/trireme-lib/controller/pkg/secrets"
	"go.aporeto.io/trireme-lib/controller/pkg/servicetokens"
	"go.aporeto.io/trireme-lib/controller/pkg/urisearch"
	"go.aporeto.io/trireme-lib/policy"
	"go.uber.org/zap"
)

type statsContextKeyType string

const (
	defaultValidity = 60 * time.Second
	statsContextKey = statsContextKeyType("statsContext")

	// TriremeOIDCCallbackURI is the callback URI that must be presented by
	// any OIDC provider.
	TriremeOIDCCallbackURI = "/aporeto/oidc/callback"
)

// JWTClaims is the structure of the claims we are sending on the wire.
type JWTClaims struct {
	jwt.StandardClaims
	SourceID string
	Scopes   []string
	Profile  []string
}

// Config maintains state for proxies connections from listen to backend.
type Config struct {
	cert             *tls.Certificate
	ca               *x509.CertPool
	keyPEM           string
	certPEM          string
	secrets          secrets.Secrets
	collector        collector.EventCollector
	puContext        string
	localIPs         map[string]struct{}
	applicationProxy bool
	mark             int
	server           *http.Server
	registry         *serviceregistry.Registry
	fwd              *forward.Forwarder
	fwdTLS           *forward.Forwarder
	sync.RWMutex
}

// NewHTTPProxy creates a new instance of proxy reate a new instance of Proxy
func NewHTTPProxy(
	c collector.EventCollector,
	puContext string,
	caPool *x509.CertPool,
	applicationProxy bool,
	mark int,
	secrets secrets.Secrets,
	registry *serviceregistry.Registry,
) *Config {

	return &Config{
		collector:        c,
		puContext:        puContext,
		ca:               caPool,
		applicationProxy: applicationProxy,
		mark:             mark,
		secrets:          secrets,
		localIPs:         connproc.GetInterfaces(),
		registry:         registry,
	}
}

// clientTLSConfiguration calculates the right certificates and requests to the clients.
func (p *Config) clientTLSConfiguration(conn net.Conn, originalConfig *tls.Config) (*tls.Config, error) {
	if mconn, ok := conn.(*markedconn.ProxiedConnection); ok {
		ip, port := mconn.GetOriginalDestination()
		portContext, err := p.registry.RetrieveExposedServiceContext(ip, port, "")
		if err != nil {
			return nil, fmt.Errorf("Unknown service: %s", err)
		}
		if portContext.Service.UserAuthorizationType == policy.UserAuthorizationMutualTLS {
			clientCAs := p.ca
			if portContext.ClientTrustedRoots != nil {
				clientCAs = portContext.ClientTrustedRoots
			}
			config := p.newBaseTLSConfig()
			config.ClientAuth = tls.VerifyClientCertIfGiven
			config.ClientCAs = clientCAs
			return config, nil
		}
		return originalConfig, nil
	}
	return nil, fmt.Errorf("Invalid connection")
}

// newBaseTLSConfig creates the new basic TLS configuration for the server.
func (p *Config) newBaseTLSConfig() *tls.Config {
	return &tls.Config{
		GetCertificate:           p.GetCertificateFunc(),
		NextProtos:               []string{"h2"},
		PreferServerCipherSuites: true,
		SessionTicketsDisabled:   true,
		CipherSuites: []uint16{
			tls.TLS_ECDHE_ECDSA_WITH_AES_256_GCM_SHA384,
			tls.TLS_ECDHE_RSA_WITH_AES_256_GCM_SHA384,
			tls.TLS_ECDHE_ECDSA_WITH_CHACHA20_POLY1305,
			tls.TLS_ECDHE_RSA_WITH_CHACHA20_POLY1305,
			tls.TLS_ECDHE_RSA_WITH_AES_128_GCM_SHA256,
		},
	}
}

// RunNetworkServer runs an HTTP network server. If TLS is needed, the
// listener should be already a TLS listener.
func (p *Config) RunNetworkServer(ctx context.Context, l net.Listener, encrypted bool) error {

	p.Lock()
	defer p.Unlock()

	if p.server != nil {
		return fmt.Errorf("Server already running")
	}

	// If its an encrypted, wrap the listener in a TLS context. This is activated
	// for the listener from the network, but not for the listener from a PU.
	if encrypted {
		config := p.newBaseTLSConfig()
		config.GetConfigForClient = func(helloMsg *tls.ClientHelloInfo) (*tls.Config, error) {
			return p.clientTLSConfiguration(helloMsg.Conn, config)
		}
		l = tls.NewListener(l, config)
	}

	reportStats := func(ctx context.Context) {
		if state := ctx.Value(statsContextKey); state != nil {
			if r, ok := state.(*connectionState); ok {
				r.stats.Action = policy.Reject
				r.stats.DropReason = collector.UnableToDial
				r.stats.PolicyID = "default"
				p.collector.CollectFlowEvent(r.stats)
			}
		}
	}

	networkDialerWithContext := func(ctx context.Context, network, addr string) (net.Conn, error) {
		raddr, err := net.ResolveTCPAddr(network, ctx.Value(http.LocalAddrContextKey).(*net.TCPAddr).String())
		if err != nil {
			reportStats(ctx)
			return nil, err
		}
		conn, err := markedconn.DialMarkedTCP("tcp", nil, raddr, p.mark)
		if err != nil {
			reportStats(ctx)
			return nil, fmt.Errorf("Failed to dial remote: %s", err)
		}
		return conn, nil
	}

	appDialerWithContext := func(ctx context.Context, network, addr string) (net.Conn, error) {
		raddr, err := net.ResolveTCPAddr(network, ctx.Value(http.LocalAddrContextKey).(*net.TCPAddr).String())
		if err != nil {
			reportStats(ctx)
			return nil, err
		}
		pctx, err := p.registry.RetrieveExposedServiceContext(raddr.IP, raddr.Port, "")
		if err != nil {
			return nil, err
		}
		raddr.Port = pctx.TargetPort
		conn, err := markedconn.DialMarkedTCP("tcp", nil, raddr, p.mark)
		if err != nil {
			reportStats(ctx)
			return nil, fmt.Errorf("Failed to dial remote: %s", err)
		}
		return conn, nil
	}

	// Create an encrypted downstream transport. We will mark the downstream connection
	// to let the iptables rule capture it.
	encryptedTransport := &http.Transport{
		TLSClientConfig: &tls.Config{
			RootCAs: p.ca,
		},
		DialContext:         networkDialerWithContext,
		MaxIdleConnsPerHost: 2000,
		MaxIdleConns:        2000,
	}

	// Create an unencrypted transport for talking to the application
	transport := &http.Transport{
		DialContext:         appDialerWithContext,
		MaxIdleConns:        2000,
		MaxIdleConnsPerHost: 2000,
	}

	netDial := func(network, addr string) (net.Conn, error) {
		raddr, err := net.ResolveTCPAddr(network, addr)
		if err != nil {
			return nil, fmt.Errorf("Cannot resolve address")
		}
		return markedconn.DialMarkedTCP(network, nil, raddr, p.mark)
	}

	// Create the proxies dowards the network and the application.
	var err error
	p.fwdTLS, err = forward.New(
		forward.RoundTripper(encryptedTransport),
		forward.WebsocketTLSClientConfig(&tls.Config{RootCAs: p.ca}),
		forward.WebSocketNetDial(netDial),
		forward.BufferPool(NewPool()),
		forward.ErrorHandler(TriremeHTTPErrHandler{}),
	)
	if err != nil {
		return fmt.Errorf("Cannot initialize encrypted transport: %s", err)
	}

	p.fwd, err = forward.New(
		forward.RoundTripper(NewTriremeRoundTripper(transport)),
		forward.BufferPool(NewPool()),
		forward.ErrorHandler(TriremeHTTPErrHandler{}),
	)
	if err != nil {
		return fmt.Errorf("Cannot initialize unencrypted transport: %s", err)
	}

	processor := p.processAppRequest
	if !p.applicationProxy {
		processor = p.processNetRequest
	}

	p.server = &http.Server{
		Handler: http.HandlerFunc(processor),
	}

	go func() {
		<-ctx.Done()
		p.server.Close() // nolint
	}()

	go p.server.Serve(l) // nolint

	return nil
}

// ShutDown terminates the server.
func (p *Config) ShutDown() error {
	return p.server.Close()
}

// UpdateSecrets updates the secrets
func (p *Config) UpdateSecrets(cert *tls.Certificate, caPool *x509.CertPool, s secrets.Secrets, certPEM, keyPEM string) {
	p.Lock()
	defer p.Unlock()

	p.cert = cert
	p.ca = caPool
	p.secrets = s
	p.certPEM = certPEM
	p.keyPEM = keyPEM
}

// GetCertificateFunc implements the TLS interface for getting the certificate. This
// allows us to update the certificates of the connection on the fly.
func (p *Config) GetCertificateFunc() func(*tls.ClientHelloInfo) (*tls.Certificate, error) {
	return func(clientHello *tls.ClientHelloInfo) (*tls.Certificate, error) {
		p.RLock()
		defer p.RUnlock()
		// First we check if this is a direct access to the public port. In this case
		// we will use the service public certificate. Otherwise, we will return the
		// enforcer certificate since this is internal access.
		if mconn, ok := clientHello.Conn.(*markedconn.ProxiedConnection); ok {
			ip, port := mconn.GetOriginalDestination()
			portContext, err := p.registry.RetrieveExposedServiceContext(ip, port, "")
			if err != nil {
				return nil, fmt.Errorf("service not available: %s %d", ip.String(), port)
			}
			service := portContext.Service
			if service.PublicNetworkInfo != nil && service.PublicNetworkInfo.Ports.Min == uint16(port) && len(service.PublicServiceCertificate) > 0 {
				tlsCert, err := tls.X509KeyPair(service.PublicServiceCertificate, service.PublicServiceCertificateKey)
				if err != nil {
					return nil, fmt.Errorf("failed to parse server certificate: %s", err)
				}
				return &tlsCert, nil
			}
		}
		if p.cert != nil {
			return p.cert, nil
		}
		return nil, fmt.Errorf("no cert available - cert is nil")
	}
}

<<<<<<< HEAD
func (p *Config) retrieveNetworkContext(r *http.Request, port int, state *connectionState) (*pucontext.PUContext, *auth.Processor, *policy.ApplicationService, error) {

	pu, err := p.puFromIDCache.Get(p.puContext)
	if err != nil {
		state.stats.DropReason = collector.PolicyDrop
		zap.L().Error("Cannot find policy, dropping request")
		return nil, nil, nil, err
	}
	puContext := pu.(*pucontext.PUContext)

	service, ok := p.portCache[port]
	if !ok {
		zap.L().Error("Uknown destination port", zap.Int("Port", port))
		state.stats.DropReason = collector.PolicyDrop
		return nil, nil, nil, fmt.Errorf("service not found")
	}

	authorizer, err := p.authProcessorCache.Get(p.puContext)
	if err != nil {
		zap.L().Error("Undefined context", zap.String("Context", p.puContext))
		state.stats.DropReason = collector.PolicyDrop
		return nil, nil, nil, fmt.Errorf("Cannot handle request - unknown authorization: %s %s", p.puContext, r.Host)
	}

	state.stats.ServiceID = service.ID
	state.stats.Tags = puContext.Annotations()
	state.stats.Destination.ID = puContext.ManagementID()

	return puContext, authorizer.(*auth.Processor), service, nil
=======
func (p *Config) retrieveNetworkContext(originalIP *net.TCPAddr) (*serviceregistry.PortContext, error) {

	return p.registry.RetrieveExposedServiceContext(originalIP.IP, originalIP.Port, "")
>>>>>>> 8cbc604a
}

func (p *Config) retrieveApplicationContext(address *net.TCPAddr) (*serviceregistry.ServiceContext, *urisearch.APICache, error) {

	sctx, serviceData, err := p.registry.RetrieveServiceDataByIDAndNetwork(p.puContext, address.IP.To4(), address.Port, "")
	if err != nil {
		return nil, nil, fmt.Errorf("Unable to discover service data: %s", err)
	}
	return sctx, serviceData.APICache, nil
}

func (p *Config) processAppRequest(w http.ResponseWriter, r *http.Request) {

	zap.L().Debug("Processing Application Request", zap.String("URI", r.RequestURI), zap.String("Host", r.Host))

	originalDestination := r.Context().Value(http.LocalAddrContextKey).(*net.TCPAddr)

	sctx, apiCache, err := p.retrieveApplicationContext(originalDestination)
	if err != nil {
		http.Error(w, fmt.Sprintf("Uknown service"), http.StatusBadGateway)
		zap.L().Error("Cannot identify application context", zap.Error(err))
		return
	}

<<<<<<< HEAD
	originalDestination := r.Context().Value(http.LocalAddrContextKey).(*net.TCPAddr)
	state := newAppConnectionState(p.puContext, apiCache.ID, puContext, r, originalDestination)
=======
	record := &collector.FlowRecord{
		ContextID: p.puContext,
		Destination: &collector.EndPoint{
			URI:        r.Method + " " + r.RequestURI,
			HTTPMethod: r.Method,
			Type:       collector.EndPointTypeExternalIP,
			Port:       uint16(originalDestination.Port),
			IP:         originalDestination.IP.String(),
			ID:         collector.DefaultEndPoint,
		},
		Source: &collector.EndPoint{
			Type: collector.EnpointTypePU,
			ID:   sctx.PUContext.ManagementID(),
			IP:   "0.0.0.0/0",
		},
		Action:      policy.Reject,
		L4Protocol:  packet.IPProtocolTCP,
		ServiceType: policy.ServiceHTTP,
		ServiceID:   apiCache.ID,
		Tags:        sctx.PUContext.Annotations(),
		Count:       1,
	}
>>>>>>> 8cbc604a

	_, netaction, noNetAccesPolicy := sctx.PUContext.ApplicationACLPolicyFromAddr(originalDestination.IP.To4(), uint16(originalDestination.Port))
	if noNetAccesPolicy == nil && netaction.Action.Rejected() {
		http.Error(w, fmt.Sprintf("Unauthorized Service - Rejected Outgoing Request by Network Policies"), http.StatusNetworkAuthenticationRequired)
		state.stats.PolicyID = netaction.PolicyID
		state.stats.DropReason = collector.PolicyDrop
		p.collector.CollectFlowEvent(state.stats)
		return
	}

	// For external services we validate policy at the ingress. Note, that the
	// certificate distribution service is considered as external and must
	// be defined as external.
	if apiCache.External {
		// Get the corresponding scopes
		found, rule := apiCache.FindRule(r.Method, r.URL.Path)
		if !found {
			zap.L().Error("Uknown  or unauthorized service - no policy found", zap.Error(err))
			http.Error(w, fmt.Sprintf("Unknown or unauthorized service - no policy found"), http.StatusForbidden)
			return
		}
		// If it is a secrets request we process it and move on. No need to
		// validate policy.
		if p.isSecretsRequest(w, r) {
			zap.L().Debug("Processing certificate request", zap.String("URI", r.RequestURI))
			return
		}
		if !rule.Public {
			// Validate the policy based on the scopes of the PU.
			// TODO: Add user scopes
			if err = p.verifyPolicy(rule.Scopes, sctx.PUContext.Identity().Tags, sctx.PUContext.Scopes(), []string{}); err != nil {
				zap.L().Error("Uknown  or unauthorized service", zap.Error(err))
				http.Error(w, fmt.Sprintf("Unknown or unauthorized service - rejected by policy"), http.StatusForbidden)
				return
			}
			// All checks have passed. We can accept the request, log it, and create the
			// right tokens. If it is not an external service, we do not log at the transmit side.
			state.stats.Action = policy.Encrypt
		}
		state.stats.Action = state.stats.Action | policy.Accept
		p.collector.CollectFlowEvent(state.stats)
	}

	token, err := servicetokens.CreateAndSign(
		p.server.Addr,
		sctx.PUContext.Identity().Tags,
		sctx.PUContext.Scopes(),
		sctx.PUContext.ManagementID(),
		defaultValidity,
		p.secrets.EncodingKey(),
	)
	if err != nil {
		http.Error(w, fmt.Sprintf("Cannot handle request - cannot create token"), http.StatusForbidden)
		return
	}

	// Create the new target URL based on the Host parameter that we had.
	r.URL, err = url.ParseRequestURI("https://" + r.Host)
	if err != nil {
		http.Error(w, fmt.Sprintf("Invalid destination host name"), http.StatusUnprocessableEntity)
		return
	}

	// Add the headers with the authorization parameters and public key. The other side
	// must validate our public key.
	r.Header.Add("X-APORETO-KEY", string(p.secrets.TransmittedKey()))
	r.Header.Add("X-APORETO-AUTH", token)

	contextWithStats := context.WithValue(r.Context(), statsContextKey, state)
	// Forward the request.
	p.fwdTLS.ServeHTTP(w, r.WithContext(contextWithStats))
}

func (p *Config) processNetRequest(w http.ResponseWriter, r *http.Request) {
	zap.L().Debug("Processing Network Request", zap.String("URI", r.RequestURI), zap.String("Host", r.Host))
	originalDestination := r.Context().Value(http.LocalAddrContextKey).(*net.TCPAddr)

	sourceAddress, err := net.ResolveTCPAddr("tcp", r.RemoteAddr)
	if err != nil {
		http.Error(w, fmt.Sprintf("Invalid network information"), http.StatusForbidden)
		return
	}

	// Create basis state information and associated record statistics.
	state := newNetworkConnectionState(p.puContext, r, sourceAddress, originalDestination)
	defer p.collector.CollectFlowEvent(state.stats)

	// Retrieve the context and policy
<<<<<<< HEAD
	puContext, authorizer, service, err := p.retrieveNetworkContext(r, originalDestination.Port, state)
=======
	pctx, err := p.retrieveNetworkContext(originalDestination)
>>>>>>> 8cbc604a
	if err != nil {
		http.Error(w, fmt.Sprintf("Uknown service"), http.StatusInternalServerError)
		return
	}
<<<<<<< HEAD

	// If the request is callback URL we process in the authorizer that we discovered.
	if strings.HasPrefix(r.RequestURI, TriremeOIDCCallbackURI) {
		authorizer.Callback(service.ID, w, r)
		state.stats.Action = policy.Accept
=======
	record.ServiceID = pctx.Service.ID
	record.Tags = pctx.PUContext.Annotations()
	record.Destination.ID = pctx.PUContext.ManagementID()

	if strings.HasPrefix(r.RequestURI, "/aporeto/oidc/callback") {
		pctx.Authorizer.Callback(w, r)
		record.Action = policy.Accept
>>>>>>> 8cbc604a
		return
	}

	// Check for network access rules that might require a drop.
<<<<<<< HEAD
	_, aclPolicy, noNetAccessPolicy := puContext.NetworkACLPolicyFromAddr(sourceAddress.IP.To4(), uint16(originalDestination.Port))
	state.stats.PolicyID = aclPolicy.PolicyID
	state.stats.Source.ID = aclPolicy.ServiceID
=======
	_, aclPolicy, noNetAccessPolicy := pctx.PUContext.NetworkACLPolicyFromAddr(sourceAddress.IP.To4(), uint16(originalDestination.Port))
	record.PolicyID = aclPolicy.PolicyID
	record.Source.ID = aclPolicy.ServiceID
>>>>>>> 8cbc604a
	if noNetAccessPolicy == nil && aclPolicy.Action.Rejected() {
		http.Error(w, fmt.Sprintf("Access denied by network policy - Rejected"), http.StatusNetworkAuthenticationRequired)
		state.stats.DropReason = collector.PolicyDrop
		return
	}

	// Retrieve the headers with the key and auth parameters. If the parameters do not
	// exist, we will end up with empty values, but processing can continue. The authorizer
	// will validate if they are needed or not.
	token, key := processHeaders(r)

	// Calculate the user attributes. User attributes can be derived either from a
<<<<<<< HEAD
	// token or from a certificate. The authorizer library will parse them. We don't
	// care if there are no user credentials. It might be a request from a PU,
	// or it might be a request to a public interface. Only if the service mandates
	// user credentials, we get the redirect directive.
	userAttributes, redirect := userCredentials(service.ID, r, authorizer, p.collector, state)
=======
	// token or from a certificate. The authorizer library will parse them.
	userToken, userCerts := userCredentials(r)
	userAttributes, redirect, err := pctx.Authorizer.DecodeUserClaims(pctx.Service.ID, userToken, userCerts, r)
	if err == nil && len(userAttributes) > 0 {
		userRecord := &collector.UserRecord{Claims: userAttributes}
		p.collector.CollectUserEvent(userRecord)
		record.Source.UserID = userRecord.ID
		record.Source.Type = collector.EndpointTypeClaims
	}
>>>>>>> 8cbc604a

	// Calculate the Aporeto PU claims by parsing the token if it exists.
	sourceID, aporetoClaims := pctx.Authorizer.DecodeAporetoClaims(token, key)
	if len(aporetoClaims) > 0 {
		state.stats.Source.ID = sourceID
		state.stats.Source.Type = collector.EnpointTypePU
	}

	// We need to verify network policy, before validating the API policy. If a network
	// policy has given us an accept because of IP address based ACLs we proceed anyway.
	// This is rather convoluted, but a user might choose to implement network
	// policies with ACLs only, and we have to cover this case.
	if noNetAccessPolicy != nil {
		if len(aporetoClaims) > 0 {
<<<<<<< HEAD
			_, netPolicyAction := puContext.SearchRcvRules(policy.NewTagStoreFromSlice(aporetoClaims))
			state.stats.PolicyID = netPolicyAction.PolicyID
=======
			_, netPolicyAction := pctx.PUContext.SearchRcvRules(policy.NewTagStoreFromSlice(aporetoClaims))
			record.PolicyID = netPolicyAction.PolicyID
>>>>>>> 8cbc604a
			if netPolicyAction.Action.Rejected() {
				http.Error(w, fmt.Sprintf("Access not authorized by network policy"), http.StatusNetworkAuthenticationRequired)
				state.stats.DropReason = collector.PolicyDrop
				return
			}
		} else {
			http.Error(w, fmt.Sprintf("Access denied by network policy - no policy found"), http.StatusNetworkAuthenticationRequired)
			return
		}
	} else {
		if aclPolicy.Action.Accepted() {
			aporetoClaims = append(aporetoClaims, aclPolicy.Labels...)
		}
	}

	// We can now validate the API authorization. This is the final step
	// before forwarding.
	allClaims := append(aporetoClaims, userAttributes...)
	accept, public := pctx.Authorizer.Check(r.Method, r.URL.Path, allClaims)
	if !accept {
		if !public {
			state.stats.DropReason = collector.PolicyDrop
			if state.stats.Source.Type != collector.EnpointTypePU {
				if redirect {
					w.Header().Add("Location", pctx.Authorizer.RedirectURI(r.URL.String()))
					http.Error(w, "No token presented or invalid token: Please authenticate first", http.StatusTemporaryRedirect)
					return
				} else if len(pctx.Service.UserRedirectOnAuthorizationFail) > 0 {
					w.Header().Add("Location", pctx.Service.UserRedirectOnAuthorizationFail+"?failure_message=authorization")
					http.Error(w, "Authorization failed", http.StatusTemporaryRedirect)
					return
				}
			}
			http.Error(w, fmt.Sprintf("Unauthorized Access to %s", r.URL), http.StatusUnauthorized)
			zap.L().Warn("No match found for the request or authorization Error",
				zap.String("Request", r.Method+" "+r.RequestURI),
				zap.Strings("User Attributes", userAttributes),
				zap.Strings("Aporeto Claims", aporetoClaims),
			)
			return
		}
	}

	// Create the target URI. Websocket Gorilla proxy takes it from the URL. For normal
	// connections we don't want that.
	if forward.IsWebsocketRequest(r) {
		r.URL, err = url.ParseRequestURI("http://" + originalDestination.String())
	} else {
		r.URL, err = url.ParseRequestURI("http://" + r.Host)
	}

	if err != nil {
		state.stats.DropReason = collector.InvalidFormat
		http.Error(w, fmt.Sprintf("Invalid HTTP Host parameter: %s", err), http.StatusBadRequest)
		return
	}

	// Update the request headers with the user attributes as defined by the mappings
	pctx.Authorizer.UpdateRequestHeaders(r, userAttributes)

	// Update the statistics and forward the request. We always encrypt downstream
	state.stats.Action = policy.Accept | policy.Encrypt
	state.stats.Destination.IP = originalDestination.IP.String()
	state.stats.Destination.Port = uint16(originalDestination.Port)

	// Treat the remote proxy scenario where the destination IPs are in a remote
	// host. Check of network rules that allow this transfer and report the corresponding
	// flows.
	if _, ok := p.localIPs[originalDestination.IP.String()]; !ok {
		_, action, err := pctx.PUContext.ApplicationACLPolicyFromAddr(originalDestination.IP.To4(), uint16(originalDestination.Port))
		if err != nil || action.Action.Rejected() {
			defer p.collector.CollectFlowEvent(reportDownStream(state.stats, action))
			http.Error(w, fmt.Sprintf("Access to downstream denied by network policy"), http.StatusNetworkAuthenticationRequired)
			return
		}
		if action.Action.Accepted() {
			defer p.collector.CollectFlowEvent(reportDownStream(state.stats, action))
		}
	}
	contextWithStats := context.WithValue(r.Context(), statsContextKey, state)
	p.fwd.ServeHTTP(w, r.WithContext(contextWithStats))
	zap.L().Debug("Forwarding Request", zap.String("URI", r.RequestURI), zap.String("Host", r.Host))
}

func (p *Config) verifyPolicy(apitags []string, profile, scopes []string, userAttributes []string) error {

	// TODO: Silly implementation. We can do a better lookup here.
	for _, a := range apitags {
		for _, user := range userAttributes {
			if user == a {
				return nil
			}
		}
		for _, c := range profile {
			if a == c {
				return nil
			}
		}
		for _, c := range scopes {
			if a == c {
				return nil
			}
		}
	}

	zap.L().Warn("No match found in API token",
		zap.Strings("User Attributes", userAttributes),
		zap.Strings("API Policy", apitags),
		zap.Strings("PU Claims", profile),
		zap.Strings("PU Scopes", scopes),
	)
	return fmt.Errorf("No matching authorization policy")
}

func (p *Config) isSecretsRequest(w http.ResponseWriter, r *http.Request) bool {

	if r.Host != "169.254.254.1" {
		return false
	}

	switch r.RequestURI {
	case "/certificate":
		if _, err := w.Write([]byte(p.certPEM)); err != nil {
			zap.L().Error("Unable to write response")
		}
	case "/key":
		if _, err := w.Write([]byte(p.keyPEM)); err != nil {
			zap.L().Error("Unable to write response")
		}
	default:
		http.Error(w, fmt.Sprintf("Uknown"), http.StatusBadRequest)
	}

	return true
}

// userCredentials will find all the user credentials in the http request.
// TODO: In addition to looking at the headers, we need to look at the parameters
// in case authorization is provided there.
// It will return the userAttributes and a boolean instructing whether a redirect
// must be performed. If no user credentials are found, it will allow processing
// to proceed. It might be a
func userCredentials(serviceID string, r *http.Request, authorizer *auth.Processor, c collector.EventCollector, state *connectionState) ([]string, bool) {
	if r.TLS == nil {
		return []string{}, false
	}
	userCerts := r.TLS.PeerCertificates

	var userToken string
	authToken := r.Header.Get("Authorization")
	if len(authToken) < 7 {
		cookie, err := r.Cookie("X-APORETO-AUTH")
		if err == nil {
			userToken = cookie.Value
		}
	} else {
		userToken = strings.TrimPrefix(authToken, "Bearer ")
	}

	userAttributes, redirect, refreshedToken, err := authorizer.DecodeUserClaims(serviceID, userToken, userCerts, r)
	if err == nil && len(userAttributes) > 0 {
		userRecord := &collector.UserRecord{Claims: userAttributes}
		c.CollectUserEvent(userRecord)
		state.stats.Source.UserID = userRecord.ID
		state.stats.Source.Type = collector.EndpointTypeClaims
	}

	if refreshedToken != userToken {
		state.cookie = &http.Cookie{
			Name:     "X-APORETO-AUTH",
			Value:    refreshedToken,
			HttpOnly: true,
			Secure:   true,
			Path:     "/",
		}
	}

	return userAttributes, redirect
}

func reportDownStream(record *collector.FlowRecord, action *policy.FlowPolicy) *collector.FlowRecord {
	return &collector.FlowRecord{
		ContextID: record.ContextID,
		Destination: &collector.EndPoint{
			URI:        record.Destination.URI,
			HTTPMethod: record.Destination.HTTPMethod,
			Type:       collector.EndPointTypeExternalIP,
			Port:       record.Destination.Port,
			IP:         record.Destination.IP,
			ID:         action.ServiceID,
		},
		Source: &collector.EndPoint{
			Type: record.Destination.Type,
			ID:   record.Destination.ID,
			IP:   "0.0.0.0",
		},
		Action:      action.Action,
		L4Protocol:  record.L4Protocol,
		ServiceType: record.ServiceType,
		ServiceID:   record.ServiceID,
		Tags:        record.Tags,
		PolicyID:    action.PolicyID,
		Count:       1,
	}
}

func processHeaders(r *http.Request) (string, string) {
	token := r.Header.Get("X-APORETO-AUTH")
	if token != "" {
		r.Header.Del("X-APORETO-AUTH")
	}
	key := r.Header.Get("X-APORETO-KEY")
	if key != "" {
		r.Header.Del("X-APORETO-LEN")
	}
	return token, key
}<|MERGE_RESOLUTION|>--- conflicted
+++ resolved
@@ -17,13 +17,8 @@
 	"go.aporeto.io/trireme-lib/collector"
 	"go.aporeto.io/trireme-lib/controller/internal/enforcer/applicationproxy/connproc"
 	"go.aporeto.io/trireme-lib/controller/internal/enforcer/applicationproxy/markedconn"
-<<<<<<< HEAD
+	"go.aporeto.io/trireme-lib/controller/internal/enforcer/applicationproxy/serviceregistry"
 	"go.aporeto.io/trireme-lib/controller/pkg/auth"
-	"go.aporeto.io/trireme-lib/controller/pkg/pucontext"
-=======
-	"go.aporeto.io/trireme-lib/controller/internal/enforcer/applicationproxy/serviceregistry"
-	"go.aporeto.io/trireme-lib/controller/pkg/packet"
->>>>>>> 8cbc604a
 	"go.aporeto.io/trireme-lib/controller/pkg/secrets"
 	"go.aporeto.io/trireme-lib/controller/pkg/servicetokens"
 	"go.aporeto.io/trireme-lib/controller/pkg/urisearch"
@@ -312,41 +307,9 @@
 	}
 }
 
-<<<<<<< HEAD
-func (p *Config) retrieveNetworkContext(r *http.Request, port int, state *connectionState) (*pucontext.PUContext, *auth.Processor, *policy.ApplicationService, error) {
-
-	pu, err := p.puFromIDCache.Get(p.puContext)
-	if err != nil {
-		state.stats.DropReason = collector.PolicyDrop
-		zap.L().Error("Cannot find policy, dropping request")
-		return nil, nil, nil, err
-	}
-	puContext := pu.(*pucontext.PUContext)
-
-	service, ok := p.portCache[port]
-	if !ok {
-		zap.L().Error("Uknown destination port", zap.Int("Port", port))
-		state.stats.DropReason = collector.PolicyDrop
-		return nil, nil, nil, fmt.Errorf("service not found")
-	}
-
-	authorizer, err := p.authProcessorCache.Get(p.puContext)
-	if err != nil {
-		zap.L().Error("Undefined context", zap.String("Context", p.puContext))
-		state.stats.DropReason = collector.PolicyDrop
-		return nil, nil, nil, fmt.Errorf("Cannot handle request - unknown authorization: %s %s", p.puContext, r.Host)
-	}
-
-	state.stats.ServiceID = service.ID
-	state.stats.Tags = puContext.Annotations()
-	state.stats.Destination.ID = puContext.ManagementID()
-
-	return puContext, authorizer.(*auth.Processor), service, nil
-=======
 func (p *Config) retrieveNetworkContext(originalIP *net.TCPAddr) (*serviceregistry.PortContext, error) {
 
 	return p.registry.RetrieveExposedServiceContext(originalIP.IP, originalIP.Port, "")
->>>>>>> 8cbc604a
 }
 
 func (p *Config) retrieveApplicationContext(address *net.TCPAddr) (*serviceregistry.ServiceContext, *urisearch.APICache, error) {
@@ -371,39 +334,12 @@
 		return
 	}
 
-<<<<<<< HEAD
-	originalDestination := r.Context().Value(http.LocalAddrContextKey).(*net.TCPAddr)
-	state := newAppConnectionState(p.puContext, apiCache.ID, puContext, r, originalDestination)
-=======
-	record := &collector.FlowRecord{
-		ContextID: p.puContext,
-		Destination: &collector.EndPoint{
-			URI:        r.Method + " " + r.RequestURI,
-			HTTPMethod: r.Method,
-			Type:       collector.EndPointTypeExternalIP,
-			Port:       uint16(originalDestination.Port),
-			IP:         originalDestination.IP.String(),
-			ID:         collector.DefaultEndPoint,
-		},
-		Source: &collector.EndPoint{
-			Type: collector.EnpointTypePU,
-			ID:   sctx.PUContext.ManagementID(),
-			IP:   "0.0.0.0/0",
-		},
-		Action:      policy.Reject,
-		L4Protocol:  packet.IPProtocolTCP,
-		ServiceType: policy.ServiceHTTP,
-		ServiceID:   apiCache.ID,
-		Tags:        sctx.PUContext.Annotations(),
-		Count:       1,
-	}
->>>>>>> 8cbc604a
+	state := newAppConnectionState(p.puContext, apiCache.ID, sctx.PUContext, r, originalDestination)
 
 	_, netaction, noNetAccesPolicy := sctx.PUContext.ApplicationACLPolicyFromAddr(originalDestination.IP.To4(), uint16(originalDestination.Port))
+	state.stats.PolicyID = netaction.PolicyID
 	if noNetAccesPolicy == nil && netaction.Action.Rejected() {
 		http.Error(w, fmt.Sprintf("Unauthorized Service - Rejected Outgoing Request by Network Policies"), http.StatusNetworkAuthenticationRequired)
-		state.stats.PolicyID = netaction.PolicyID
-		state.stats.DropReason = collector.PolicyDrop
 		p.collector.CollectFlowEvent(state.stats)
 		return
 	}
@@ -415,6 +351,7 @@
 		// Get the corresponding scopes
 		found, rule := apiCache.FindRule(r.Method, r.URL.Path)
 		if !found {
+			p.collector.CollectFlowEvent(state.stats)
 			zap.L().Error("Uknown  or unauthorized service - no policy found", zap.Error(err))
 			http.Error(w, fmt.Sprintf("Unknown or unauthorized service - no policy found"), http.StatusForbidden)
 			return
@@ -429,15 +366,13 @@
 			// Validate the policy based on the scopes of the PU.
 			// TODO: Add user scopes
 			if err = p.verifyPolicy(rule.Scopes, sctx.PUContext.Identity().Tags, sctx.PUContext.Scopes(), []string{}); err != nil {
+				p.collector.CollectFlowEvent(state.stats)
 				zap.L().Error("Uknown  or unauthorized service", zap.Error(err))
 				http.Error(w, fmt.Sprintf("Unknown or unauthorized service - rejected by policy"), http.StatusForbidden)
 				return
 			}
-			// All checks have passed. We can accept the request, log it, and create the
-			// right tokens. If it is not an external service, we do not log at the transmit side.
-			state.stats.Action = policy.Encrypt
-		}
-		state.stats.Action = state.stats.Action | policy.Accept
+		}
+		state.stats.Action = policy.Accept | policy.Encrypt
 		p.collector.CollectFlowEvent(state.stats)
 	}
 
@@ -473,56 +408,39 @@
 
 func (p *Config) processNetRequest(w http.ResponseWriter, r *http.Request) {
 	zap.L().Debug("Processing Network Request", zap.String("URI", r.RequestURI), zap.String("Host", r.Host))
+
 	originalDestination := r.Context().Value(http.LocalAddrContextKey).(*net.TCPAddr)
 
 	sourceAddress, err := net.ResolveTCPAddr("tcp", r.RemoteAddr)
 	if err != nil {
+		zap.L().Error("Internal server error - cannot determine source address information", zap.Error(err))
 		http.Error(w, fmt.Sprintf("Invalid network information"), http.StatusForbidden)
 		return
 	}
 
-	// Create basis state information and associated record statistics.
-	state := newNetworkConnectionState(p.puContext, r, sourceAddress, originalDestination)
+	// Retrieve the context and policy
+	pctx, err := p.retrieveNetworkContext(originalDestination)
+	if err != nil {
+		zap.L().Error("Internal server error - cannot determine destination policy", zap.Error(err))
+		http.Error(w, fmt.Sprintf("Uknown service"), http.StatusInternalServerError)
+		return
+	}
+
+	// Create basic state information and associated record statistics.
+	state := newNetworkConnectionState(p.puContext, pctx, r, sourceAddress, originalDestination)
 	defer p.collector.CollectFlowEvent(state.stats)
 
-	// Retrieve the context and policy
-<<<<<<< HEAD
-	puContext, authorizer, service, err := p.retrieveNetworkContext(r, originalDestination.Port, state)
-=======
-	pctx, err := p.retrieveNetworkContext(originalDestination)
->>>>>>> 8cbc604a
-	if err != nil {
-		http.Error(w, fmt.Sprintf("Uknown service"), http.StatusInternalServerError)
-		return
-	}
-<<<<<<< HEAD
-
-	// If the request is callback URL we process in the authorizer that we discovered.
+	// Process callbacks without any other policy check.
 	if strings.HasPrefix(r.RequestURI, TriremeOIDCCallbackURI) {
-		authorizer.Callback(service.ID, w, r)
+		pctx.Authorizer.Callback(w, r)
 		state.stats.Action = policy.Accept
-=======
-	record.ServiceID = pctx.Service.ID
-	record.Tags = pctx.PUContext.Annotations()
-	record.Destination.ID = pctx.PUContext.ManagementID()
-
-	if strings.HasPrefix(r.RequestURI, "/aporeto/oidc/callback") {
-		pctx.Authorizer.Callback(w, r)
-		record.Action = policy.Accept
->>>>>>> 8cbc604a
 		return
 	}
 
 	// Check for network access rules that might require a drop.
-<<<<<<< HEAD
-	_, aclPolicy, noNetAccessPolicy := puContext.NetworkACLPolicyFromAddr(sourceAddress.IP.To4(), uint16(originalDestination.Port))
+	_, aclPolicy, noNetAccessPolicy := pctx.PUContext.NetworkACLPolicyFromAddr(sourceAddress.IP.To4(), uint16(originalDestination.Port))
 	state.stats.PolicyID = aclPolicy.PolicyID
 	state.stats.Source.ID = aclPolicy.ServiceID
-=======
-	_, aclPolicy, noNetAccessPolicy := pctx.PUContext.NetworkACLPolicyFromAddr(sourceAddress.IP.To4(), uint16(originalDestination.Port))
-	record.PolicyID = aclPolicy.PolicyID
-	record.Source.ID = aclPolicy.ServiceID
->>>>>>> 8cbc604a
 	if noNetAccessPolicy == nil && aclPolicy.Action.Rejected() {
 		http.Error(w, fmt.Sprintf("Access denied by network policy - Rejected"), http.StatusNetworkAuthenticationRequired)
 		state.stats.DropReason = collector.PolicyDrop
@@ -535,23 +453,11 @@
 	token, key := processHeaders(r)
 
 	// Calculate the user attributes. User attributes can be derived either from a
-<<<<<<< HEAD
 	// token or from a certificate. The authorizer library will parse them. We don't
 	// care if there are no user credentials. It might be a request from a PU,
 	// or it might be a request to a public interface. Only if the service mandates
 	// user credentials, we get the redirect directive.
-	userAttributes, redirect := userCredentials(service.ID, r, authorizer, p.collector, state)
-=======
-	// token or from a certificate. The authorizer library will parse them.
-	userToken, userCerts := userCredentials(r)
-	userAttributes, redirect, err := pctx.Authorizer.DecodeUserClaims(pctx.Service.ID, userToken, userCerts, r)
-	if err == nil && len(userAttributes) > 0 {
-		userRecord := &collector.UserRecord{Claims: userAttributes}
-		p.collector.CollectUserEvent(userRecord)
-		record.Source.UserID = userRecord.ID
-		record.Source.Type = collector.EndpointTypeClaims
-	}
->>>>>>> 8cbc604a
+	userAttributes, redirect := userCredentials(pctx.Service.ID, r, pctx.Authorizer, p.collector, state)
 
 	// Calculate the Aporeto PU claims by parsing the token if it exists.
 	sourceID, aporetoClaims := pctx.Authorizer.DecodeAporetoClaims(token, key)
@@ -566,13 +472,8 @@
 	// policies with ACLs only, and we have to cover this case.
 	if noNetAccessPolicy != nil {
 		if len(aporetoClaims) > 0 {
-<<<<<<< HEAD
-			_, netPolicyAction := puContext.SearchRcvRules(policy.NewTagStoreFromSlice(aporetoClaims))
+			_, netPolicyAction := pctx.PUContext.SearchRcvRules(policy.NewTagStoreFromSlice(aporetoClaims))
 			state.stats.PolicyID = netPolicyAction.PolicyID
-=======
-			_, netPolicyAction := pctx.PUContext.SearchRcvRules(policy.NewTagStoreFromSlice(aporetoClaims))
-			record.PolicyID = netPolicyAction.PolicyID
->>>>>>> 8cbc604a
 			if netPolicyAction.Action.Rejected() {
 				http.Error(w, fmt.Sprintf("Access not authorized by network policy"), http.StatusNetworkAuthenticationRequired)
 				state.stats.DropReason = collector.PolicyDrop
