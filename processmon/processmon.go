// Package processmon is to manage and monitor remote enforcers.
// When we access the processmanager interface through here it acts as a singleton
// The ProcessMonitor interface is not a singleton and can be used to monitor a list of processes
package processmon

import (
	"bufio"
	"errors"
	"fmt"
	"io"
	"os"
	"os/exec"
	"strconv"
<<<<<<< HEAD
	"strings"
	"time"
=======
	"syscall"

	"go.uber.org/zap"
>>>>>>> 0c832a30

	"github.com/aporeto-inc/trireme/cache"
	"github.com/aporeto-inc/trireme/crypto"
	"github.com/aporeto-inc/trireme/enforcer/utils/rpcwrapper"
	"github.com/kardianos/osext"
)

var (
	// GlobalCommandArgs are command args received while invoking this command
	GlobalCommandArgs map[string]interface{}
)

//ProcessMon exported
type ProcessMon struct {
	activeProcesses *cache.Cache
}

var launcher *ProcessMon

//ProcessInfo exported
type processInfo struct {
	contextID string
	RPCHdl    rpcwrapper.RPCClient
	process   *os.Process
	deleted   bool
}

//ExitStatus captures the exit status of a process
//The contextID is optional and is primarily used by remote enforcer processes
//and represents the namespace in which the process was running
type ExitStatus struct {
	process    int
	contextID  string
	exitStatus error
}

var childExitStatus = make(chan ExitStatus, 100)
var netnspath string

// ErrEnforcerAlreadyRunning Exported
var ErrEnforcerAlreadyRunning = errors.New("Enforcer already running in this context")

// ErrSymLinkFailed Exported
var ErrSymLinkFailed = errors.New("Failed to create symlink for use by ip netns")

// ErrFailedtoLaunch Exported
var ErrFailedtoLaunch = errors.New("Failed to launch enforcer")

// ErrProcessDoesNotExists Exported
var ErrProcessDoesNotExists = errors.New("Process in that context does not exist")

//ErrBinaryNotFound Exported
var ErrBinaryNotFound = errors.New("Enforcer Binary not found")

func init() {

	netnspath = "/var/run/netns/"
	go collectChildExitStatus()
}

//collectChildExitStatus is an async function which collects status for all launched child processes
func collectChildExitStatus() {

	for {
		exitStatus := <-childExitStatus
		zap.L().Debug("Remote enforcer exited",
			zap.String("nativeContextID", exitStatus.contextID),
			zap.Int("pid", exitStatus.process),
			zap.Error(exitStatus.exitStatus),
		)
	}
}

// processIOReader will read from a reader and print it on the calling process
func processIOReader(fd io.Reader, contextID string, exited chan int) {
	reader := bufio.NewReader(fd)
	for {
		str, err := reader.ReadString('\n')
		if err != nil {
			exited <- 1
			return
		}
		fmt.Print("[" + contextID + "]:" + str)
	}
}

//SetnsNetPath -- only planned consumer is unit test
//Call this function if you expect network namespace links to be created in a separate path
func (p *ProcessMon) SetnsNetPath(netpath string) {

	netnspath = netpath
}

//GetExitStatus reports if the process is marked for deletion or deleted
func (p *ProcessMon) GetExitStatus(contextID string) bool {

	s, err := p.activeProcesses.Get(contextID)
	if err != nil {
		zap.L().Debug("Process already dead", zap.Error(err))
		return true
	}
	return (s.(*processInfo)).deleted
}

//SetExitStatus marks the process for deletion
func (p *ProcessMon) SetExitStatus(contextID string, status bool) error {

	s, err := p.activeProcesses.Get(contextID)
	if err != nil {
		return err
	}

	val := s.(*processInfo)
	val.deleted = status
	p.activeProcesses.AddOrUpdate(contextID, val)
	return nil
}

//KillProcess sends a rpc to the process to exit failing which it will kill the process
func (p *ProcessMon) KillProcess(contextID string) {

	s, err := p.activeProcesses.Get(contextID)
	if err != nil {
		zap.L().Debug("Process already killed or never launched")
		return
	}
	req := &rpcwrapper.Request{}
	resp := &rpcwrapper.Response{}
	req.Payload = s.(*processInfo).process.Pid
<<<<<<< HEAD

	c := make(chan error, 1)
	go func() {
		c <- s.(*processInfo).RPCHdl.RemoteCall(contextID, "Server.EnforcerExit", req, resp)
	}()
	select {
	case kerr := <-c:
		if kerr != nil {
			if perr := s.(*processInfo).process.Kill(); perr != nil {
				log.WithFields(log.Fields{"package": "ProcessMon",
					"msg":       "Failed to kill process",
					"Error":     perr.Error(),
					"RPC Error": kerr.Error(),
				}).Info("Process is already dead, even though RPC gave error")
			}
		}
	case <-time.After(5 * time.Second):
		if perr := s.(*processInfo).process.Kill(); perr != nil {
			log.WithFields(log.Fields{"package": "ProcessMon",
				"msg":   "Failed to kill process",
				"Error": err.Error(),
			}).Info("Process is already dead")
=======
	err = s.(*processInfo).RPCHdl.RemoteCall(contextID, "Server.EnforcerExit", req, resp)
	if err != nil {
		if err := s.(*processInfo).process.Kill(); err != nil {
			zap.L().Warn("Process is already dead", zap.Error(err))
>>>>>>> 0c832a30
		}
	}

	s.(*processInfo).RPCHdl.DestroyRPCClient(contextID)
	if err := os.Remove(netnspath + contextID); err != nil {
		zap.L().Warn("Failed to remote process from netns path", zap.Error(err))
	}

	if err := p.activeProcesses.Remove(contextID); err != nil {
		zap.L().Warn("Failed to remote process from cache", zap.Error(err))
	}
}

//LaunchProcess prepares the environment for the new process and launches the process
func (p *ProcessMon) LaunchProcess(contextID string, refPid int, rpchdl rpcwrapper.RPCClient, arg string, statsServerSecret string, procMountPoint string) error {
	secretLength := 32
	var cmdName string

	_, err := p.activeProcesses.Get(contextID)
	if err == nil {
		return nil
	}

	pidstat, pidstaterr := os.Stat(procMountPoint + "/" + strconv.Itoa(refPid) + "/ns/net")
	hoststat, hoststaterr := os.Stat(procMountPoint + "/1/ns/net")
	if pidstaterr == nil && hoststaterr == nil {
		if pidstat.Sys().(*syscall.Stat_t).Ino == hoststat.Sys().(*syscall.Stat_t).Ino {
			zap.L().Error("Refused to launch a remote enforcer in host namespace")
			return nil
		}
	} else {
		zap.L().Error("Cannot determine namespace of new container",
			zap.String("hostError", hoststaterr.Error()),
			zap.String("netError", pidstaterr.Error()),
		)
	}
	_, staterr := os.Stat(netnspath)
	if staterr != nil {
		mkerr := os.MkdirAll(netnspath, os.ModeDir)
		if mkerr != nil {
			zap.L().Error("Could not create directory", zap.Error(mkerr))
		}
	}

	if _, lerr := os.Stat(netnspath + contextID); lerr != nil {
		linkErr := os.Symlink(procMountPoint+"/"+strconv.Itoa(refPid)+"/ns/net",
			netnspath+contextID)
		if linkErr != nil {
			zap.L().Error(ErrSymLinkFailed.Error(), zap.Error(linkErr))
		}
	}
	namedPipe := "APORETO_ENV_SOCKET_PATH=/var/run/" + contextID + ".sock"

	cmdName, _ = osext.Executable()
	cmdArgs := []string{arg}

	if _, ok := GlobalCommandArgs["--log-level"]; ok {
		cmdArgs = append(cmdArgs, "--log-level")
		cmdArgs = append(cmdArgs, GlobalCommandArgs["--log-level"].(string))
	}

	cmd := exec.Command(cmdName, cmdArgs...)

	zap.L().Debug("Enforcer executed",
		zap.String("command", cmdName),
		zap.Strings("args", cmdArgs),
	)

	stdout, err := cmd.StdoutPipe()
	if err != nil {
		return err
	}

	stderr, err := cmd.StderrPipe()
	if err != nil {
		return err
	}

	statschannelenv := "STATSCHANNEL_PATH=" + rpcwrapper.StatsChannel

	randomkeystring, err := crypto.GenerateRandomString(secretLength)
	if err != nil {
		//This is a more serious failure. We can't reliably control the remote enforcer
		return fmt.Errorf("Failed to generate secret: %s", err.Error())
	}
	MountPoint := "APORETO_ENV_PROC_MOUNTPOINT=" + procMountPoint
	rpcClientSecret := "APORETO_ENV_SECRET=" + randomkeystring
	envStatsSecret := "STATS_SECRET=" + statsServerSecret

	cmd.Env = append(os.Environ(), []string{MountPoint, namedPipe, statschannelenv, rpcClientSecret, envStatsSecret, "CONTAINER_PID=" + strconv.Itoa(refPid)}...)

	err = cmd.Start()
	if err != nil {
		//Cleanup resources
		if oerr := os.Remove(netnspath + contextID); oerr != nil {
			zap.L().Warn("Failed to clean up netns path",
				zap.String("command", cmdName),
				zap.Error(err),
			)
		}
		return ErrBinaryNotFound
	}

	exited := make(chan int, 2)
	go func() {
		pid := cmd.Process.Pid
		i := 0
		for i < 2 {
			<-exited
			i++
		}
		status := cmd.Wait()
		childExitStatus <- ExitStatus{process: pid, contextID: contextID, exitStatus: status}
	}()

	// Stdout/err processing
	go processIOReader(stdout, contextID, exited)
	go processIOReader(stderr, contextID, exited)

	if err := rpchdl.NewRPCClient(contextID, "/var/run/"+contextID+".sock", randomkeystring); err != nil {
		return err
	}

	p.activeProcesses.AddOrUpdate(contextID, &processInfo{contextID: contextID,
		process: cmd.Process,
		RPCHdl:  rpchdl,
		deleted: false})

	return nil
}

//NewProcessMon is a method to create a new processmon
func newProcessMon() ProcessManager {

	launcher = &ProcessMon{activeProcesses: cache.NewCache()}
	return launcher
}

//GetProcessManagerHdl will ensure that we return an existing handle if one has been created.
//or return a new one if there is none
//This needs locks
func GetProcessManagerHdl() ProcessManager {

	if launcher == nil {
		return newProcessMon()
	}
	return launcher

}<|MERGE_RESOLUTION|>--- conflicted
+++ resolved
@@ -11,14 +11,10 @@
 	"os"
 	"os/exec"
 	"strconv"
-<<<<<<< HEAD
-	"strings"
 	"time"
-=======
 	"syscall"
 
 	"go.uber.org/zap"
->>>>>>> 0c832a30
 
 	"github.com/aporeto-inc/trireme/cache"
 	"github.com/aporeto-inc/trireme/crypto"
@@ -148,7 +144,6 @@
 	req := &rpcwrapper.Request{}
 	resp := &rpcwrapper.Response{}
 	req.Payload = s.(*processInfo).process.Pid
-<<<<<<< HEAD
 
 	c := make(chan error, 1)
 	go func() {
@@ -171,12 +166,6 @@
 				"msg":   "Failed to kill process",
 				"Error": err.Error(),
 			}).Info("Process is already dead")
-=======
-	err = s.(*processInfo).RPCHdl.RemoteCall(contextID, "Server.EnforcerExit", req, resp)
-	if err != nil {
-		if err := s.(*processInfo).process.Kill(); err != nil {
-			zap.L().Warn("Process is already dead", zap.Error(err))
->>>>>>> 0c832a30
 		}
 	}
 
