--- conflicted
+++ resolved
@@ -400,14 +400,7 @@
 		// packets after the first data packet, that might be already in the queue
 		// will be transmitted through the kernel directly. Service connections are
 		// delegated to the service module
-<<<<<<< HEAD
-		// Check for both ends not being loopback. in such a case we will let the network ack
-		// update the connmark on the flow
-		if !conn.ServiceConnection &&
-			tcpPacket.SourceAddress.String() != tcpPacket.DestinationAddress.String() &&
-=======
 		if !conn.ServiceConnection && tcpPacket.SourceAddress.String() != tcpPacket.DestinationAddress.String() &&
->>>>>>> c52c0b2e
 			!(tcpPacket.SourceAddress.IsLoopback() && tcpPacket.DestinationAddress.IsLoopback()) {
 			if err := d.conntrackHdl.ConntrackTableUpdateMark(
 				tcpPacket.SourceAddress.String(),
