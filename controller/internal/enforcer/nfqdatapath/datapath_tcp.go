package nfqdatapath

// Go libraries
import (
	"fmt"
	"strconv"

	"github.com/pkg/errors"
	"go.aporeto.io/trireme-lib/collector"
	"go.aporeto.io/trireme-lib/common"
	"go.aporeto.io/trireme-lib/controller/constants"
	enforcerconstants "go.aporeto.io/trireme-lib/controller/internal/enforcer/constants"
	"go.aporeto.io/trireme-lib/controller/pkg/claimsheader"
	"go.aporeto.io/trireme-lib/controller/pkg/connection"
	"go.aporeto.io/trireme-lib/controller/pkg/packet"
	"go.aporeto.io/trireme-lib/controller/pkg/pucontext"
	"go.aporeto.io/trireme-lib/controller/pkg/tokens"
	"go.aporeto.io/trireme-lib/policy"
	"go.aporeto.io/trireme-lib/utils/cache"
	"go.uber.org/zap"
)

// processNetworkPackets processes packets arriving from network and are destined to the application
func (d *Datapath) processNetworkTCPPackets(p *packet.Packet) (conn *connection.TCPConnection, err error) {
	debugLogs := func(debugString string) {
		if d.PacketLogsEnabled() {
			zap.L().Debug(debugString,
				zap.String("flow", p.L4FlowHash()),
				zap.String("Flags", packet.TCPFlagsToStr(p.GetTCPFlags())),
				zap.Error(err))
		}
	}

	debugLogs("Processing network packet")
	defer debugLogs("Finished Processing network packet")

	// Retrieve connection state of SynAck packets and
	// skip processing for SynAck packets that we don't have state
	switch p.GetTCPFlags() & packet.TCPSynAckMask {
	case packet.TCPSynMask:
		conn, err = d.netSynRetrieveState(p)
		if err != nil {
			switch err {
			// Non PU Traffic let it through
			case pucontext.ToError(pucontext.ErrNonPUTraffic):
				return conn, nil
			default:
				debugLogs("Packet rejected")
				return conn, err
			}
		}

	case packet.TCPSynAckMask:
		conn, err = d.netSynAckRetrieveState(p)
		if err != nil {
			switch err {
			case pucontext.ToError(pucontext.ErrOutOfOrderSynAck):
				// Drop this synack it is for a flow we know which is marked for deletion.
				// We saw a FINACK and this synack has come without we seeing an appsyn for this flow again
				//return conn, fmt.Errorf("%s %s:%d", err, p.SourceAddress().String(), int(p.SourcePort()))
				return conn, pucontext.PuContextError(pucontext.ErrOutOfOrderSynAck, fmt.Sprintf("%s %s:%d", err, p.SourceAddress().String(), int(p.SourcePort())))
			default:
				d.releaseUnmonitoredFlow(p, conn)
				return conn, nil
			}
		}

	default:
		conn, err = d.netRetrieveState(p)
		if err != nil {
			debugLogs("Packet rejected")
			return conn, err
		}
	}

	conn.Lock()
	defer conn.Unlock()

	p.Print(packet.PacketStageIncoming, d.PacketLogsEnabled())

	if d.service != nil {
		if !d.service.PreProcessTCPNetPacket(p, conn.Context, conn) {
			p.Print(packet.PacketFailureService, d.PacketLogsEnabled())
			//return conn, errors.New("pre service processing failed for network packet")
			return conn, pucontext.PuContextError(pucontext.ErrServicePreprocessorFailed, "pre service processing failed for network packet")
		}
	}

	p.Print(packet.PacketStageAuth, d.PacketLogsEnabled())

	// Match the tags of the packet against the policy rules - drop if the lookup fails
	action, claims, err := d.processNetworkTCPPacket(p, conn.Context, conn)
	if err != nil {
		p.Print(packet.PacketFailureAuth, d.PacketLogsEnabled())
		debugLogs("Rejecting packet")
		return conn, err
	}

	p.Print(packet.PacketStageService, d.PacketLogsEnabled())

	if d.service != nil {
		// PostProcessServiceInterface
		if !d.service.PostProcessTCPNetPacket(p, action, claims, conn.Context, conn) {
			p.Print(packet.PacketFailureService, d.PacketLogsEnabled())
			return conn, pucontext.PuContextError(pucontext.ErrServicePostprocessorFailed, "post service processing failed for network packet")
		}
		// If we received a FIN packet here means the client sent a FIN packet and we can start clearing our cache
		if conn.ServiceConnection && conn.TimeOut > 0 {
			d.netReplyConnectionTracker.SetTimeOut(p.L4FlowHash(), conn.TimeOut) // nolint
		}

	}

	if p.GetTCPFlags()&packet.TCPRstMask != 0 {
		// Seen a RST packet. Remove cache entries related to this connection
		zap.L().Debug("Received early reset from network and cleaning up state", zap.String("Flow", p.L4FlowHash()))
		if err := d.netOrigConnectionTracker.Remove(p.L4FlowHash()); err != nil {
			zap.L().Debug("Received early reset from network failed to clean net origin tracker", zap.String("Flow", p.L4FlowHash()))
		}
		if err := d.appReplyConnectionTracker.Remove(p.L4ReverseFlowHash()); err != nil {
			zap.L().Debug("Received early reset from network failed to clean net pp reply tracker", zap.String("Flow", p.L4FlowHash()))
		}
	}

	// Accept the packet
	p.UpdateTCPChecksum()
	p.Print(packet.PacketStageOutgoing, d.PacketLogsEnabled())

	return conn, nil
}

// processApplicationPackets processes packets arriving from an application and are destined to the network
func (d *Datapath) processApplicationTCPPackets(p *packet.Packet) (conn *connection.TCPConnection, err error) {

	debugLogs := func(debugString string) {
		if d.PacketLogsEnabled() {
			zap.L().Debug(debugString,
				zap.String("flow", p.L4FlowHash()),
				zap.String("Flags", packet.TCPFlagsToStr(p.GetTCPFlags())),
				zap.Error(err),
			)
		}
	}

	debugLogs("Processing network packet")
	defer debugLogs("Finished Processing application packet")

	switch p.GetTCPFlags() & packet.TCPSynAckMask {
	case packet.TCPSynMask:
		conn, err = d.appSynRetrieveState(p)
		if err != nil {
			debugLogs("Packet rejected")
			return conn, err
		}
	case packet.TCPSynAckMask:
		conn, err = d.appSynAckRetrieveState(p)
		if err != nil {
			debugLogs("SynAckPacket Ignored")
			cid, err := d.contextIDFromTCPPort.GetSpecValueFromPort(p.SourcePort())

			if err == nil {
				item, err := d.puFromContextID.Get(cid.(string))
				if err != nil {
					// Let the packet through if the context is not found
					return conn, nil
				}

				ctx := item.(*pucontext.PUContext)

				// Syn was not seen and this synack packet is coming from a PU
				// we monitor. This is possible only if IP is in the external
				// networks or excluded networks. Let this packet go through
				// for any of these cases. Drop for everything else.
				_, policy, perr := ctx.NetworkACLPolicyFromAddr(p.DestinationAddress(), p.SourcePort())
				if perr == nil && policy.Action.Accepted() {
					return conn, nil
				}

				// Drop this synack as it belongs to PU
				// for which we didn't see syn

				zap.L().Error("Network Syn was not seen, and we are monitoring this PU. Dropping the syn ack packet", zap.String("contextID", cid.(string)), zap.Uint16("port", p.SourcePort()))
				return conn, pucontext.PuContextError(pucontext.ErrNetSynNotSeen, fmt.Sprintf("Network Syn was not seen %s,%d", cid.(string), int(p.SourcePort())))
			}

			// syn ack for non aporeto traffic can be let through
			return conn, nil
		}
	default:
		conn, err = d.appRetrieveState(p)
		if err != nil {
			debugLogs("Packet rejected")
			return conn, err
		}
	}

	conn.Lock()
	defer conn.Unlock()

	p.Print(packet.PacketStageIncoming, d.PacketLogsEnabled())

	if d.service != nil {
		// PreProcessServiceInterface
		if !d.service.PreProcessTCPAppPacket(p, conn.Context, conn) {
			p.Print(packet.PacketFailureService, d.PacketLogsEnabled())
			//return conn, errors.New("pre service processing failed for application packet")
			return conn, conn.Context.PuContextError(pucontext.ErrServicePreprocessorFailed, fmt.Sprintf("%s:%s:%s", conn.Context.ID(), p.SourceAddress().String(), p.DestinationAddress().String()))
		}
	}

	p.Print(packet.PacketStageAuth, d.PacketLogsEnabled())

	// Match the tags of the packet against the policy rules - drop if the lookup fails
	action, err := d.processApplicationTCPPacket(p, conn.Context, conn)
	if err != nil {
		debugLogs("Dropping packet")
		p.Print(packet.PacketFailureAuth, d.PacketLogsEnabled())
		//return conn, fmt.Errorf("processing failed for application packet: %s", err)
		return conn, err
	}

	p.Print(packet.PacketStageService, d.PacketLogsEnabled())

	if d.service != nil {
		// PostProcessServiceInterface
		if !d.service.PostProcessTCPAppPacket(p, action, conn.Context, conn) {
			p.Print(packet.PacketFailureService, d.PacketLogsEnabled())
			//return conn, errors.New("post service processing failed for application packet")
			return conn, conn.Context.PuContextError(pucontext.ErrServicePostprocessorFailed, fmt.Sprintf("%s:%s:%s", conn.Context.ID(), p.SourceAddress().String(), p.DestinationAddress().String()))
		}
	}

	if p.GetTCPFlags()&packet.TCPRstMask != 0 {
		// Seen a RST packet. Remove cache entries related to this connection
		zap.L().Debug("Received early reset by application and cleaning up state", zap.String("Flow", p.L4FlowHash()))
		if err := d.sourcePortConnectionCache.Remove(p.SourcePortHash(packet.PacketTypeApplication)); err != nil {
			zap.L().Debug("Received early reset by application and failed in source port cache", zap.String("Flow", p.L4FlowHash()))
		}
		if err := d.appOrigConnectionTracker.Remove(p.L4FlowHash()); err != nil {
			zap.L().Debug("Received early reset by application and failed in app origin tracker", zap.String("Flow", p.L4FlowHash()))
		}
	}

	// Accept the packet
	p.UpdateTCPChecksum()
	p.Print(packet.PacketStageOutgoing, d.PacketLogsEnabled())
	return conn, nil
}

// processApplicationTCPPacket processes a TCP packet and dispatches it to other methods based on the flags
func (d *Datapath) processApplicationTCPPacket(tcpPacket *packet.Packet, context *pucontext.PUContext, conn *connection.TCPConnection) (interface{}, error) {

	if conn == nil {
		return nil, nil
	}

	// State machine based on the flags
	switch tcpPacket.GetTCPFlags() & packet.TCPSynAckMask {
	case packet.TCPSynMask: //Processing SYN packet from Application
		return d.processApplicationSynPacket(tcpPacket, context, conn)

	case packet.TCPAckMask:
		return nil, d.processApplicationAckPacket(tcpPacket, context, conn)

	case packet.TCPSynAckMask:
		return nil, d.processApplicationSynAckPacket(tcpPacket, context, conn)
	default:
		return nil, nil
	}
}

// processApplicationSynPacket processes a single Syn Packet
func (d *Datapath) processApplicationSynPacket(tcpPacket *packet.Packet, context *pucontext.PUContext, conn *connection.TCPConnection) (interface{}, error) {

	// If the packet is not in target networks then look into the external services application cache to
	// make a decision whether the packet should be forwarded. For target networks with external services
	// network syn/ack accepts the packet if it belongs to external services.
	dstAddr := tcpPacket.DestinationAddress()
	dstPort := tcpPacket.DestPort()

	_, pkt, perr := d.targetNetworks.GetMatchingAction(dstAddr, dstPort)
	if perr != nil {
		report, policy, perr := context.ApplicationACLPolicyFromAddr(dstAddr, dstPort)

		if perr == nil && policy.Action.Accepted() {
			return nil, nil
		}

		d.reportExternalServiceFlow(context, report, pkt, true, tcpPacket)
		//return nil, fmt.Errorf("No acls found for external services. Dropping application syn packet")
		return nil, conn.Context.PuContextError(pucontext.ErrDroppedExternalService, fmt.Sprintf("Dropping external service application syn packet %s:%d", tcpPacket.DestinationAddress().String(), int(tcpPacket.DestPort())))
	}

	if policy, err := context.RetrieveCachedExternalFlowPolicy(tcpPacket.DestinationAddress().String() + ":" + strconv.Itoa(int(tcpPacket.DestPort()))); err == nil {
		d.appOrigConnectionTracker.AddOrUpdate(tcpPacket.L4FlowHash(), conn)
		d.sourcePortConnectionCache.AddOrUpdate(tcpPacket.SourcePortHash(packet.PacketTypeApplication), conn)
		return policy, nil
	}

	// We are now processing as a Trireme packet that needs authorization headers
	// Create TCP Option
	tcpOptions := d.createTCPAuthenticationOption([]byte{})

	// Create a token
	tcpData, err := d.tokenAccessor.CreateSynPacketToken(context, &conn.Auth, claimsheader.NewClaimsHeader())

	if err != nil {
		return nil, err
	}

	// createFlow
	if d.bpf != nil {
		d.bpf.CreateFlow(conn.TCPtuple)
	}

	// Set the state indicating that we send out a Syn packet
	conn.SetState(connection.TCPSynSend)

	d.appOrigConnectionTracker.AddOrUpdate(tcpPacket.L4FlowHash(), conn)
	d.sourcePortConnectionCache.AddOrUpdate(tcpPacket.SourcePortHash(packet.PacketTypeApplication), conn)
	// Attach the tags to the packet and accept the packet
	return nil, tcpPacket.TCPDataAttach(tcpOptions, tcpData)
}

// processApplicationSynAckPacket processes an application SynAck packet
func (d *Datapath) processApplicationSynAckPacket(tcpPacket *packet.Packet, context *pucontext.PUContext, conn *connection.TCPConnection) error {

	// if the traffic belongs to the same pu, let it go
	if conn.GetState() == connection.TCPData && conn.IsLoopbackConnection() {
		return nil
	}

	// If we are already in the connection.TCPData, it means that this is an external flow
	// At this point we can release the flow to the kernel by updating conntrack
	// We can also clean up the state since we are not going to see any more
	// packets from this connection.
	if conn.GetState() == connection.TCPData && !conn.ServiceConnection {
		err1 := d.netOrigConnectionTracker.Remove(tcpPacket.L4ReverseFlowHash())
		err2 := d.appReplyConnectionTracker.Remove(tcpPacket.L4FlowHash())

		if err1 != nil || err2 != nil {
			zap.L().Debug("Failed to remove cache entries")
		}

<<<<<<< HEAD
		if d.bpf != nil {
			d.bpf.RemoveFlow(conn.TCPtuple)
		} else {
=======
		if err := d.ignoreFlow(tcpPacket); err != nil {
			zap.L().Error("Failed to ignore flow", zap.Error(err))
		}
		if err := d.conntrack.UpdateApplicationFlowMark(
			tcpPacket.SourceAddress(),
			tcpPacket.DestinationAddress(),
			tcpPacket.IPProto(),
			tcpPacket.SourcePort(),
			tcpPacket.DestPort(),
			constants.DefaultExternalConnMark,
		); err != nil {
>>>>>>> 00b3a780

			if err := d.conntrack.UpdateApplicationFlowMark(
				tcpPacket.SourceAddress(),
				tcpPacket.DestinationAddress(),
				tcpPacket.IPProto(),
				tcpPacket.SourcePort(),
				tcpPacket.DestPort(),
				constants.DefaultExternalConnMark,
			); err != nil {

				zap.L().Debug("Failed to update conntrack entry for flow at SynAck packet",
					zap.String("context", string(conn.Auth.LocalContext)),
					zap.String("app-conn", tcpPacket.L4ReverseFlowHash()),
					zap.String("state", fmt.Sprintf("%d", conn.GetState())),
					zap.Error(err))

			}
		}

		return nil
	}

	// We now process packets that need authorization options

	// Create TCP Option
	tcpOptions := d.createTCPAuthenticationOption([]byte{})

	claimsHeader := claimsheader.NewClaimsHeader()
	if conn.PingConfig.Type != claimsheader.PingTypeNone {
		claimsHeader.SetPingType(conn.PingConfig.Type)
	} else {
		claimsHeader.SetEncrypt(conn.PacketFlowPolicy.Action.Encrypted())
	}

	// never returns error
	tcpData, err := d.tokenAccessor.CreateSynAckPacketToken(context, &conn.Auth, claimsHeader)
	if err != nil {
		return err
	}

	// Set the state for future reference
	conn.SetState(connection.TCPSynAckSend)

	// Attach the tags to the packet
	return tcpPacket.TCPDataAttach(tcpOptions, tcpData)
}

// processApplicationAckPacket processes an application ack packet
func (d *Datapath) processApplicationAckPacket(tcpPacket *packet.Packet, context *pucontext.PUContext, conn *connection.TCPConnection) error {

	// Only process the first Ack of a connection. This means that we have received
	// as SynAck packet and we can now process the ACK.
	if conn.GetState() == connection.TCPSynAckReceived {

		// Special case. We are handling an AP packet with data, but the ACK has been lost
		// somewhere. In this case, we drop the payload and send our authorization data.
		// The TCP stack will try again.
		if !tcpPacket.IsEmptyTCPPayload() {
			if err := tcpPacket.TCPDataDetach(0); err != nil {
				return fmt.Errorf("unable to detach data from packet: %s", err)
			}
		}
		// Create a new token that includes the source and destinatio nonse
		// These are both challenges signed by the secret key and random for every
		// connection minimizing the chances of a replay attack
		token, err := d.tokenAccessor.CreateAckPacketToken(context, &conn.Auth)
		if err != nil {
			return err
		}

		tcpOptions := d.createTCPAuthenticationOption([]byte{})

		// Attach the tags to the packet
		if err := tcpPacket.TCPDataAttach(tcpOptions, token); err != nil {
			return err
		}

		conn.SetState(connection.TCPAckSend)

		return nil
	}

	// If we are already in the connection.TCPData connection just forward the packet
	if conn.GetState() == connection.TCPData {
		return nil
	}

	if conn.GetState() == connection.UnknownState {
		// Check if the destination is in the external services approved cache
		// and if yes, allow the packet to go and release the flow.
		_, policy, perr := context.ApplicationACLPolicyFromAddr(tcpPacket.DestinationAddress(), tcpPacket.DestPort())

		if perr != nil {
			// If it is an SSH PU, we let the connection go through
			// It means it is a new SSH Session connection, we mark
			// the packet and let it go through.
			if context.Type() == common.SSHSessionPU {
<<<<<<< HEAD
				if d.bpf != nil {
					d.bpf.RemoveFlow(conn.TCPtuple)
				} else {
					if err := d.conntrack.UpdateApplicationFlowMark(
						tcpPacket.SourceAddress(),
						tcpPacket.DestinationAddress(),
						tcpPacket.IPProto(),
						tcpPacket.SourcePort(),
						tcpPacket.DestPort(),
						constants.DefaultConnMark,
					); err != nil {

						zap.L().Debug("Failed to update conntrack entry for flow at Ack packet",
							zap.String("context", string(conn.Auth.LocalContext)),
							zap.String("app-conn", tcpPacket.L4ReverseFlowHash()),
							zap.String("state", fmt.Sprintf("%d", conn.GetState())),
							zap.Error(err))
					}
=======
				if err := d.ignoreFlow(tcpPacket); err != nil {
					zap.L().Error("Failed to ignore flow", zap.Error(err))
				}
				if err := d.conntrack.UpdateApplicationFlowMark(
					tcpPacket.SourceAddress(),
					tcpPacket.DestinationAddress(),
					tcpPacket.IPProto(),
					tcpPacket.SourcePort(),
					tcpPacket.DestPort(),
					constants.DefaultConnMark,
				); err != nil {

					zap.L().Debug("Failed to update conntrack entry for flow at Ack packet",
						zap.String("context", string(conn.Auth.LocalContext)),
						zap.String("app-conn", tcpPacket.L4ReverseFlowHash()),
						zap.String("state", fmt.Sprintf("%d", conn.GetState())),
						zap.Error(err))

>>>>>>> 00b3a780
				}
				return nil
			}
			conn.Context.PuContextError(pucontext.ErrAckInUnknownState, fmt.Sprintf("Ack Received %s:%d", tcpPacket.DestinationAddress().String(), int(tcpPacket.DestPort()))) // nolint
			// Convert Ack to FinAck for all other pus
			return tcpPacket.ConvertAcktoFinAck()
		}

		if policy.Action.Rejected() {
			return conn.Context.PuContextError(pucontext.ErrRejectPacket, fmt.Sprintf("Rejected due to policy %s", policy.PolicyID))
		}

<<<<<<< HEAD
		if d.bpf != nil {
			d.bpf.RemoveFlow(conn.TCPtuple)
		} else {
			if err := d.conntrack.UpdateApplicationFlowMark(
				tcpPacket.SourceAddress(),
				tcpPacket.DestinationAddress(),
				tcpPacket.IPProto(),
				tcpPacket.SourcePort(),
				tcpPacket.DestPort(),
				constants.DefaultExternalConnMark,
			); err != nil {
				zap.L().Debug("Failed to update conntrack entry for flow at Ack packet",
					zap.String("context", string(conn.Auth.LocalContext)),
					zap.String("app-conn", tcpPacket.L4ReverseFlowHash()),
					zap.String("state", fmt.Sprintf("%d", conn.GetState())),
					zap.Error(err),
				)
			}
=======
		if err := d.ignoreFlow(tcpPacket); err != nil {
			zap.L().Error("Failed to ignore flow", zap.Error(err))
		}
		if err := d.conntrack.UpdateApplicationFlowMark(
			tcpPacket.SourceAddress(),
			tcpPacket.DestinationAddress(),
			tcpPacket.IPProto(),
			tcpPacket.SourcePort(),
			tcpPacket.DestPort(),
			constants.DefaultExternalConnMark,
		); err != nil {
			zap.L().Debug("Failed to update conntrack entry for flow at Ack packet",
				zap.String("context", string(conn.Auth.LocalContext)),
				zap.String("app-conn", tcpPacket.L4ReverseFlowHash()),
				zap.String("state", fmt.Sprintf("%d", conn.GetState())),
				zap.Error(err),
			)
>>>>>>> 00b3a780
		}
		return nil
	}

	// Here we capture the first data packet after an ACK packet by modyfing the
	// state. We will not release the caches though to deal with re-transmissions.
	// We will let the caches expire.
	if conn.GetState() == connection.TCPAckSend {
		if !conn.ServiceConnection && tcpPacket.SourceAddress().String() != tcpPacket.DestinationAddress().String() &&
			!(tcpPacket.SourceAddress().IsLoopback() && tcpPacket.DestinationAddress().IsLoopback()) {
<<<<<<< HEAD
			if d.bpf != nil {
				d.bpf.RemoveFlow(conn.TCPtuple)
			} else {
				go func() {
					if err := d.conntrack.UpdateApplicationFlowMark(
						tcpPacket.SourceAddress(),
						tcpPacket.DestinationAddress(),
						tcpPacket.IPProto(),
						tcpPacket.SourcePort(),
						tcpPacket.DestPort(),
						constants.DefaultConnMark,
					); err != nil {
						zap.L().Debug("Failed to update conntrack table for flow after ack packet",
							zap.String("app-conn", tcpPacket.L4ReverseFlowHash()),
							zap.Error(err),
						)
					}
					context.PuContextError(pucontext.ErrConnectionsProcessed, "") // nolint
				}()
			}
=======

			if err := d.ignoreFlow(tcpPacket); err != nil {
				zap.L().Error("Failed to ignore flow", zap.Error(err))
			}

			go func() {
				if err := d.conntrack.UpdateApplicationFlowMark(
					tcpPacket.SourceAddress(),
					tcpPacket.DestinationAddress(),
					tcpPacket.IPProto(),
					tcpPacket.SourcePort(),
					tcpPacket.DestPort(),
					constants.DefaultConnMark,
				); err != nil {
					zap.L().Debug("Failed to update conntrack table for flow after ack packet",
						zap.String("app-conn", tcpPacket.L4ReverseFlowHash()),
						zap.Error(err),
					)
				}
				context.PuContextError(pucontext.ErrConnectionsProcessed, "") // nolint
			}()
>>>>>>> 00b3a780
		}
		conn.SetState(connection.TCPData)
		return nil
	}

	return fmt.Errorf("received application ack packet in the wrong state: %d", conn.GetState())
}

// processNetworkTCPPacket processes a network TCP packet and dispatches it to different methods based on the flags
func (d *Datapath) processNetworkTCPPacket(tcpPacket *packet.Packet, context *pucontext.PUContext, conn *connection.TCPConnection) (action interface{}, claims *tokens.ConnectionClaims, err error) {

	if conn == nil {
		return nil, nil, nil
	}

	// Update connection state in the internal state machine tracker
	switch tcpPacket.GetTCPFlags() & packet.TCPSynAckMask {

	case packet.TCPSynMask:
		return d.processNetworkSynPacket(context, conn, tcpPacket)

	case packet.TCPAckMask:
		return d.processNetworkAckPacket(context, conn, tcpPacket)

	case packet.TCPSynAckMask:
		return d.processNetworkSynAckPacket(context, conn, tcpPacket)

	default: // Ignore any other packet
		return nil, nil, nil
	}
}

// processNetworkSynPacket processes a syn packet arriving from the network
func (d *Datapath) processNetworkSynPacket(context *pucontext.PUContext, conn *connection.TCPConnection, tcpPacket *packet.Packet) (action interface{}, claims *tokens.ConnectionClaims, err error) {

	// Incoming packets that don't have our options are candidates to be processed
	// as external services.
	if err = tcpPacket.CheckTCPAuthenticationOption(enforcerconstants.TCPAuthenticationOptionBaseLen); err != nil {

		// If there is no auth option, attempt the ACLs
		report, pkt, perr := context.NetworkACLPolicy(tcpPacket)
		d.reportExternalServiceFlow(context, report, pkt, false, tcpPacket)
		if perr != nil || pkt.Action.Rejected() {
			return nil, nil, fmt.Errorf("no auth or acls: outgoing connection dropped: %s", perr)
		}

		conn.SetState(connection.TCPData)
		d.netOrigConnectionTracker.AddOrUpdate(tcpPacket.L4FlowHash(), conn)
		d.appReplyConnectionTracker.AddOrUpdate(tcpPacket.L4ReverseFlowHash(), conn)

		return pkt, nil, nil
	}

	// Packets that have authorization information go through the auth path
	// Decode the JWT token using the context key
	claims, err = d.tokenAccessor.ParsePacketToken(&conn.Auth, tcpPacket.ReadTCPData())
	// If the token signature is not valid, we must drop the connection and we drop the Syn packet.
	// The source will retry but we have no state to maintain here.
	if err != nil {
		d.reportRejectedFlow(tcpPacket, conn, collector.DefaultEndPoint, context.ManagementID(), context, tokens.CodeFromErr(err), nil, nil, false)
		return nil, nil, conn.Context.PuContextError(pucontext.ErrSynDroppedInvalidToken, fmt.Sprintf("contextID %s SourceAddress %s DestPort %d", context.ManagementID(), tcpPacket.SourceAddress().String(), int(tcpPacket.DestPort())))
	}

	// if there are no claims we must drop the connection and we drop the Syn
	// packet. The source will retry but we have no state to maintain here.
	if claims == nil {
		d.reportRejectedFlow(tcpPacket, conn, collector.DefaultEndPoint, context.ManagementID(), context, collector.InvalidToken, nil, nil, false)
		return nil, nil, conn.Context.PuContextError(pucontext.ErrSynDroppedNoClaims, fmt.Sprintf("contextID %s SourceAddress %s DestPort %d", context.ManagementID(), tcpPacket.SourceAddress().String(), int(tcpPacket.DestPort())))
	}

	if claims.H != nil {
		ch := claims.H.ToClaimsHeader()
		if ch.PingType() != claimsheader.PingTypeNone {
			err := d.processDiagnosticNetSynPacket(context, conn, tcpPacket, claims)
			if err != nil {
				zap.L().Error("unable to process diagnostic network syn", zap.Error(err))
			}
			return nil, nil, err
		}
	}

	txLabel, ok := claims.T.Get(enforcerconstants.TransmitterLabel)
	if err := tcpPacket.CheckTCPAuthenticationOption(enforcerconstants.TCPAuthenticationOptionBaseLen); !ok || err != nil {
		d.reportRejectedFlow(tcpPacket, conn, txLabel, context.ManagementID(), context, collector.InvalidFormat, nil, nil, false)
		return nil, nil, conn.Context.PuContextError(pucontext.ErrSynDroppedTCPOption, fmt.Sprintf("contextID %s SourceAddress %s DestPort %d", context.ManagementID(), tcpPacket.SourceAddress().String(), int(tcpPacket.DestPort())))
	}

	// Remove any of our data from the packet. No matter what we don't need the
	// metadata any more.
	if err := tcpPacket.TCPDataDetach(enforcerconstants.TCPAuthenticationOptionBaseLen); err != nil {
		d.reportRejectedFlow(tcpPacket, conn, txLabel, context.ManagementID(), context, collector.InvalidHeader, nil, nil, false)
		return nil, nil, conn.Context.PuContextError(pucontext.ErrSynDroppedInvalidFormat, fmt.Sprintf("contextID %s SourceAddress %s DestPort %d", context.ManagementID(), tcpPacket.SourceAddress().String(), int(tcpPacket.DestPort())))
	}

	tcpPacket.DropTCPDetachedBytes()

	// Add the port as a label with an @ prefix. These labels are invalid otherwise
	// If all policies are restricted by port numbers this will allow port-specific policies
	tags := claims.T.Copy()
	tags.AppendKeyValue(constants.PortNumberLabelString, fmt.Sprintf("%s/%s", constants.TCPProtoString, strconv.Itoa(int(tcpPacket.DestPort()))))
	report, pkt := context.SearchRcvRules(tags)

	if pkt.Action.Rejected() && (txLabel != context.ManagementID()) {
		d.reportRejectedFlow(tcpPacket, conn, txLabel, context.ManagementID(), context, collector.PolicyDrop, report, pkt, false)
		return nil, nil, conn.Context.PuContextError(pucontext.ErrSynRejectPacket, fmt.Sprintf("contextID %s SourceAddress %s DestPort %d PolicyID %s", context.ManagementID(), tcpPacket.SourceAddress().String(), int(tcpPacket.DestPort()), pkt.PolicyID))
	}

	hash := tcpPacket.L4FlowHash()
	// Update the connection state and store the Nonse send to us by the host.
	// We use the nonse in the subsequent packets to achieve randomization.
	conn.SetState(connection.TCPSynReceived)

	if d.bpf != nil {
		// createFlow
		d.bpf.CreateFlow(conn.TCPtuple)
	}

	// conntrack
	d.netOrigConnectionTracker.AddOrUpdate(hash, conn)
	d.appReplyConnectionTracker.AddOrUpdate(tcpPacket.L4ReverseFlowHash(), conn)

	// Cache the action
	conn.ReportFlowPolicy = report
	conn.PacketFlowPolicy = pkt

	if txLabel == context.ManagementID() {
		zap.L().Debug("Traffic to the same pu", zap.String("flow", tcpPacket.L4FlowHash()))
		conn.SetLoopbackConnection(true)
	}

	// Accept the connection
	return pkt, claims, nil
}

// policyPair stores both reporting and actual action taken on packet.
type policyPair struct {
	report *policy.FlowPolicy
	packet *policy.FlowPolicy
}

// processNetworkSynAckPacket processes a SynAck packet arriving from the network
func (d *Datapath) processNetworkSynAckPacket(context *pucontext.PUContext, conn *connection.TCPConnection, tcpPacket *packet.Packet) (action interface{}, claims *tokens.ConnectionClaims, err error) {

	// Packets with no authorization are processed as external services based on the ACLS
	if err = tcpPacket.CheckTCPAuthenticationOption(enforcerconstants.TCPAuthenticationOptionBaseLen); err != nil {

		if _, err := d.puFromContextID.Get(conn.Context.ID()); err != nil {
			// PU has been deleted. Ignore these packets
			return nil, nil, conn.Context.PuContextError(pucontext.ErrInvalidSynAck, fmt.Sprintf("Pu with ID delete %s", conn.Context.ID()))
		}

		// Diagnostic packet from an external network.
		if conn.PingConfig.Type != claimsheader.PingTypeNone {
			err := d.processDiagnosticNetSynAckPacket(context, conn, tcpPacket, claims, true, false)
			if err != nil {
				zap.L().Error("unable to process diagnostic network synack (externalnetwork)", zap.Error(err))
			}
			return nil, nil, err
		}

		flowHash := tcpPacket.SourceAddress().String() + ":" + strconv.Itoa(int(tcpPacket.SourcePort()))
		if plci, plerr := context.RetrieveCachedExternalFlowPolicy(flowHash); plerr == nil {
			plc := plci.(*policyPair)
			d.releaseFlow(context, plc.report, plc.packet, tcpPacket, conn)
			return plc.packet, nil, nil
		}

		// Never seen this IP before, let's parse them.
		report, pkt, perr := context.ApplicationACLPolicyFromAddr(tcpPacket.SourceAddress(), tcpPacket.SourcePort())
		if perr != nil || pkt.Action.Rejected() {
			d.reportReverseExternalServiceFlow(context, report, pkt, true, tcpPacket)
			return nil, nil, conn.Context.PuContextError(pucontext.ErrSynAckDroppedExternalService, fmt.Sprintf("drop external service synack Source %s:%d:%s", tcpPacket.SourceAddress().String(), int(tcpPacket.SourcePort()), pkt.Action.ActionString()))
		}

		// Added to the cache if we can accept it
		context.CacheExternalFlowPolicy(
			tcpPacket,
			&policyPair{
				report: report,
				packet: pkt,
			},
		)

		// Set the state to Data so the other state machines ignore subsequent packets
		conn.SetState(connection.TCPData)
		d.releaseFlow(context, report, pkt, tcpPacket, conn)

		return pkt, nil, nil
	}

	// Diagnostic packet with custom information.
	if conn.PingConfig.Type == claimsheader.PingTypeCustomIdentity {
		err := d.processDiagnosticNetSynAckPacket(context, conn, tcpPacket, nil, false, true)
		if err != nil {
			zap.L().Error("unable to process diagnostic network synack (custompayload)", zap.Error(err))
		}
		return nil, nil, err
	}

	// This is a corner condition. We are receiving a SynAck packet and we are in
	// a state that indicates that we have already processed one. This means that
	// our ack packet was lost. We need to revert conntrack in this case and get
	// back into the picture.
	if conn.GetState() != connection.TCPSynSend {
		// Revert the connmarks - dealing with retransmissions
		if d.bpf != nil {
			d.bpf.CreateFlow(conn.TCPtuple)
		} else {
			if cerr := d.conntrack.UpdateApplicationFlowMark(
				tcpPacket.DestinationAddress(),
				tcpPacket.SourceAddress(),
				tcpPacket.IPProto(),
				tcpPacket.DestPort(),
				tcpPacket.SourcePort(),
				uint32(1), // We cannot put it back to zero. We need something other value.
			); cerr != nil {
				zap.L().Debug("Failed to update conntrack table for flow after synack packet",
					zap.String("context", string(conn.Auth.LocalContext)),
					zap.String("app-conn", tcpPacket.L4ReverseFlowHash()),
					zap.String("state", fmt.Sprintf("%d", conn.GetState())),
					zap.Error(err),
				)
			}
		}
	}

	// Now we can process the SynAck packet with its options
	tcpData := tcpPacket.ReadTCPData()
	if len(tcpData) == 0 {
		d.reportRejectedFlow(tcpPacket, nil, context.ManagementID(), collector.DefaultEndPoint, context, collector.MissingToken, nil, nil, true)
		return nil, nil, conn.Context.PuContextError(pucontext.ErrSynAckMissingToken, fmt.Sprintf("contextID %s SourceAddress %s", context.ManagementID(), tcpPacket.SourceAddress().String()))
	}

	claims, err = d.tokenAccessor.ParsePacketToken(&conn.Auth, tcpPacket.ReadTCPData())
	if err != nil {
		d.reportRejectedFlow(tcpPacket, nil, context.ManagementID(), collector.DefaultEndPoint, context, collector.MissingToken, nil, nil, true)
		//return nil, nil, fmt.Errorf("SynAck packet dropped because of bad claims: %s", err)
		return nil, nil, conn.Context.PuContextError(pucontext.ErrSynAckBadClaims, fmt.Sprintf("contextID %s SourceAddress %s", context.ManagementID(), tcpPacket.SourceAddress().String()))
	}

	if claims == nil {
		d.reportRejectedFlow(tcpPacket, nil, context.ManagementID(), collector.DefaultEndPoint, context, collector.MissingToken, nil, nil, true)
		return nil, nil, conn.Context.PuContextError(pucontext.ErrSynAckMissingClaims, fmt.Sprintf("contextID %s SourceAddress %s", context.ManagementID(), tcpPacket.SourceAddress().String()))
	}

	// Diagnostic packet with default token/identity.
	if claims.H != nil {
		if claims.H.ToClaimsHeader().PingType() != claimsheader.PingTypeNone {
			err := d.processDiagnosticNetSynAckPacket(context, conn, tcpPacket, claims, false, false)
			if err != nil {
				zap.L().Error("unable to process diagnostic network synack", zap.Error(err))
			}
			return nil, nil, err
		}
	}

	tcpPacket.ConnectionMetadata = &conn.Auth

	if err := tcpPacket.CheckTCPAuthenticationOption(enforcerconstants.TCPAuthenticationOptionBaseLen); err != nil {
		d.reportRejectedFlow(tcpPacket, conn, conn.Auth.RemoteContextID, context.ManagementID(), context, collector.InvalidHeader, nil, nil, true)
		return nil, nil, conn.Context.PuContextError(pucontext.ErrSynAckNoTCPAuthOption, fmt.Sprintf("contextID %s SourceAddress %s", context.ManagementID(), tcpPacket.SourceAddress().String()))
	}

	// Remove any of our data
	if err := tcpPacket.TCPDataDetach(enforcerconstants.TCPAuthenticationOptionBaseLen); err != nil {
		d.reportRejectedFlow(tcpPacket, conn, conn.Auth.RemoteContextID, context.ManagementID(), context, collector.InvalidPayload, nil, nil, true)
		//return nil, nil, fmt.Errorf("SynAck packet dropped because of invalid format: %s", err)
		return nil, nil, conn.Context.PuContextError(pucontext.ErrSynAckInvalidFormat, fmt.Sprintf("contextID %s SourceAddress %s", context.ManagementID(), tcpPacket.SourceAddress().String()))
	}

	tcpPacket.DropTCPDetachedBytes()

	if !d.mutualAuthorization {
		// If we dont do mutual authorization, dont lookup txt rules.
		conn.SetState(connection.TCPSynAckReceived)

		// conntrack
		d.netReplyConnectionTracker.AddOrUpdate(tcpPacket.L4FlowHash(), conn)
		return nil, claims, nil
	}

	// Add the port as a label with an @ prefix. These labels are invalid otherwise
	// If all policies are restricted by port numbers this will allow port-specific policies
	tags := claims.T.Copy()
	tags.AppendKeyValue(constants.PortNumberLabelString, fmt.Sprintf("%s/%s", constants.TCPProtoString, strconv.Itoa(int(tcpPacket.SourcePort()))))

	report, pkt := context.SearchTxtRules(tags, !d.mutualAuthorization)

	// Report and release traffic belonging to the same pu
	if conn.Auth.RemoteContextID == context.ManagementID() {
		conn.SetState(connection.TCPData)
		conn.SetLoopbackConnection(true)
		d.reportAcceptedFlow(tcpPacket, conn, conn.Auth.RemoteContextID, context.ManagementID(), context, nil, nil, true)
		d.releaseUnmonitoredFlow(tcpPacket, conn)
		return nil, nil, nil
	}

	// NOTE: For backward compatibility, remove this check later
	if claims.H != nil {
		if claims.H.ToClaimsHeader().Encrypt() != pkt.Action.Encrypted() {
			d.reportRejectedFlow(tcpPacket, conn, conn.Auth.RemoteContextID, context.ManagementID(), context, collector.EncryptionMismatch, nil, nil, true)
			return nil, nil, conn.Context.PuContextError(pucontext.ErrSynAckClaimsMisMatch, fmt.Sprintf("contextID %s SourceAddress %s", context.ManagementID(), tcpPacket.SourceAddress().String()))

		}
	}

	if pkt.Action.Rejected() {
		d.reportRejectedFlow(tcpPacket, conn, conn.Auth.RemoteContextID, context.ManagementID(), context, collector.PolicyDrop, report, pkt, true)
		return nil, nil, conn.Context.PuContextError(pucontext.ErrSynAckRejected, fmt.Sprintf("contextID %s Claims %s", context.ManagementID(), claims.T.String()))
	}

	conn.SetState(connection.TCPSynAckReceived)

	// conntrack
	d.netReplyConnectionTracker.AddOrUpdate(tcpPacket.L4FlowHash(), conn)

	return pkt, claims, nil
}

// processNetworkAckPacket processes an Ack packet arriving from the network
func (d *Datapath) processNetworkAckPacket(context *pucontext.PUContext, conn *connection.TCPConnection, tcpPacket *packet.Packet) (action interface{}, claims *tokens.ConnectionClaims, err error) {

	if conn.GetState() == connection.TCPData || conn.GetState() == connection.TCPAckSend {
		if !conn.ServiceConnection && d.bpf != nil {
			d.bpf.RemoveFlow(conn.TCPtuple)
		}
		return nil, nil, nil
	}

	if conn.IsLoopbackConnection() {
		conn.SetState(connection.TCPData)
		d.releaseUnmonitoredFlow(tcpPacket, conn)
		return nil, nil, nil
	}

	if conn.GetState() == connection.UnknownState {
		// Check if the destination is in the external servicess approved cache
		// and if yes, allow the packet to go and release the flow.
		_, plcy, perr := context.NetworkACLPolicy(tcpPacket)

		// Ignore FIN packets. Let them go through.
		if tcpPacket.GetTCPFlags()&packet.TCPFinMask != 0 {
			return nil, nil, nil
		}
		if perr != nil {
			err := tcpPacket.ConvertAcktoFinAck()
			return nil, nil, err
		}

		if plcy.Action.Rejected() {
			return nil, nil, conn.Context.PuContextError(pucontext.ErrAckRejected, fmt.Sprintf("contextID %s", conn.Context.ID()))

		}

<<<<<<< HEAD
		if d.bpf != nil {
			d.bpf.RemoveFlow(conn.TCPtuple)
		} else {
			if err := d.conntrack.UpdateNetworkFlowMark(
				tcpPacket.SourceAddress(),
				tcpPacket.DestinationAddress(),
				tcpPacket.IPProto(),
				tcpPacket.SourcePort(),
				tcpPacket.DestPort(),
				constants.DefaultExternalConnMark,
			); err != nil {
				zap.L().Debug("Failed to update conntrack entry for flow at network Ack packet",
					zap.String("context", string(conn.Auth.LocalContext)),
					zap.String("app-conn", tcpPacket.L4ReverseFlowHash()),
					zap.String("state", fmt.Sprintf("%d", conn.GetState())),
					zap.Error(err),
				)
			}
=======
		if err := d.ignoreFlow(tcpPacket); err != nil {
			zap.L().Error("Failed to ignore flow", zap.Error(err))
		}
		if err := d.conntrack.UpdateNetworkFlowMark(
			tcpPacket.SourceAddress(),
			tcpPacket.DestinationAddress(),
			tcpPacket.IPProto(),
			tcpPacket.SourcePort(),
			tcpPacket.DestPort(),
			constants.DefaultExternalConnMark,
		); err != nil {
			zap.L().Debug("Failed to update conntrack entry for flow at network Ack packet",
				zap.String("context", string(conn.Auth.LocalContext)),
				zap.String("app-conn", tcpPacket.L4ReverseFlowHash()),
				zap.String("state", fmt.Sprintf("%d", conn.GetState())),
				zap.Error(err),
			)
>>>>>>> 00b3a780
		}
		return nil, nil, nil
	}

	hash := tcpPacket.L4FlowHash()

	// Validate that the source/destination nonse matches. The signature has validated both directions
	if conn.GetState() == connection.TCPSynAckSend || conn.GetState() == connection.TCPSynReceived {

		if err := tcpPacket.CheckTCPAuthenticationOption(enforcerconstants.TCPAuthenticationOptionBaseLen); err != nil {
			return nil, nil, conn.Context.PuContextError(pucontext.ErrAckTCPNoTCPAuthOption, fmt.Sprintf("contextID %s destPort %d", context.ManagementID(), int(tcpPacket.DestPort())))
		}

		if _, err := d.tokenAccessor.ParseAckToken(&conn.Auth, tcpPacket.ReadTCPData()); err != nil {
			d.reportRejectedFlow(tcpPacket, conn, collector.DefaultEndPoint, context.ManagementID(), context, collector.InvalidToken, nil, nil, false)
			zap.L().Error("Ack Packet dropped because signature validation failed", zap.Error(err))
			return nil, nil, conn.Context.PuContextError(pucontext.ErrAckSigValidationFailed, fmt.Sprintf("contextID %s destPort %d", context.ManagementID(), int(tcpPacket.DestPort())))
		}

		// Remove any of our data - adjust the sequence numbers
		if err := tcpPacket.TCPDataDetach(enforcerconstants.TCPAuthenticationOptionBaseLen); err != nil {
			d.reportRejectedFlow(tcpPacket, conn, collector.DefaultEndPoint, context.ManagementID(), context, collector.InvalidPayload, nil, nil, false)
			zap.L().Error("Error: Ack packet dropped because of invalid format", zap.Error(err))
			return nil, nil, conn.Context.PuContextError(pucontext.ErrAckInvalidFormat, fmt.Sprintf("contextID %s destPort %d", context.ManagementID(), int(tcpPacket.DestPort())))
		}

		tcpPacket.DropTCPDetachedBytes()

		if conn.PacketFlowPolicy != nil && conn.PacketFlowPolicy.Action.Rejected() {
			if !conn.PacketFlowPolicy.ObserveAction.Observed() {
				zap.L().Error("Flow rejected but not observed", zap.String("conn", context.ManagementID()))
			}
			// Flow has been allowed because we are observing a deny rule's impact on the system. Packets are forwarded, reported as dropped + observed.
			d.reportRejectedFlow(tcpPacket, conn, conn.Auth.RemoteContextID, context.ManagementID(), context, collector.PolicyDrop, conn.ReportFlowPolicy, conn.PacketFlowPolicy, false)
		} else {
			// We accept the packet as a new flow
			d.reportAcceptedFlow(tcpPacket, conn, conn.Auth.RemoteContextID, context.ManagementID(), context, conn.ReportFlowPolicy, conn.PacketFlowPolicy, false)
		}

		conn.SetState(connection.TCPData)

<<<<<<< HEAD
		if d.bpf == nil && !conn.ServiceConnection {
=======
		if !conn.ServiceConnection {
			if err := d.ignoreFlow(tcpPacket); err != nil {
				zap.L().Error("Failed to ignore flow", zap.Error(err))
			}
>>>>>>> 00b3a780
			go func() {
				if err := d.conntrack.UpdateNetworkFlowMark(
					tcpPacket.SourceAddress(),
					tcpPacket.DestinationAddress(),
					tcpPacket.IPProto(),
					tcpPacket.SourcePort(),
					tcpPacket.DestPort(),
					constants.DefaultConnMark,
				); err != nil {
					zap.L().Debug("Failed to update conntrack table after ack packet",
						zap.String("app-conn", tcpPacket.L4ReverseFlowHash()))
				}
			}()
		}

		// Accept the packet
		return nil, nil, nil
	}

	if conn.ServiceConnection {
		conn.Context.PuContextError(pucontext.ErrEncrConnectionsProcessed, "") // nolint
		return nil, nil, nil
	}

	// Everything else is dropped - ACK received in the Syn state without a SynAck
	d.reportRejectedFlow(tcpPacket, conn, conn.Auth.RemoteContextID, context.ManagementID(), context, collector.InvalidState, nil, nil, false)
	zap.L().Error("Invalid state reached",
		zap.String("state", fmt.Sprintf("%d", conn.GetState())),
		zap.String("context", context.ManagementID()),
		zap.String("net-conn", hash),
	)

	return nil, nil, conn.Context.PuContextError(pucontext.ErrInvalidConnState, fmt.Sprintf("contextID %s destPort %d", context.ManagementID(), int(tcpPacket.DestPort())))
}

// createTCPAuthenticationOption creates the TCP authentication option -
func (d *Datapath) createTCPAuthenticationOption(token []byte) []byte {

	tokenLen := uint8(len(token))
	options := []byte{packet.TCPAuthenticationOption, enforcerconstants.TCPAuthenticationOptionBaseLen + tokenLen, 0, 0}

	if tokenLen != 0 {
		options = append(options, token...)
	}

	return options
}

// appSynRetrieveState retrieves state for the the application Syn packet.
// It creates a new connection by default
func (d *Datapath) appSynRetrieveState(p *packet.Packet) (*connection.TCPConnection, error) {

	context, err := d.contextFromIP(true, p.Mark, p.SourcePort(), packet.IPProtocolTCP)
	if err != nil {
		return nil, pucontext.PuContextError(pucontext.ErrSynUnexpectedPacket, fmt.Sprintf("Received unexpected syn %s sourceport %d", p.Mark, int(p.SourcePort())))
	}

	if conn, err := d.appOrigConnectionTracker.GetReset(p.L4FlowHash(), 0); err == nil && !conn.(*connection.TCPConnection).MarkForDeletion {
		// return this connection only if we are not deleting this
		// this is marked only when we see a FINACK for this l4flowhash
		// this should not have happened for a connection while we are processing a appSyn for this connection
		// The addorupdate for this cache will happen outside in processtcppacket
		return conn.(*connection.TCPConnection), nil
	}
	return connection.NewTCPConnection(context, p), nil
}

// appSynAckRetrieveState retrieves the state for application syn/ack packet.
func (d *Datapath) appSynAckRetrieveState(p *packet.Packet) (*connection.TCPConnection, error) {
	hash := p.L4FlowHash()

	// Did we see a network syn for this server PU?
	conn, err := d.appReplyConnectionTracker.GetReset(hash, 0)
	if err != nil {
		return nil, pucontext.PuContextError(pucontext.ErrNetSynNotSeen, err.Error())
	}

	if uerr := updateTimer(d.appReplyConnectionTracker, hash, conn.(*connection.TCPConnection)); uerr != nil {
		zap.L().Error("entry expired just before updating the timer", zap.String("flow", hash))
		return nil, uerr
	}

	return conn.(*connection.TCPConnection), nil
}

// appRetrieveState retrieves the state for the rest of the application packets. It
// returns an error if it cannot find the state
func (d *Datapath) appRetrieveState(p *packet.Packet) (*connection.TCPConnection, error) {
	hash := p.L4FlowHash()

	// If this ack packet is from Server, Did we see a network Syn for this server PU?
	conn, err := d.appReplyConnectionTracker.GetReset(hash, 0)
	if err == nil {
		if uerr := updateTimer(d.appReplyConnectionTracker, hash, conn.(*connection.TCPConnection)); uerr != nil {
			zap.L().Error("entry expired just before updating the timer", zap.String("flow", hash))
			return nil, uerr
		}

		return conn.(*connection.TCPConnection), nil
	}

	// If this ack packet is from client, Did we see an Application Syn packet before?
	conn, err = d.appOrigConnectionTracker.GetReset(hash, 0)
	if err == nil {
		if uerr := updateTimer(d.appOrigConnectionTracker, hash, conn.(*connection.TCPConnection)); uerr != nil {
			return nil, uerr
		}
		return conn.(*connection.TCPConnection), nil
	}

	if p.GetTCPFlags()&packet.TCPSynAckMask == packet.TCPAckMask {
		// Let's try if its an existing connection
		context, err := d.contextFromIP(true, p.Mark, p.SourcePort(), packet.IPProtocolTCP)
		if err != nil {
			return nil, errors.New("No context in app processing")
		}
		conn = connection.NewTCPConnection(context, p)
		conn.(*connection.TCPConnection).SetState(connection.UnknownState)
		return conn.(*connection.TCPConnection), nil
	}

	return nil, pucontext.PuContextError(pucontext.ErrNoConnFound, fmt.Sprintf("SourcePort %d %s", int(p.SourcePort()), p.Mark))
}

// netSynRetrieveState retrieves the state for the Syn packets on the network.
// Obviously if no state is found, it generates a new connection record.
func (d *Datapath) netSynRetrieveState(p *packet.Packet) (*connection.TCPConnection, error) {

	context, err := d.contextFromIP(false, p.Mark, p.DestPort(), packet.IPProtocolTCP)
	if err == nil {
		if conn, err := d.netOrigConnectionTracker.GetReset(p.L4FlowHash(), 0); err == nil && !conn.(*connection.TCPConnection).MarkForDeletion {
			// Only if we havent seen FINACK on this connection
			return conn.(*connection.TCPConnection), nil
		}
		return connection.NewTCPConnection(context, p), nil
	}

	//This needs to hit only for local processes never for containers
	//Don't return an error create a dummy context and return it so we truncate the packet before we send it up
	if d.mode != constants.RemoteContainer {

		//we will create the bare minimum needed to exercise our stack
		//We need this syn to look similar to what we will pass on the retry
		//so we setup enough for us to identify this request in the later stages

		// Remove any of our data from the packet.
		if err = p.CheckTCPAuthenticationOption(enforcerconstants.TCPAuthenticationOptionBaseLen); err != nil {
			zap.L().Error("Syn received with tcp option not set", zap.Error(err))
			return nil, pucontext.PuContextError(pucontext.ErrNonPUTraffic, fmt.Sprintf("DestPort %d %s", int(p.DestPort()), p.SourceAddress().String()))
		}

		if err = p.TCPDataDetach(enforcerconstants.TCPAuthenticationOptionBaseLen); err != nil {
			zap.L().Error("Error removing TCP Data", zap.Error(err))
			return nil, pucontext.PuContextError(pucontext.ErrNonPUTraffic, fmt.Sprintf("DestPort %d %s", int(p.DestPort()), p.SourceAddress().String()))
		}

		p.DropTCPDetachedBytes()

		p.UpdateTCPChecksum()

		return nil, pucontext.PuContextError(pucontext.ErrNonPUTraffic, fmt.Sprintf("DestPort %d %s", int(p.DestPort()), p.SourceAddress().String()))
	}

	return nil, pucontext.PuContextError(pucontext.ErrInvalidNetState, fmt.Sprintf("DestPort %d %s", int(p.DestPort()), p.SourceAddress().String()))
}

// netSynAckRetrieveState retrieves the state for SynAck packets at the network
// It relies on the source port cache for that
func (d *Datapath) netSynAckRetrieveState(p *packet.Packet) (*connection.TCPConnection, error) {
	conn, err := d.sourcePortConnectionCache.GetReset(p.SourcePortHash(packet.PacketTypeNetwork), 0)
	if err != nil {
		return nil, pucontext.PuContextError(pucontext.ErrNonPUTraffic, fmt.Sprintf("DestPort %d %s", int(p.DestPort()), p.SourceAddress().String()))
	}
	if conn.(*connection.TCPConnection).MarkForDeletion {
		return nil, pucontext.PuContextError(pucontext.ErrOutOfOrderSynAck, fmt.Sprintf("DestPort %d %s", int(p.DestPort()), p.SourceAddress().String()))
	}
	return conn.(*connection.TCPConnection), nil
}

// netRetrieveState retrieves the state of a network connection. Use the flow caches for that
func (d *Datapath) netRetrieveState(p *packet.Packet) (*connection.TCPConnection, error) {
	hash := p.L4FlowHash()
	// ignore conn.MarkFordeletion here since these could be ack packets arriving out of order
	// Did we see a network syn/ack packet? (PU is a client)
	conn, err := d.netReplyConnectionTracker.GetReset(hash, 0)
	if err == nil {
		if err = updateTimer(d.netReplyConnectionTracker, hash, conn.(*connection.TCPConnection)); err != nil {
			return nil, err
		}

		return conn.(*connection.TCPConnection), nil
	}

	// Did we see a network Syn packet before? (PU is a server)
	conn, err = d.netOrigConnectionTracker.GetReset(hash, 0)
	if err == nil {
		if err = updateTimer(d.netOrigConnectionTracker, hash, conn.(*connection.TCPConnection)); err != nil {
			return nil, err
		}

		return conn.(*connection.TCPConnection), nil
	}

	// We reach in this state for a client PU only when the service connection(encrypt) sends data sparsely.
	// Packets are dropped when this happens, and that is a BUG!!!
	// For the server PU we mark the connection in the unknown state.
	if p.GetTCPFlags()&packet.TCPSynAckMask == packet.TCPAckMask {
		// Let's try if its an existing connection
		context, cerr := d.contextFromIP(false, p.Mark, p.DestPort(), packet.IPProtocolTCP)
		if cerr != nil {
			return nil, err
		}
		conn = connection.NewTCPConnection(context, p)
		conn.(*connection.TCPConnection).SetState(connection.UnknownState)
		return conn.(*connection.TCPConnection), nil
	}

	return nil, pucontext.PuContextError(pucontext.ErrInvalidNetState, fmt.Sprintf("DestPort %d %s", int(p.DestPort()), p.SourceAddress().String()))
}

// updateTimer updates the timers for the service connections
func updateTimer(c cache.DataStore, hash string, conn *connection.TCPConnection) error {
	conn.RLock()
	defer conn.RUnlock()

	if conn.ServiceConnection && conn.TimeOut > 0 {
		return c.SetTimeOut(hash, conn.TimeOut)
	}
	return nil
}

// releaseFlow releases the flow and updates the conntrack table
func (d *Datapath) releaseFlow(context *pucontext.PUContext, report *policy.FlowPolicy, action *policy.FlowPolicy, tcpPacket *packet.Packet, conn *connection.TCPConnection) {

	if err := d.appOrigConnectionTracker.Remove(tcpPacket.L4ReverseFlowHash()); err != nil {
		zap.L().Debug("Failed to clean cache appOrigConnectionTracker", zap.Error(err))
	}

	if err := d.sourcePortConnectionCache.Remove(tcpPacket.SourcePortHash(packet.PacketTypeNetwork)); err != nil {
		zap.L().Debug("Failed to clean cache sourcePortConnectionCache", zap.Error(err))
	}

<<<<<<< HEAD
	if d.bpf != nil && conn != nil {
		d.bpf.RemoveFlow(conn.TCPtuple)
	} else {
		if err := d.conntrack.UpdateNetworkFlowMark(
			tcpPacket.SourceAddress(),
			tcpPacket.DestinationAddress(),
			tcpPacket.IPProto(),
			tcpPacket.SourcePort(),
			tcpPacket.DestPort(),
			constants.DefaultExternalConnMark,
		); err != nil {
			zap.L().Debug("Failed to update conntrack table",
				zap.String("app-conn", tcpPacket.L4ReverseFlowHash()),
				zap.Error(err))
		}
=======
	if err := d.ignoreFlow(tcpPacket); err != nil {
		zap.L().Error("Failed to ignore flow", zap.Error(err))
	}
	if err := d.conntrack.UpdateNetworkFlowMark(
		tcpPacket.SourceAddress(),
		tcpPacket.DestinationAddress(),
		tcpPacket.IPProto(),
		tcpPacket.SourcePort(),
		tcpPacket.DestPort(),
		constants.DefaultExternalConnMark,
	); err != nil {
		zap.L().Debug("Failed to update conntrack table",
			zap.String("app-conn", tcpPacket.L4ReverseFlowHash()),
			zap.Error(err))
>>>>>>> 00b3a780
	}
	d.reportReverseExternalServiceFlow(context, report, action, true, tcpPacket)
}

// releaseUnmonitoredFlow releases the flow and updates the conntrack table
func (d *Datapath) releaseUnmonitoredFlow(tcpPacket *packet.Packet, conn *connection.TCPConnection) {

	if err := d.ignoreFlow(tcpPacket); err != nil {
		zap.L().Error("Failed to ignore flow", zap.Error(err))
	}
	zap.L().Debug("Releasing flow", zap.String("flow", tcpPacket.L4FlowHash()))
	if d.bpf != nil && conn != nil {
		d.bpf.RemoveFlow(conn.TCPtuple)
	} else {
		if err := d.conntrack.UpdateNetworkFlowMark(
			tcpPacket.SourceAddress(),
			tcpPacket.DestinationAddress(),
			tcpPacket.IPProto(),
			tcpPacket.SourcePort(),
			tcpPacket.DestPort(),
			constants.DefaultExternalConnMark,
		); err != nil {
			zap.L().Debug("Failed to update conntrack table", zap.Error(err))
		}
	}
}<|MERGE_RESOLUTION|>--- conflicted
+++ resolved
@@ -342,24 +342,13 @@
 			zap.L().Debug("Failed to remove cache entries")
 		}
 
-<<<<<<< HEAD
+		if err := d.ignoreFlow(tcpPacket); err != nil {
+			zap.L().Error("Failed to ignore flow", zap.Error(err))
+		}
+
 		if d.bpf != nil {
 			d.bpf.RemoveFlow(conn.TCPtuple)
 		} else {
-=======
-		if err := d.ignoreFlow(tcpPacket); err != nil {
-			zap.L().Error("Failed to ignore flow", zap.Error(err))
-		}
-		if err := d.conntrack.UpdateApplicationFlowMark(
-			tcpPacket.SourceAddress(),
-			tcpPacket.DestinationAddress(),
-			tcpPacket.IPProto(),
-			tcpPacket.SourcePort(),
-			tcpPacket.DestPort(),
-			constants.DefaultExternalConnMark,
-		); err != nil {
->>>>>>> 00b3a780
-
 			if err := d.conntrack.UpdateApplicationFlowMark(
 				tcpPacket.SourceAddress(),
 				tcpPacket.DestinationAddress(),
@@ -456,7 +445,9 @@
 			// It means it is a new SSH Session connection, we mark
 			// the packet and let it go through.
 			if context.Type() == common.SSHSessionPU {
-<<<<<<< HEAD
+				if err := d.ignoreFlow(tcpPacket); err != nil {
+					zap.L().Error("Failed to ignore flow", zap.Error(err))
+				}
 				if d.bpf != nil {
 					d.bpf.RemoveFlow(conn.TCPtuple)
 				} else {
@@ -475,26 +466,6 @@
 							zap.String("state", fmt.Sprintf("%d", conn.GetState())),
 							zap.Error(err))
 					}
-=======
-				if err := d.ignoreFlow(tcpPacket); err != nil {
-					zap.L().Error("Failed to ignore flow", zap.Error(err))
-				}
-				if err := d.conntrack.UpdateApplicationFlowMark(
-					tcpPacket.SourceAddress(),
-					tcpPacket.DestinationAddress(),
-					tcpPacket.IPProto(),
-					tcpPacket.SourcePort(),
-					tcpPacket.DestPort(),
-					constants.DefaultConnMark,
-				); err != nil {
-
-					zap.L().Debug("Failed to update conntrack entry for flow at Ack packet",
-						zap.String("context", string(conn.Auth.LocalContext)),
-						zap.String("app-conn", tcpPacket.L4ReverseFlowHash()),
-						zap.String("state", fmt.Sprintf("%d", conn.GetState())),
-						zap.Error(err))
-
->>>>>>> 00b3a780
 				}
 				return nil
 			}
@@ -506,8 +477,9 @@
 		if policy.Action.Rejected() {
 			return conn.Context.PuContextError(pucontext.ErrRejectPacket, fmt.Sprintf("Rejected due to policy %s", policy.PolicyID))
 		}
-
-<<<<<<< HEAD
+		if err := d.ignoreFlow(tcpPacket); err != nil {
+			zap.L().Error("Failed to ignore flow", zap.Error(err))
+		}
 		if d.bpf != nil {
 			d.bpf.RemoveFlow(conn.TCPtuple)
 		} else {
@@ -526,25 +498,6 @@
 					zap.Error(err),
 				)
 			}
-=======
-		if err := d.ignoreFlow(tcpPacket); err != nil {
-			zap.L().Error("Failed to ignore flow", zap.Error(err))
-		}
-		if err := d.conntrack.UpdateApplicationFlowMark(
-			tcpPacket.SourceAddress(),
-			tcpPacket.DestinationAddress(),
-			tcpPacket.IPProto(),
-			tcpPacket.SourcePort(),
-			tcpPacket.DestPort(),
-			constants.DefaultExternalConnMark,
-		); err != nil {
-			zap.L().Debug("Failed to update conntrack entry for flow at Ack packet",
-				zap.String("context", string(conn.Auth.LocalContext)),
-				zap.String("app-conn", tcpPacket.L4ReverseFlowHash()),
-				zap.String("state", fmt.Sprintf("%d", conn.GetState())),
-				zap.Error(err),
-			)
->>>>>>> 00b3a780
 		}
 		return nil
 	}
@@ -555,7 +508,10 @@
 	if conn.GetState() == connection.TCPAckSend {
 		if !conn.ServiceConnection && tcpPacket.SourceAddress().String() != tcpPacket.DestinationAddress().String() &&
 			!(tcpPacket.SourceAddress().IsLoopback() && tcpPacket.DestinationAddress().IsLoopback()) {
-<<<<<<< HEAD
+			if err := d.ignoreFlow(tcpPacket); err != nil {
+				zap.L().Error("Failed to ignore flow", zap.Error(err))
+			}
+
 			if d.bpf != nil {
 				d.bpf.RemoveFlow(conn.TCPtuple)
 			} else {
@@ -576,29 +532,6 @@
 					context.PuContextError(pucontext.ErrConnectionsProcessed, "") // nolint
 				}()
 			}
-=======
-
-			if err := d.ignoreFlow(tcpPacket); err != nil {
-				zap.L().Error("Failed to ignore flow", zap.Error(err))
-			}
-
-			go func() {
-				if err := d.conntrack.UpdateApplicationFlowMark(
-					tcpPacket.SourceAddress(),
-					tcpPacket.DestinationAddress(),
-					tcpPacket.IPProto(),
-					tcpPacket.SourcePort(),
-					tcpPacket.DestPort(),
-					constants.DefaultConnMark,
-				); err != nil {
-					zap.L().Debug("Failed to update conntrack table for flow after ack packet",
-						zap.String("app-conn", tcpPacket.L4ReverseFlowHash()),
-						zap.Error(err),
-					)
-				}
-				context.PuContextError(pucontext.ErrConnectionsProcessed, "") // nolint
-			}()
->>>>>>> 00b3a780
 		}
 		conn.SetState(connection.TCPData)
 		return nil
@@ -953,7 +886,9 @@
 
 		}
 
-<<<<<<< HEAD
+		if err := d.ignoreFlow(tcpPacket); err != nil {
+			zap.L().Error("Failed to ignore flow", zap.Error(err))
+		}
 		if d.bpf != nil {
 			d.bpf.RemoveFlow(conn.TCPtuple)
 		} else {
@@ -972,25 +907,6 @@
 					zap.Error(err),
 				)
 			}
-=======
-		if err := d.ignoreFlow(tcpPacket); err != nil {
-			zap.L().Error("Failed to ignore flow", zap.Error(err))
-		}
-		if err := d.conntrack.UpdateNetworkFlowMark(
-			tcpPacket.SourceAddress(),
-			tcpPacket.DestinationAddress(),
-			tcpPacket.IPProto(),
-			tcpPacket.SourcePort(),
-			tcpPacket.DestPort(),
-			constants.DefaultExternalConnMark,
-		); err != nil {
-			zap.L().Debug("Failed to update conntrack entry for flow at network Ack packet",
-				zap.String("context", string(conn.Auth.LocalContext)),
-				zap.String("app-conn", tcpPacket.L4ReverseFlowHash()),
-				zap.String("state", fmt.Sprintf("%d", conn.GetState())),
-				zap.Error(err),
-			)
->>>>>>> 00b3a780
 		}
 		return nil, nil, nil
 	}
@@ -1032,14 +948,10 @@
 
 		conn.SetState(connection.TCPData)
 
-<<<<<<< HEAD
 		if d.bpf == nil && !conn.ServiceConnection {
-=======
-		if !conn.ServiceConnection {
 			if err := d.ignoreFlow(tcpPacket); err != nil {
 				zap.L().Error("Failed to ignore flow", zap.Error(err))
 			}
->>>>>>> 00b3a780
 			go func() {
 				if err := d.conntrack.UpdateNetworkFlowMark(
 					tcpPacket.SourceAddress(),
@@ -1282,7 +1194,9 @@
 		zap.L().Debug("Failed to clean cache sourcePortConnectionCache", zap.Error(err))
 	}
 
-<<<<<<< HEAD
+	if err := d.ignoreFlow(tcpPacket); err != nil {
+		zap.L().Error("Failed to ignore flow", zap.Error(err))
+	}
 	if d.bpf != nil && conn != nil {
 		d.bpf.RemoveFlow(conn.TCPtuple)
 	} else {
@@ -1298,22 +1212,6 @@
 				zap.String("app-conn", tcpPacket.L4ReverseFlowHash()),
 				zap.Error(err))
 		}
-=======
-	if err := d.ignoreFlow(tcpPacket); err != nil {
-		zap.L().Error("Failed to ignore flow", zap.Error(err))
-	}
-	if err := d.conntrack.UpdateNetworkFlowMark(
-		tcpPacket.SourceAddress(),
-		tcpPacket.DestinationAddress(),
-		tcpPacket.IPProto(),
-		tcpPacket.SourcePort(),
-		tcpPacket.DestPort(),
-		constants.DefaultExternalConnMark,
-	); err != nil {
-		zap.L().Debug("Failed to update conntrack table",
-			zap.String("app-conn", tcpPacket.L4ReverseFlowHash()),
-			zap.Error(err))
->>>>>>> 00b3a780
 	}
 	d.reportReverseExternalServiceFlow(context, report, action, true, tcpPacket)
 }
