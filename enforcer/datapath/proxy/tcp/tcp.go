// +build linux

package tcp

import (
	"crypto/tls"
	"errors"
	"fmt"
	"io"
	"net"
	"strconv"
	"sync"
	"syscall"
	"unsafe"

	"go.uber.org/zap"

	"github.com/aporeto-inc/netlink-go/conntrack"
	"github.com/aporeto-inc/trireme-lib/collector"
	"github.com/aporeto-inc/trireme-lib/constants"
	"github.com/aporeto-inc/trireme-lib/enforcer/connection"
	"github.com/aporeto-inc/trireme-lib/enforcer/constants"
	"github.com/aporeto-inc/trireme-lib/enforcer/datapath/tokenaccessor"
	"github.com/aporeto-inc/trireme-lib/enforcer/policyenforcer"
	"github.com/aporeto-inc/trireme-lib/enforcer/pucontext"
	"github.com/aporeto-inc/trireme-lib/enforcer/utils/fqconfig"
	"github.com/aporeto-inc/trireme-lib/enforcer/utils/secrets"
	"github.com/aporeto-inc/trireme-lib/internal/portset"
	"github.com/aporeto-inc/trireme-lib/policy"
	"github.com/aporeto-inc/trireme-lib/utils/cache"
)

const (
	sockOptOriginalDst = 80   //nolint
	proxyMarkInt       = 0x40 //Duplicated from supervisor/iptablesctrl refer to it

)

// Proxy maintains state for proxies connections from listen to backend.
type Proxy struct {
	// Listen Port to listen on
	Listen string
	// Backend address of the backend
	Backend string
	// certPath certificate path
	certPath string
	keyPath  string
	wg       sync.WaitGroup
	// Forward Should We forward connection
	Forward bool
	// Encrypt Is this connection encrypted
	Encrypt             bool
	mutualAuthorization bool
	tokenaccessor       tokenaccessor.TokenAccessor
	collector           collector.EventCollector
	puFromContextID     cache.DataStore
	socketListeners     *cache.Cache
	// List of local IP's
	IPList []string
}

// proxyFlowProperties is a struct used to pass flow information up
type proxyFlowProperties struct {
	SourceIP   net.IP
	DestIP     net.IP
	SourcePort uint16
	DestPort   uint16
}

type socketListenerEntry struct {
	listen net.Listener
	port   string
}
type sockaddr struct {
	family uint16
	data   [14]byte
}

// NewProxy creates a new instance of proxy reate a new instance of Proxy
func NewProxy(listen string, forward bool, encrypt bool, tp tokenaccessor.TokenAccessor, c collector.EventCollector, puFromContextID cache.DataStore, mutualAuthorization bool) policyenforcer.Enforcer {
	ifaces, _ := net.Interfaces()
	iplist := []string{}
	for _, intf := range ifaces {
		addrs, _ := intf.Addrs()
		for _, addr := range addrs {
			ip, _, _ := net.ParseCIDR(addr.String())
			if ip.To4() != nil {
				iplist = append(iplist, ip.String())
			}
		}
	}

	return &Proxy{
		Forward:             forward,
		Encrypt:             encrypt,
		wg:                  sync.WaitGroup{},
		mutualAuthorization: mutualAuthorization,
		collector:           c,
		tokenaccessor:       tp,
		puFromContextID:     puFromContextID,
		socketListeners:     cache.NewCache("socketlisterner"),
		IPList:              iplist,
	}
}

func (p *Proxy) reportProxiedFlow(flowproperties *proxyFlowProperties, conn *connection.ProxyConnection, sourceID string, destID string, context *pucontext.PUContext, mode string, plc *policy.FlowPolicy) {
	c := &collector.FlowRecord{
		ContextID: context.ID(),
		Source: &collector.EndPoint{
			ID:   sourceID,
			IP:   flowproperties.SourceIP.String(),
			Port: flowproperties.SourcePort,
			Type: collector.PU,
		},
		Destination: &collector.EndPoint{
			ID:   destID,
			IP:   flowproperties.DestIP.String(),
			Port: flowproperties.DestPort,
			Type: collector.PU,
		},
		Tags:       context.Annotations(),
		Action:     plc.Action,
		DropReason: mode,
		PolicyID:   plc.PolicyID,
	}
	p.collector.CollectFlowEvent(c)
}

// Enforce implements policyenforcer.Enforcer interface
func (p *Proxy) Enforce(contextID string, puInfo *policy.PUInfo) error {

	_, err := p.puFromContextID.Get(contextID)
	if err != nil {
		//Start proxy
		errChan := make(chan error, 1)

		port := puInfo.Runtime.Options().ProxyPort

		go p.StartListener(contextID, errChan, port)
		err, closed := <-errChan
		if closed {
			return nil
		}
		if err != nil {
			return err
		}
	}
	// Nothing required for the update case we will use the parent datapath structures to store state about PU
	return nil

}

// StartListener implements policyenforcer.Enforcer interface
func (p *Proxy) StartListener(contextID string, reterr chan error, port string) {

	var err error
	var listener net.Listener
	port = ":" + port
	if p.Forward || !p.Encrypt {
		if listener, err = net.Listen("tcp", port); err != nil {
			zap.L().Warn("Failed to Bind", zap.Error(err))
			reterr <- nil
			return

		}

	} else {
		config, err := p.loadTLS()
		if err != nil {
			reterr <- err
		}

		if listener, err = tls.Listen("tcp", port, config); err != nil {
			reterr <- err
		}
	}
	//At this point we are done initing lets close channel
	close(reterr)

	p.socketListeners.AddOrUpdate(contextID, &socketListenerEntry{
		listen: listener,
		port:   port,
	})
	for {

		if conn, err := listener.Accept(); err == nil {
			filehdl, _ := conn.(*net.TCPConn).File()
			err = syscall.SetsockoptInt(int(filehdl.Fd()), syscall.SOL_SOCKET, syscall.SO_MARK, proxyMarkInt)

			if err != nil {
				zap.L().Error(err.Error())
			}

			p.wg.Add(1)
			go func() {
				defer p.wg.Done()
				p.handle(conn, contextID)
				if connErr := conn.Close(); connErr != nil {
					zap.L().Error("Failed to close DownConn", zap.String("ContextID", contextID))
				}

			}()
		} else {
			return
		}

	}
}

// Unenforce implements policyenforcer.Enforcer interface
func (p *Proxy) Unenforce(contextID string) error {

	entry, err := p.socketListeners.Get(contextID)
	if err == nil {
		if cerr := entry.(*socketListenerEntry).listen.Close(); cerr != nil {
			zap.L().Error("Close failed for downconn", zap.String("ContextID", contextID))
		}
	}
	if err = p.socketListeners.Remove(contextID); err != nil {
		zap.L().Error("Cannot remove Socket Listener", zap.Error(err), zap.String("ContextID", contextID))
	}
	return nil
}

// GetFilterQueue is a stub for TCP proxy
func (p *Proxy) GetFilterQueue() *fqconfig.FilterQueue {
	return nil
}

// GetPortSetInstance returns nil for the proxy
func (p *Proxy) GetPortSetInstance() portset.PortSet {
	return nil
}

// Start is a stub for TCP proxy
func (p *Proxy) Start() error {
	return nil

}

// Stop stops and waits proxy to stop.
func (p *Proxy) Stop() error {
	p.wg.Wait()
	return nil
}

// UpdateSecrets updates the secrets of running enforcers managed by trireme. Remote enforcers will get the secret updates with the next policy push
func (p *Proxy) UpdateSecrets(secrets secrets.Secrets) error {
	return nil
}

// loadTLS configuration - static files for the time being
func (p *Proxy) loadTLS() (*tls.Config, error) {

	cert, err := tls.LoadX509KeyPair(p.certPath, p.keyPath)
	if err != nil {
		return nil, err
	}

	return &tls.Config{Certificates: []tls.Certificate{cert}, InsecureSkipVerify: true}, nil
}

// handle handles a connection
func (p *Proxy) handle(upConn net.Conn, contextID string) {
	var err error

	var ip []byte
	var port uint16
	defer func() {
		if err = upConn.Close(); err != nil {
			zap.L().Error("Failed to close UpConn", zap.Error(err))
		}
	}()

	//backend := p.Backend
	if p.Forward {
		ip, port, err = getOriginalDestination(upConn)
		if err != nil {
			return
		}
	}

	downConn, err := p.downConnection(ip, port)
	if err != nil {
		if downConn > 0 {
			if err = syscall.Close(downConn); err != nil {
				zap.L().Error("Cannot close DownConn", zap.String("ContextID", contextID), zap.Error(err))
			}
		}
		return
	}

	defer func() {
		if err = syscall.Close(downConn); err != nil {
			zap.L().Error("Unable to close DownConn", zap.Error(err))
		}
	}()

	// Now let us handle the state machine for the down connection
	if err := p.CompleteEndPointAuthorization(string(ip), port, upConn, downConn, contextID); err != nil {
		zap.L().Error("Error on Authorization", zap.Error(err))
		return
	}
	if !p.Encrypt {
		if err := Pipe(upConn.(*net.TCPConn), downConn); err != nil {
			fmt.Printf("pipe failed: %s", err)
		}
	}
}

func getsockopt(s int, level int, name int, val uintptr, vallen *uint32) (err error) {
	_, _, e1 := syscall.Syscall6(syscall.SYS_GETSOCKOPT, uintptr(s), uintptr(level), uintptr(name), uintptr(val), uintptr(unsafe.Pointer(vallen)), 0)
	if e1 != 0 {
		err = e1
	}
	return
}

// getOriginalDestination -- Func to get original destination of redirected packet. Used to figure out backend destination
func getOriginalDestination(conn net.Conn) ([]byte, uint16, error) {
	var addr sockaddr
	size := uint32(unsafe.Sizeof(addr))

	inFile, err := conn.(*net.TCPConn).File()
	if err != nil {
		return []byte{}, 0, err
	}

	err = getsockopt(int(inFile.Fd()), syscall.SOL_IP, sockOptOriginalDst, uintptr(unsafe.Pointer(&addr)), &size)
	if err != nil {
		return []byte{}, 0, err
	}

	var ip net.IP
	if addr.family != syscall.AF_INET {
		return []byte{}, 0, errors.New("invalid address family")

	}

	ip = addr.data[2:6]
	port := uint16(int(addr.data[0])<<8 + int(addr.data[1]))

	return ip, port, nil
}

// Initiate the downstream connection
func (p *Proxy) downConnection(ip []byte, port uint16) (int, error) {

	var err error
	fd, err := syscall.Socket(syscall.AF_INET, syscall.SOCK_STREAM, 0)
	if err != nil {
		zap.L().Error("Socket create failed", zap.String("Error", err.Error()))
	}

	err = syscall.SetsockoptInt(fd, syscall.SOL_SOCKET, syscall.SO_MARK, proxyMarkInt)
	if err != nil {
		zap.L().Error("Sockopt  failed", zap.String("Error", err.Error()))
	}
	address := &syscall.SockaddrInet4{
		Port: int(port),
	}
	copy(address.Addr[:], ip)
	if p.Encrypt && p.Forward {
		// config, err := p.loadTLS()
		// if err != nil {
		// 	return nil, err
		// }

		// downConn, err = tls.Dial("tcp", backend, config)
		// if err != nil {
		// 	return nil, err
		// }
	} else {
		err = syscall.Connect(fd, address)
		if err != nil {
			zap.L().Error("Connect Error", zap.String("Connect Error", err.Error()))
			return fd, err
		}
		addr, _ := syscall.Getpeername(fd)
		remote := addr.(*syscall.SockaddrInet4)
		addr, _ = syscall.Getsockname(fd)
		local := addr.(*syscall.SockaddrInet4)

		conntrackHdl := conntrack.NewHandle()

		if connterror := conntrackHdl.ConntrackTableUpdateMark(net.IPv4(local.Addr[0], local.Addr[1], local.Addr[2], local.Addr[3]).String(),
			net.IPv4(remote.Addr[0], remote.Addr[1], remote.Addr[2], remote.Addr[3]).String(),
			syscall.IPPROTO_TCP,
			uint16(local.Port),
			uint16(remote.Port),
			constants.DefaultConnMark,
		); connterror != nil {
			zap.L().Error("Unable to mark flow")
		}

	}

	return fd, nil
}

// CompleteEndPointAuthorization -- Aporeto Handshake on top of a completed connection
// We will define states here equivalent to SYN_SENT AND SYN_RECEIVED
func (p *Proxy) CompleteEndPointAuthorization(backendip string, backendport uint16, upConn net.Conn, downConn int, contextID string) error {

	puContext, err := p.puFromContextID.Get(contextID)
	if err != nil {
		zap.L().Error("Did not find context")
	}
	puContext.(*pucontext.PUContext).Lock()
	defer puContext.(*pucontext.PUContext).Unlock()
	pu := puContext.(*pucontext.PUContext)
	//addr := upConn.RemoteAddr().String()

	if pu.Type() == constants.LinuxProcessPU {
		//Are we client or server proxy

		if len(puContext.(*pucontext.PUContext).Ports()) > 0 && puContext.(*pucontext.PUContext).Ports()[0] != "0" {
			return p.StartServerAuthStateMachine(backendip, backendport, upConn, downConn, contextID)
		}
		//We are client no advertised port
		return p.StartClientAuthStateMachine(backendip, backendport, upConn, downConn, contextID)

	}
	//Assumption within a container two applications talking to each other won't be proxied.
	//If backend ip is non local we are client else we are server
	islocalIP := func() bool {
		for _, ip := range p.IPList {
			if ip == backendip {
				return true
			}
		}
		return false
	}()
	if islocalIP {
		return p.StartServerAuthStateMachine(backendip, backendport, upConn, downConn, contextID)
	}
	return p.StartClientAuthStateMachine(backendip, backendport, upConn, downConn, contextID)

}

//StartClientAuthStateMachine -- Starts the aporeto handshake for client application
func (p *Proxy) StartClientAuthStateMachine(backendip string, backendport uint16, upConn net.Conn, downConn int, contextID string) error {
	//We are running on top of TCP nothing should be lost or come out of order makes the state machines easy....
<<<<<<< HEAD
	ctx, err := p.contextTracker.Get(contextID)
=======
	puContext, err := p.puFromContextID.Get(contextID)
>>>>>>> 0717e211
	if err != nil {
		return fmt.Errorf("Context not found %s", contextID)
	}
	puContext, ok := ctx.(*pucontext.PUContext)
	if !ok {
		return fmt.Errorf("Context not converted %s", contextID)
	}
	conn := connection.NewProxyConnection()
	toAddr, _ := syscall.Getpeername(downConn)
	localaddr, _ := syscall.Getsockname(downConn)
	localinet4ip, _ := localaddr.(*syscall.SockaddrInet4)
	remoteinet4ip, _ := toAddr.(*syscall.SockaddrInet4)
	flowProperties := &proxyFlowProperties{
		SourceIP:   net.IPv4(localinet4ip.Addr[0], localinet4ip.Addr[1], localinet4ip.Addr[2], localinet4ip.Addr[3]),
		DestIP:     net.IPv4(remoteinet4ip.Addr[0], remoteinet4ip.Addr[1], remoteinet4ip.Addr[2], remoteinet4ip.Addr[3]),
		SourcePort: uint16(localinet4ip.Port),
		DestPort:   uint16(remoteinet4ip.Port),
	}

L:
	for conn.GetState() == connection.ClientTokenSend {
		msg := make([]byte, 1024)
		for {
			switch conn.GetState() {

			case connection.ClientTokenSend:
				token, err := p.tokenaccessor.CreateSynPacketToken(puContext, &conn.Auth)
				if err != nil {
					return fmt.Errorf("Failed to create syn token: %s", err)
				}
				if err := syscall.Sendto(downConn, token, 0, toAddr); err != nil {
					return fmt.Errorf("Syn Send to failed: %s", err)
				}
				conn.SetState(connection.ClientPeerTokenReceive)

			case connection.ClientPeerTokenReceive:
				n, _, err := syscall.Recvfrom(downConn, msg, 0)
				if err != nil {
					return fmt.Errorf("Recv from failed: %s", err)
				}

				msg = msg[:n]
				claims, err := p.tokenaccessor.ParsePacketToken(&conn.Auth, msg)
				if err != nil || claims == nil {
<<<<<<< HEAD
					p.reportRejectedFlow(flowProperties, conn, collector.DefaultEndPoint, puContext.ManagementID, puContext, collector.InvalidToken, nil)
					return fmt.Errorf("peer token reject because of bad claims: error: %s, claims: %v", err, claims)
				}

				if index, action := puContext.SearchRejectTxtRules(claims.T); p.mutualAuthorization && index >= 0 {
					p.reportRejectedFlow(flowProperties, conn, collector.DefaultEndPoint, puContext.ManagementID, puContext, collector.PolicyDrop, action)
					return errors.New("dropping because of reject rule on transmitter")
				}
				if index, action := puContext.SearchAcceptTxtRules(claims.T); !p.mutualAuthorization || index < 0 {
					p.reportRejectedFlow(flowProperties, conn, collector.DefaultEndPoint, puContext.ManagementID, puContext, collector.PolicyDrop, action)
=======
					p.reportRejectedFlow(flowProperties, conn, collector.DefaultEndPoint, puContext.(*pucontext.PUContext).ManagementID(), puContext.(*pucontext.PUContext), collector.InvalidToken, nil)
					return fmt.Errorf("peer token reject because of bad claims: error: %s, claims: %v", err, claims)
				}

				if index, _ := puContext.(*pucontext.PUContext).SearchRejectTxRules(claims.T); p.mutualAuthorization && index >= 0 {
					p.reportRejectedFlow(flowProperties, conn, collector.DefaultEndPoint, puContext.(*pucontext.PUContext).ManagementID(), puContext.(*pucontext.PUContext), collector.PolicyDrop, nil)
					return errors.New("dropping because of reject rule on transmitter")
				}
				if index, _ := puContext.(*pucontext.PUContext).SearchAcceptTxRules(claims.T); !p.mutualAuthorization || index < 0 {
					p.reportRejectedFlow(flowProperties, conn, collector.DefaultEndPoint, puContext.(*pucontext.PUContext).ManagementID(), puContext.(*pucontext.PUContext), collector.PolicyDrop, nil)
>>>>>>> 0717e211
					return errors.New("dropping because of reject rule on receiver")
				}
				conn.SetState(connection.ClientSendSignedPair)

			case connection.ClientSendSignedPair:
				token, err := p.tokenaccessor.CreateAckPacketToken(puContext, &conn.Auth)
				if err != nil {
					return fmt.Errorf("Failed to create ack token: %s", err)
				}
				if err := syscall.Sendto(downConn, token, 0, toAddr); err != nil {
					return fmt.Errorf("Ack Send to failed: %s", err)
				}
				break L
			}

		}
	}
	return nil

}

// StartServerAuthStateMachine -- Start the aporeto handshake for a server application
func (p *Proxy) StartServerAuthStateMachine(backendip string, backendport uint16, upConn io.ReadWriter, downConn int, contextID string) error {
	puContext, err := p.puFromContextID.Get(contextID)
	if err != nil {
		zap.L().Error("Did not find context")
	}
	toAddr, _ := syscall.Getpeername(downConn)
	localaddr, _ := syscall.Getsockname(downConn)
	localinet4ip, _ := localaddr.(*syscall.SockaddrInet4)
	remoteinet4ip, _ := toAddr.(*syscall.SockaddrInet4)
	flowProperties := &proxyFlowProperties{
		SourceIP:   net.IPv4(localinet4ip.Addr[0], localinet4ip.Addr[1], localinet4ip.Addr[2], localinet4ip.Addr[3]),
		DestIP:     net.IPv4(remoteinet4ip.Addr[0], remoteinet4ip.Addr[1], remoteinet4ip.Addr[2], remoteinet4ip.Addr[3]),
		SourcePort: uint16(localinet4ip.Port),
		DestPort:   uint16(remoteinet4ip.Port),
	}
	conn := connection.NewProxyConnection()
	conn.SetState(connection.ServerReceivePeerToken)
E:
	for conn.GetState() == connection.ServerReceivePeerToken {
		for {
			msg := []byte{}

			switch conn.GetState() {
			case connection.ServerReceivePeerToken:
				for {
					data := make([]byte, 1024)
					n, err := upConn.Read(data)
					if n < 1024 || err == nil {
						msg = append(msg, data[:n]...)
						break
					}
					if err != nil {
						return err
					}
					msg = append(msg, data[:n]...)
				}
				claims, err := p.tokenaccessor.ParsePacketToken(&conn.Auth, msg)
				if err != nil || claims == nil {
					p.reportRejectedFlow(flowProperties, conn, collector.DefaultEndPoint, puContext.(*pucontext.PUContext).ManagementID(), puContext.(*pucontext.PUContext), collector.InvalidToken, nil)
					zap.L().Error("REPORTED FLOW REJECTED")
					return err
				}
				claims.T.AppendKeyValue(enforcerconstants.PortNumberLabelString, strconv.Itoa(int(backendport)))
<<<<<<< HEAD
				index, action := puContext.(*pucontext.PUContext).SearchRejectRcvRules(claims.T)
				if index >= 0 {
					zap.L().Error("Connection Dropped", zap.String("Policy ID", action.PolicyID))
					p.reportRejectedFlow(flowProperties, conn, collector.DefaultEndPoint, puContext.(*pucontext.PUContext).ManagementID, puContext.(*pucontext.PUContext), collector.PolicyDrop, action)
					return fmt.Errorf("connection dropped by policy: %s", err)
				}
				if index, action = puContext.(*pucontext.PUContext).SearchAcceptRcvRules(claims.T); index < 0 {
					p.reportRejectedFlow(flowProperties, conn, collector.DefaultEndPoint, puContext.(*pucontext.PUContext).ManagementID, puContext.(*pucontext.PUContext), collector.PolicyDrop, action)
=======
				if index, plc := puContext.(*pucontext.PUContext).SearchRejectRcvRules(claims.T); index >= 0 {
					zap.L().Error("Connection Dropped", zap.String("Policy ID", plc.(*policy.FlowPolicy).PolicyID))
					p.reportRejectedFlow(flowProperties, conn, collector.DefaultEndPoint, puContext.(*pucontext.PUContext).ManagementID(), puContext.(*pucontext.PUContext), collector.PolicyDrop, plc.(*policy.FlowPolicy))
					return fmt.Errorf("connection dropped by policy: %s", err)
				}
				var action interface{}
				var index int
				if index, action = puContext.(*pucontext.PUContext).SearchAcceptRcvRules(claims.T); index < 0 {
					p.reportRejectedFlow(flowProperties, conn, collector.DefaultEndPoint, puContext.(*pucontext.PUContext).ManagementID(), puContext.(*pucontext.PUContext), collector.PolicyDrop, nil)
>>>>>>> 0717e211
					return errors.New("connection dropped by no accept policy")
				}
				conn.FlowPolicy = action
				conn.SetState(connection.ServerSendToken)

			case connection.ServerSendToken:
				claims, err := p.tokenaccessor.CreateSynAckPacketToken(puContext.(*pucontext.PUContext), &conn.Auth)
				if err != nil {
					return fmt.Errorf("unable to create synack token: %s", err)
				}
				synackn, err := upConn.Write(claims)
				if err == nil {
					zap.L().Error("Returned SynACK Token size", zap.Int("Token Length", synackn))
				} else {
					zap.L().Error("Failed to write", zap.Error(err))
				}
				conn.SetState(connection.ServerAuthenticatePair)
			case connection.ServerAuthenticatePair:
				for {
					data := make([]byte, 1024)
					n, err := upConn.Read(data)
					if n < 1024 || err == nil {
						msg = append(msg, data[:n]...)
						break
					}
					if err != nil {
						return err
					}
					msg = append(msg, data[:n]...)
				}
				if _, err := p.tokenaccessor.ParseAckToken(&conn.Auth, msg); err != nil {
					p.reportRejectedFlow(flowProperties, conn, collector.DefaultEndPoint, puContext.(*pucontext.PUContext).ManagementID(), puContext.(*pucontext.PUContext), collector.InvalidFormat, nil)
					return fmt.Errorf("ack packet dropped because signature validation failed %s", err)
				}

				break E
			}
		}
	}

	p.reportAcceptedFlow(flowProperties, conn, conn.Auth.RemoteContextID, puContext.(*pucontext.PUContext).ManagementID(), puContext.(*pucontext.PUContext), conn.FlowPolicy)
	return nil
}

func (p *Proxy) reportAcceptedFlow(flowproperties *proxyFlowProperties, conn *connection.ProxyConnection, sourceID string, destID string, context *pucontext.PUContext, plc *policy.FlowPolicy) {
	//conn.Reported = true
	p.reportProxiedFlow(flowproperties, conn, sourceID, destID, context, "N/A", plc)
}

func (p *Proxy) reportRejectedFlow(flowproperties *proxyFlowProperties, conn *connection.ProxyConnection, sourceID string, destID string, context *pucontext.PUContext, mode string, plc *policy.FlowPolicy) {

	if plc == nil {
		plc = &policy.FlowPolicy{
			Action:   policy.Reject,
			PolicyID: "",
		}
	}
	p.reportProxiedFlow(flowproperties, conn, sourceID, destID, context, mode, plc)
}<|MERGE_RESOLUTION|>--- conflicted
+++ resolved
@@ -440,12 +440,8 @@
 
 //StartClientAuthStateMachine -- Starts the aporeto handshake for client application
 func (p *Proxy) StartClientAuthStateMachine(backendip string, backendport uint16, upConn net.Conn, downConn int, contextID string) error {
-	//We are running on top of TCP nothing should be lost or come out of order makes the state machines easy....
-<<<<<<< HEAD
+	// We are running on top of TCP nothing should be lost or come out of order makes the state machines easy....
 	ctx, err := p.contextTracker.Get(contextID)
-=======
-	puContext, err := p.puFromContextID.Get(contextID)
->>>>>>> 0717e211
 	if err != nil {
 		return fmt.Errorf("Context not found %s", contextID)
 	}
@@ -490,7 +486,6 @@
 				msg = msg[:n]
 				claims, err := p.tokenaccessor.ParsePacketToken(&conn.Auth, msg)
 				if err != nil || claims == nil {
-<<<<<<< HEAD
 					p.reportRejectedFlow(flowProperties, conn, collector.DefaultEndPoint, puContext.ManagementID, puContext, collector.InvalidToken, nil)
 					return fmt.Errorf("peer token reject because of bad claims: error: %s, claims: %v", err, claims)
 				}
@@ -501,18 +496,6 @@
 				}
 				if index, action := puContext.SearchAcceptTxtRules(claims.T); !p.mutualAuthorization || index < 0 {
 					p.reportRejectedFlow(flowProperties, conn, collector.DefaultEndPoint, puContext.ManagementID, puContext, collector.PolicyDrop, action)
-=======
-					p.reportRejectedFlow(flowProperties, conn, collector.DefaultEndPoint, puContext.(*pucontext.PUContext).ManagementID(), puContext.(*pucontext.PUContext), collector.InvalidToken, nil)
-					return fmt.Errorf("peer token reject because of bad claims: error: %s, claims: %v", err, claims)
-				}
-
-				if index, _ := puContext.(*pucontext.PUContext).SearchRejectTxRules(claims.T); p.mutualAuthorization && index >= 0 {
-					p.reportRejectedFlow(flowProperties, conn, collector.DefaultEndPoint, puContext.(*pucontext.PUContext).ManagementID(), puContext.(*pucontext.PUContext), collector.PolicyDrop, nil)
-					return errors.New("dropping because of reject rule on transmitter")
-				}
-				if index, _ := puContext.(*pucontext.PUContext).SearchAcceptTxRules(claims.T); !p.mutualAuthorization || index < 0 {
-					p.reportRejectedFlow(flowProperties, conn, collector.DefaultEndPoint, puContext.(*pucontext.PUContext).ManagementID(), puContext.(*pucontext.PUContext), collector.PolicyDrop, nil)
->>>>>>> 0717e211
 					return errors.New("dropping because of reject rule on receiver")
 				}
 				conn.SetState(connection.ClientSendSignedPair)
@@ -578,7 +561,6 @@
 					return err
 				}
 				claims.T.AppendKeyValue(enforcerconstants.PortNumberLabelString, strconv.Itoa(int(backendport)))
-<<<<<<< HEAD
 				index, action := puContext.(*pucontext.PUContext).SearchRejectRcvRules(claims.T)
 				if index >= 0 {
 					zap.L().Error("Connection Dropped", zap.String("Policy ID", action.PolicyID))
@@ -587,17 +569,6 @@
 				}
 				if index, action = puContext.(*pucontext.PUContext).SearchAcceptRcvRules(claims.T); index < 0 {
 					p.reportRejectedFlow(flowProperties, conn, collector.DefaultEndPoint, puContext.(*pucontext.PUContext).ManagementID, puContext.(*pucontext.PUContext), collector.PolicyDrop, action)
-=======
-				if index, plc := puContext.(*pucontext.PUContext).SearchRejectRcvRules(claims.T); index >= 0 {
-					zap.L().Error("Connection Dropped", zap.String("Policy ID", plc.(*policy.FlowPolicy).PolicyID))
-					p.reportRejectedFlow(flowProperties, conn, collector.DefaultEndPoint, puContext.(*pucontext.PUContext).ManagementID(), puContext.(*pucontext.PUContext), collector.PolicyDrop, plc.(*policy.FlowPolicy))
-					return fmt.Errorf("connection dropped by policy: %s", err)
-				}
-				var action interface{}
-				var index int
-				if index, action = puContext.(*pucontext.PUContext).SearchAcceptRcvRules(claims.T); index < 0 {
-					p.reportRejectedFlow(flowProperties, conn, collector.DefaultEndPoint, puContext.(*pucontext.PUContext).ManagementID(), puContext.(*pucontext.PUContext), collector.PolicyDrop, nil)
->>>>>>> 0717e211
 					return errors.New("connection dropped by no accept policy")
 				}
 				conn.FlowPolicy = action
