package nfqdatapath

import (
	"encoding/binary"
	"fmt"
	"net"
	"reflect"
	"sync"
	"testing"
	"time"

	"github.com/aporeto-inc/go-ipset/ipset"
	"github.com/golang/mock/gomock"
	. "github.com/smartystreets/goconvey/convey"
	"go.aporeto.io/trireme-lib/collector"
	"go.aporeto.io/trireme-lib/collector/mockcollector"
	"go.aporeto.io/trireme-lib/common"
	"go.aporeto.io/trireme-lib/controller/constants"
	enforcerconstants "go.aporeto.io/trireme-lib/controller/internal/enforcer/constants"
	"go.aporeto.io/trireme-lib/controller/internal/enforcer/nfqdatapath/afinetrawsocket"
	"go.aporeto.io/trireme-lib/controller/internal/enforcer/utils/packetgen"
	"go.aporeto.io/trireme-lib/controller/pkg/claimsheader"
	"go.aporeto.io/trireme-lib/controller/pkg/connection"
	"go.aporeto.io/trireme-lib/controller/pkg/packet"
	"go.aporeto.io/trireme-lib/controller/pkg/pucontext"
	"go.aporeto.io/trireme-lib/controller/pkg/secrets"
	"go.aporeto.io/trireme-lib/policy"
	"go.aporeto.io/trireme-lib/utils/portspec"
)

const (
	testSrcIP    = "10.1.10.76"
	testDstIP    = "164.67.228.152"
	testServerID = "SomeServerId"
)

var (
	debug     bool
	iteration int
)

func setupProcessingUnitsInDatapathAndEnforce(collectors *mockcollector.MockEventCollector, modeType string, targetNetExternal bool) (puInfo1, puInfo2 *policy.PUInfo, enforcer *Datapath, err1, err2, err3, err4 error) {
	var mode constants.ModeType
	if modeType == "container" {
		mode = constants.RemoteContainer
	} else if modeType == "server" {
		mode = constants.LocalServer
	}

	tagSelector := policy.TagSelector{

		Clause: []policy.KeyValueOperator{
			{
				Key:      enforcerconstants.TransmitterLabel,
				Value:    []string{"value"},
				Operator: policy.Equal,
			},
		},
		Policy: &policy.FlowPolicy{Action: policy.Accept},
	}
	PacketFlow := packetgen.NewTemplateFlow()
	_, err := PacketFlow.GenerateTCPFlow(packetgen.PacketFlowTypeGoodFlowTemplate)
	So(err, ShouldBeNil)
	iteration = iteration + 1
	puID1 := "SomeProcessingUnitId" + string(iteration) + "1"
	puID2 := "SomeProcessingUnitId" + string(iteration) + "2"
	puIP1 := PacketFlow.GetNthPacket(0).GetIPPacket().SrcIP.String() // + strconv.Itoa(iteration)
	puIP2 := PacketFlow.GetNthPacket(0).GetIPPacket().DstIP.String() // + strconv.Itoa(iteration)
	serverID := testServerID

	// Create ProcessingUnit 1
	puInfo1 = policy.NewPUInfo(puID1, common.ContainerPU)

	ip1 := policy.ExtendedMap{}
	ip1["bridge"] = puIP1
	puInfo1.Runtime.SetIPAddresses(ip1)
	ipl1 := policy.ExtendedMap{policy.DefaultNamespace: puIP1}
	puInfo1.Policy.SetIPAddresses(ipl1)
	puInfo1.Policy.AddIdentityTag(enforcerconstants.TransmitterLabel, "value")
	puInfo1.Policy.AddReceiverRules(tagSelector)

	// Create processing unit 2
	puInfo2 = policy.NewPUInfo(puID2, common.ContainerPU)

	ip2 := policy.ExtendedMap{"bridge": puIP2}
	puInfo2.Runtime.SetIPAddresses(ip2)
	ipl2 := policy.ExtendedMap{policy.DefaultNamespace: puIP2}
	puInfo2.Policy.SetIPAddresses(ipl2)
	puInfo2.Policy.AddIdentityTag(enforcerconstants.TransmitterLabel, "value")
	puInfo2.Policy.AddReceiverRules(tagSelector)

	secret, err := secrets.NewCompactPKI([]byte(secrets.PrivateKeyPEM), []byte(secrets.PublicPEM), []byte(secrets.CAPEM), secrets.CreateTxtToken(), claimsheader.CompressionTypeNone)
	So(err, ShouldBeNil)
	if collectors != nil {
		// mock the call
		prevRawSocket := GetUDPRawSocket
		defer func() {
			GetUDPRawSocket = prevRawSocket
		}()
		GetUDPRawSocket = func(mark int, device string) (afinetrawsocket.SocketWriter, error) {
			return nil, nil
		}
		if targetNetExternal {
			enforcer = NewWithDefaults(serverID, collectors, nil, secret, mode, "/proc", []string{"1.1.1.1/31"})
		} else {
			enforcer = NewWithDefaults(serverID, collectors, nil, secret, mode, "/proc", []string{"0.0.0.0/0"})
		}

		err1 = enforcer.Enforce(puID1, puInfo1)
		err2 = enforcer.Enforce(puID2, puInfo2)
	} else {
		collector := &collector.DefaultCollector{}
		// mock the call
		prevRawSocket := GetUDPRawSocket
		defer func() {
			GetUDPRawSocket = prevRawSocket
		}()
		GetUDPRawSocket = func(mark int, device string) (afinetrawsocket.SocketWriter, error) {
			return nil, nil
		}

		if targetNetExternal {
			enforcer = NewWithDefaults(serverID, collector, nil, secret, mode, "/proc", []string{"1.1.1.1/31"})
		} else {
			enforcer = NewWithDefaults(serverID, collector, nil, secret, mode, "/proc", []string{"0.0.0.0/0"})
		}
		err1 = enforcer.Enforce(puID1, puInfo1)
		err2 = enforcer.Enforce(puID2, puInfo2)
	}

	return puInfo1, puInfo2, enforcer, err1, err2, nil, nil
}

func TestEnforcerExternalNetworks(t *testing.T) {
	Convey("Given I create a new enforcer instance and have a valid processing unit context", t, func() {
		var enforcer *Datapath
		var err1, err2 error
		Convey("Given I create a two processing unit instances", func() {
			_, _, enforcer, err1, err2, _, _ = setupProcessingUnitsInDatapathAndEnforce(nil, "container", true)
			So(err1, ShouldBeNil)
			So(err2, ShouldBeNil)

			Convey("If I send a syn tcp packet from PU to an ip not in target networks", func() {
				PacketFlow := packetgen.NewTemplateFlow()
				_, err := PacketFlow.GenerateTCPFlow(packetgen.PacketFlowTypeGoodFlowTemplate)
				So(err, ShouldBeNil)

				synPacket, err := PacketFlow.GetFirstSynPacket().ToBytes()
				So(err, ShouldBeNil)

				tcpPacket, err := packet.New(0, synPacket, "0", true)
				if err == nil && tcpPacket != nil {
					tcpPacket.UpdateIPChecksum()
					tcpPacket.UpdateTCPChecksum()
				}
				err1 := enforcer.processApplicationTCPPackets(tcpPacket)
				So(err1, ShouldNotBeNil)
			})

		})
		Convey("If I send synack to external network IP in non target network then it should be accepted", func() {
			_, _, enforcer, err1, err2, _, _ = setupProcessingUnitsInDatapathAndEnforce(nil, "container", true)
			So(err1, ShouldBeNil)
			So(err2, ShouldBeNil)

			iprules := policy.IPRuleList{policy.IPRule{
				Addresses: []string{"10.1.10.76/32"},
				Ports:     []string{"80"},
				Protocols: []string{"tcp"},
				Policy: &policy.FlowPolicy{
					Action:   policy.Accept,
					PolicyID: "tcp172/8"},
			}}

			contextID := "123456"
			puInfo := policy.NewPUInfo(contextID, common.LinuxProcessPU)
			context, err := pucontext.NewPU(contextID, puInfo, 10*time.Second)
			So(err, ShouldBeNil)
			enforcer.puFromContextID.AddOrUpdate(contextID, context)
			s, _ := portspec.NewPortSpec(80, 80, contextID)
			enforcer.contextIDFromTCPPort.AddPortSpec(s)

			err = context.UpdateNetworkACLs(iprules)
			So(err, ShouldBeNil)

			PacketFlow := packetgen.NewTemplateFlow()

			_, err = PacketFlow.GenerateTCPFlow(packetgen.PacketFlowTypeGoodFlowTemplate)
			So(err, ShouldBeNil)

			synackPacket, err := PacketFlow.GetFirstSynAckPacket().ToBytes()
			So(err, ShouldBeNil)

			tcpPacket, _ := packet.New(0, synackPacket, "0", true)
			err1 := enforcer.processApplicationTCPPackets(tcpPacket)
			So(err1, ShouldBeNil)
		})
	})
}

func TestInvalidContext(t *testing.T) {

	Convey("Given I create a new enforcer instance", t, func() {

		secret, err := secrets.NewCompactPKI([]byte(secrets.PrivateKeyPEM), []byte(secrets.PublicPEM), []byte(secrets.CAPEM), secrets.CreateTxtToken(), claimsheader.CompressionTypeNone)
		So(err, ShouldBeNil)
		collector := &collector.DefaultCollector{}

		// mock the call
		prevRawSocket := GetUDPRawSocket
		defer func() {
			GetUDPRawSocket = prevRawSocket
		}()
		GetUDPRawSocket = func(mark int, device string) (afinetrawsocket.SocketWriter, error) {
			return nil, nil
		}

		enforcer := NewWithDefaults(testServerID, collector, nil, secret, constants.LocalServer, "/proc", []string{"0.0.0.0/0"})
		PacketFlow := packetgen.NewTemplateFlow()
		_, err = PacketFlow.GenerateTCPFlow(packetgen.PacketFlowTypeGoodFlowTemplate)
		So(err, ShouldBeNil)
		synPacket, err := PacketFlow.GetFirstSynPacket().ToBytes()
		So(err, ShouldBeNil)
		tcpPacket, err := packet.New(0, synPacket, "0", true)

		Convey("When I run a TCP Syn packet through a non existing context", func() {

			err1 := enforcer.processApplicationTCPPackets(tcpPacket)
			err2 := enforcer.processNetworkTCPPackets(tcpPacket)

			Convey("Then I should see an error for non existing context", func() {

				So(err, ShouldBeNil)
				So(err1, ShouldNotBeNil)
				So(err2, ShouldBeNil)
			})
		})
	})
}

func TestInvalidIPContext(t *testing.T) {

	Convey("Given I create a new enforcer instance", t, func() {

		secret, err := secrets.NewCompactPKI([]byte(secrets.PrivateKeyPEM), []byte(secrets.PublicPEM), []byte(secrets.CAPEM), secrets.CreateTxtToken(), claimsheader.CompressionTypeNone)
		So(err, ShouldBeNil)
		puInfo := policy.NewPUInfo("SomeProcessingUnitId", common.LinuxProcessPU)
		collector := &collector.DefaultCollector{}

		// mock the call
		prevRawSocket := GetUDPRawSocket
		defer func() {
			GetUDPRawSocket = prevRawSocket
		}()
		GetUDPRawSocket = func(mark int, device string) (afinetrawsocket.SocketWriter, error) {
			return nil, nil
		}

		enforcer := NewWithDefaults(testServerID, collector, nil, secret, constants.LocalServer, "/proc", []string{"0.0.0.0/0"})
		Convey("Then enforcer instance must be initialized", func() {
			So(enforcer, ShouldNotBeNil)
		})

		enforcer.Enforce(testServerID, puInfo) // nolint
		defer func() {
			if err := enforcer.Unenforce(testServerID); err != nil {
				fmt.Println("Error", err.Error())
			}
		}()
		PacketFlow := packetgen.NewTemplateFlow()
		_, err = PacketFlow.GenerateTCPFlow(packetgen.PacketFlowTypeMultipleGoodFlow)
		So(err, ShouldBeNil)
		synPacket, err := PacketFlow.GetFirstSynPacket().ToBytes()
		So(err, ShouldBeNil)
		tcpPacket, err := packet.New(0, synPacket, "0", true)

		Convey("When I run a TCP Syn packet through an invalid existing context (missing IP)", func() {

			err1 := enforcer.processApplicationTCPPackets(tcpPacket)
			err2 := enforcer.processNetworkTCPPackets(tcpPacket)

			Convey("Then I should see an error for missing IP", func() {

				So(err, ShouldBeNil)
				So(err1, ShouldNotBeNil)
				So(err2, ShouldBeNil)
			})
		})
	})
}

// TestEnforcerConnUnknownState test ensures that enforcer closes the
// connection by converting packets to fin/ack when it finds connection
// to be in unknown state. This happens when enforcer has not seen the
// 3way handshake for a connection.
func TestEnforcerConnUnknownState(t *testing.T) {
	Convey("Given I create a new enforcer instance and have a valid processing unit context", t, func() {
		var puInfo1, puInfo2 *policy.PUInfo
		var enforcer *Datapath
		var err1, err2 error
		Convey("Given I create a two processing unit instances", func() {
			puInfo1, puInfo2, enforcer, err1, err2, _, _ = setupProcessingUnitsInDatapathAndEnforce(nil, "container", false)
			So(puInfo1, ShouldNotBeNil)
			So(puInfo2, ShouldNotBeNil)
			So(err1, ShouldBeNil)
			So(err2, ShouldBeNil)

			Convey("If I send an ack packet from either PU to the other, it is converted into a Fin/Ack", func() {
				PacketFlow := packetgen.NewTemplateFlow()
				_, err := PacketFlow.GenerateTCPFlow(packetgen.PacketFlowTypeGoodFlowTemplate)
				So(err, ShouldBeNil)

				input, err := PacketFlow.GetFirstAckPacket().ToBytes()
				So(err, ShouldBeNil)

				tcpPacket, err := packet.New(0, input, "0", true)
				// create a copy of the ack packet
				tcpPacketCopy := *tcpPacket

				if err == nil && tcpPacket != nil {
					tcpPacket.UpdateIPChecksum()
					tcpPacket.UpdateTCPChecksum()
				}

				err1 := enforcer.processApplicationTCPPackets(tcpPacket)

				// Test whether the packet is modified with Fin/Ack
				if tcpPacket.TCPFlags != 0x11 {
					t.Fail()
				}

				err2 := enforcer.processNetworkTCPPackets(&tcpPacketCopy)

				if tcpPacket.TCPFlags != 0x11 {
					t.Fail()
				}

				So(err1, ShouldBeNil)
				So(err2, ShouldBeNil)
			})
		})
	})
}

func TestInvalidTokenContext(t *testing.T) {

	Convey("Given I create a new enforcer instance", t, func() {

		secret, err := secrets.NewCompactPKI([]byte(secrets.PrivateKeyPEM), []byte(secrets.PublicPEM), []byte(secrets.CAPEM), secrets.CreateTxtToken(), claimsheader.CompressionTypeNone)
		So(err, ShouldBeNil)
		puInfo := policy.NewPUInfo("SomeProcessingUnitId", common.LinuxProcessPU)

		PacketFlow := packetgen.NewTemplateFlow()
		_, err = PacketFlow.GenerateTCPFlow(packetgen.PacketFlowTypeGoodFlowTemplate)
		So(err, ShouldBeNil)
		ip := policy.ExtendedMap{
			"brige": testDstIP,
		}
		puInfo.Runtime.SetIPAddresses(ip)
		collector := &collector.DefaultCollector{}

		// mock the call
		prevRawSocket := GetUDPRawSocket
		defer func() {
			GetUDPRawSocket = prevRawSocket
		}()
		GetUDPRawSocket = func(mark int, device string) (afinetrawsocket.SocketWriter, error) {
			return nil, nil
		}

		enforcer := NewWithDefaults(testServerID, collector, nil, secret, constants.LocalServer, "/proc", []string{"0.0.0.0/0"})
		enforcer.Enforce(testServerID, puInfo) // nolint

		synPacket, err := PacketFlow.GetFirstSynPacket().ToBytes()
		So(err, ShouldBeNil)
		tcpPacket, err := packet.New(0, synPacket, "0", true)

		Convey("When I run a TCP Syn packet through an invalid existing context (missing IP)", func() {

			err1 := enforcer.processApplicationTCPPackets(tcpPacket)
			err2 := enforcer.processNetworkTCPPackets(tcpPacket)

			Convey("Then I should see an error for missing Token", func() {

				So(err, ShouldBeNil)
				So(err1, ShouldNotBeNil)
				So(err2, ShouldBeNil)
			})
		})
	})
}

<<<<<<< HEAD
type myMatcher struct {
	x interface{}
}

func (m *myMatcher) Matches(x interface{}) bool {
	f1 := m.x.(*collector.FlowRecord)
	f2 := x.(*collector.FlowRecord)

	if f1.Destination.IP == f2.Destination.IP && f1.Source.IP == f2.Source.IP && f1.Destination.Port == f2.Destination.Port && f1.Action == f2.Action && f1.Count == f2.Count {

		return true
	}

	return false
}

func (m *myMatcher) String() string {
	return fmt.Sprintf("is equal to %T", m.x)
}

func MyMatcher(x interface{}) gomock.Matcher {
	return &myMatcher{x: x}
=======
func setupProcessingUnitsInDatapathAndEnforce(collectors *mockcollector.MockEventCollector, modeType string, targetNetExternal bool) (puInfo1, puInfo2 *policy.PUInfo, enforcer *Datapath, err1, err2, err3, err4 error) {
	var mode constants.ModeType
	if modeType == "container" {
		mode = constants.RemoteContainer
	} else if modeType == "server" {
		mode = constants.LocalServer
	}

	tagSelector := policy.TagSelector{

		Clause: []policy.KeyValueOperator{
			{
				Key:      enforcerconstants.TransmitterLabel,
				Value:    []string{"value"},
				Operator: policy.Equal,
			},
		},
		Policy: &policy.FlowPolicy{Action: policy.Accept},
	}
	PacketFlow := packetgen.NewTemplateFlow()
	_, err := PacketFlow.GenerateTCPFlow(packetgen.PacketFlowTypeGoodFlowTemplate)
	So(err, ShouldBeNil)
	iteration = iteration + 1
	puID1 := "SomeProcessingUnitId" + string(iteration) + "1"
	puID2 := "SomeProcessingUnitId" + string(iteration) + "2"
	puIP1 := PacketFlow.GetNthPacket(0).GetIPPacket().SrcIP.String() // + strconv.Itoa(iteration)
	puIP2 := PacketFlow.GetNthPacket(0).GetIPPacket().DstIP.String() // + strconv.Itoa(iteration)
	serverID := testServerID

	// Create ProcessingUnit 1
	puInfo1 = policy.NewPUInfo(puID1, common.ContainerPU)

	ip1 := policy.ExtendedMap{}
	ip1["bridge"] = puIP1
	puInfo1.Runtime.SetIPAddresses(ip1)
	ipl1 := policy.ExtendedMap{policy.DefaultNamespace: puIP1}
	puInfo1.Policy.SetIPAddresses(ipl1)
	puInfo1.Policy.AddIdentityTag(enforcerconstants.TransmitterLabel, "value")
	puInfo1.Policy.AddReceiverRules(tagSelector)

	// Create processing unit 2
	puInfo2 = policy.NewPUInfo(puID2, common.ContainerPU)

	ip2 := policy.ExtendedMap{"bridge": puIP2}
	puInfo2.Runtime.SetIPAddresses(ip2)
	ipl2 := policy.ExtendedMap{policy.DefaultNamespace: puIP2}
	puInfo2.Policy.SetIPAddresses(ipl2)
	puInfo2.Policy.AddIdentityTag(enforcerconstants.TransmitterLabel, "value")
	puInfo2.Policy.AddReceiverRules(tagSelector)

	secret := secrets.NewPSKSecrets([]byte("Dummy Test Password"))
	if collectors != nil {
		// mock the call
		prevRawSocket := GetUDPRawSocket
		defer func() {
			GetUDPRawSocket = prevRawSocket
		}()
		GetUDPRawSocket = func(mark int, device string) (afinetrawsocket.SocketWriter, error) {
			return nil, nil
		}
		if targetNetExternal {
			enforcer = NewWithDefaults(serverID, collectors, nil, secret, mode, "/proc", []string{"1.1.1.1/31"})
		} else {
			enforcer = NewWithDefaults(serverID, collectors, nil, secret, mode, "/proc", []string{"0.0.0.0/0"})
		}

		err1 = enforcer.Enforce(puID1, puInfo1)
		err2 = enforcer.Enforce(puID2, puInfo2)
	} else {
		collector := &collector.DefaultCollector{}
		// mock the call
		prevRawSocket := GetUDPRawSocket
		defer func() {
			GetUDPRawSocket = prevRawSocket
		}()
		GetUDPRawSocket = func(mark int, device string) (afinetrawsocket.SocketWriter, error) {
			return nil, nil
		}

		if targetNetExternal {
			enforcer = NewWithDefaults(serverID, collector, nil, secret, mode, "/proc", []string{"1.1.1.1/31"})
		} else {
			enforcer = NewWithDefaults(serverID, collector, nil, secret, mode, "/proc", []string{"0.0.0.0/0"})
		}
		err1 = enforcer.Enforce(puID1, puInfo1)
		err2 = enforcer.Enforce(puID2, puInfo2)
	}

	return puInfo1, puInfo2, enforcer, err1, err2, nil, nil
>>>>>>> a4fd8aee
}

func TestPacketHandlingEndToEndPacketsMatch(t *testing.T) {

	SIP := net.IPv4zero
	packetDiffers := false

	Convey("Given I create a new enforcer instance and have a valid processing unit context", t, func() {

		Convey("Given I create a two processing unit instances", func() {
			var puInfo1, puInfo2 *policy.PUInfo
			var enforcer *Datapath
			var err1, err2 error
			Convey("When I pass multiple packets through the enforcer", func() {

				for k := 0; k < 2; k++ {
					if k == 0 {

						puInfo1, puInfo2, enforcer, err1, err2, _, _ = setupProcessingUnitsInDatapathAndEnforce(nil, "container", false)
						So(puInfo1, ShouldNotBeNil)
						So(puInfo2, ShouldNotBeNil)
						So(err1, ShouldBeNil)
						So(err2, ShouldBeNil)

					} else if k == 1 {

						puInfo1, puInfo2, enforcer, err1, err2, _, _ = setupProcessingUnitsInDatapathAndEnforce(nil, "server", false)
						So(puInfo1, ShouldNotBeNil)
						So(puInfo2, ShouldNotBeNil)
						So(err1, ShouldBeNil)
						So(err2, ShouldBeNil)

					}
					PacketFlow := packetgen.NewTemplateFlow()
					_, err := PacketFlow.GenerateTCPFlow(packetgen.PacketFlowTypeGoodFlowTemplate)
					So(err, ShouldBeNil)
					for i := 0; i < PacketFlow.GetNumPackets(); i++ {
						oldPacketFromFlow, err := PacketFlow.GetNthPacket(i).ToBytes()
						So(err, ShouldBeNil)
						oldPacket, err := packet.New(0, oldPacketFromFlow, "0", true)
						if err == nil && oldPacket != nil {
							oldPacket.UpdateIPChecksum()
							oldPacket.UpdateTCPChecksum()
						}

						tcpPacketFromFlow, err := PacketFlow.GetNthPacket(i).ToBytes()
						So(err, ShouldBeNil)
						tcpPacket, err := packet.New(0, tcpPacketFromFlow, "0", true)
						if err == nil && tcpPacket != nil {
							tcpPacket.UpdateIPChecksum()
							tcpPacket.UpdateTCPChecksum()
						}

						if debug {
							fmt.Println("Input packet", i)
							tcpPacket.Print(0)
						}

						So(err, ShouldBeNil)
						So(tcpPacket, ShouldNotBeNil)

						if reflect.DeepEqual(SIP, net.IPv4zero) {
							SIP = tcpPacket.SourceAddress
						}
						if !reflect.DeepEqual(SIP, tcpPacket.DestinationAddress) &&
							!reflect.DeepEqual(SIP, tcpPacket.SourceAddress) {
							t.Error("Invalid Test Packet")
						}

						err = enforcer.processApplicationTCPPackets(tcpPacket)
						So(err, ShouldBeNil)

						if debug {
							fmt.Println("Intermediate packet", i)
							tcpPacket.Print(0)
						}

						output := make([]byte, len(tcpPacket.GetBytes()))
						copy(output, tcpPacket.GetBytes())

						outPacket, errp := packet.New(0, output, "0", true)
						So(len(tcpPacket.GetBytes()), ShouldBeLessThanOrEqualTo, len(outPacket.GetBytes()))
						So(errp, ShouldBeNil)
						err = enforcer.processNetworkTCPPackets(outPacket)
						So(err, ShouldBeNil)

						if debug {
							fmt.Println("Output packet", i)
							outPacket.Print(0)
						}

						if !reflect.DeepEqual(oldPacket.GetBytes(), outPacket.GetBytes()) {
							packetDiffers = true
							fmt.Println("Error: packets dont match")
							fmt.Println("Input Packet")
							oldPacket.Print(0)
							fmt.Println("Output Packet")
							outPacket.Print(0)
							t.Errorf("Packet %d Input and output packet do not match", i)
							t.FailNow()
						}
					}
				}
				Convey("Then I expect all the input and output packets (after encoding and decoding) to be same", func() {

					So(packetDiffers, ShouldEqual, false)
				})

			})

		})

	})
}

func TestPacketHandlingFirstThreePacketsHavePayload(t *testing.T) {

	SIP := net.IPv4zero

	Convey("Given I create a new enforcer instance and have a valid processing unit context", t, func() {

		Convey("Given I create a two processing unit instances", func() {

			var puInfo1, puInfo2 *policy.PUInfo
			var enforcer *Datapath
			var err1, err2 error

			Convey("When I pass multiple packets through the enforcer", func() {

				for k := 0; k < 2; k++ {
					if k == 0 {

						puInfo1, puInfo2, enforcer, err1, err2, _, _ = setupProcessingUnitsInDatapathAndEnforce(nil, "container", false)
						So(puInfo1, ShouldNotBeNil)
						So(puInfo2, ShouldNotBeNil)
						So(err1, ShouldBeNil)
						So(err2, ShouldBeNil)

						firstSynAckProcessed := false

						PacketFlow := packetgen.NewTemplateFlow()
						_, err := PacketFlow.GenerateTCPFlow(packetgen.PacketFlowTypeGoodFlowTemplate)
						So(err, ShouldBeNil)
						for i := 0; i < PacketFlow.GetNumPackets(); i++ {
							oldPacketFromFlow, err := PacketFlow.GetNthPacket(i).ToBytes()
							So(err, ShouldBeNil)
							oldPacket, err := packet.New(0, oldPacketFromFlow, "0", true)
							if err == nil && oldPacket != nil {
								oldPacket.UpdateIPChecksum()
								oldPacket.UpdateTCPChecksum()
							}
							tcpPacketFromFlow, err := PacketFlow.GetNthPacket(i).ToBytes()
							So(err, ShouldBeNil)
							tcpPacket, err := packet.New(0, tcpPacketFromFlow, "0", true)
							if err == nil && tcpPacket != nil {
								tcpPacket.UpdateIPChecksum()
								tcpPacket.UpdateTCPChecksum()
							}
							if debug {
								fmt.Println("Input packet", i)
								tcpPacket.Print(0)
							}

							So(err, ShouldBeNil)
							So(tcpPacket, ShouldNotBeNil)

							if reflect.DeepEqual(SIP, net.IPv4zero) {
								SIP = tcpPacket.SourceAddress
							}
							if !reflect.DeepEqual(SIP, tcpPacket.DestinationAddress) &&
								!reflect.DeepEqual(SIP, tcpPacket.SourceAddress) {
								t.Error("Invalid Test Packet")
							}

							err = enforcer.processApplicationTCPPackets(tcpPacket)
							So(err, ShouldBeNil)

							if debug {
								fmt.Println("Intermediate packet", i)
								tcpPacket.Print(0)
							}

							if tcpPacket.TCPFlags&packet.TCPSynMask != 0 {
								Convey("When I pass a packet with SYN or SYN/ACK flags for packet "+string(i), func() {
									Convey("Then I expect some data payload to exist on the packet "+string(i), func() {
										// In our 3 way security handshake syn and syn-ack packet should grow in length
										So(tcpPacket.IPTotalLength, ShouldBeGreaterThan, oldPacket.IPTotalLength)
									})
								})
							}

							if !firstSynAckProcessed && tcpPacket.TCPFlags&packet.TCPSynAckMask == packet.TCPAckMask {
								firstSynAckProcessed = true
								Convey("When I pass the first packet with ACK flag for packet "+string(i), func() {
									Convey("Then I expect some data payload to exist on the packet "+string(i), func() {
										// In our 3 way security handshake first ack packet should grow in length
										So(tcpPacket.IPTotalLength, ShouldBeGreaterThan, oldPacket.IPTotalLength)
									})
								})
							}

							output := make([]byte, len(tcpPacket.GetBytes()))
							copy(output, tcpPacket.GetBytes())

							outPacket, errp := packet.New(0, output, "0", true)
							So(len(tcpPacket.GetBytes()), ShouldBeLessThanOrEqualTo, len(outPacket.GetBytes()))
							So(errp, ShouldBeNil)

							err = enforcer.processNetworkTCPPackets(outPacket)
							So(err, ShouldBeNil)

							if debug {
								fmt.Println("Output packet", i)
								outPacket.Print(0)
							}
						}
					} else if k == 1 {

						puInfo1, puInfo2, enforcer, err1, err2, _, _ = setupProcessingUnitsInDatapathAndEnforce(nil, "server", false)
						So(puInfo1, ShouldNotBeNil)
						So(puInfo2, ShouldNotBeNil)
						So(err1, ShouldBeNil)
						So(err2, ShouldBeNil)

						firstSynAckProcessed := false

						PacketFlow := packetgen.NewTemplateFlow()
						_, err := PacketFlow.GenerateTCPFlow(packetgen.PacketFlowTypeGoodFlowTemplate)
						So(err, ShouldBeNil)
						for i := 0; i < PacketFlow.GetNumPackets(); i++ {
							oldPacketFromFlow, err := PacketFlow.GetNthPacket(i).ToBytes()
							So(err, ShouldBeNil)
							oldPacket, err := packet.New(0, oldPacketFromFlow, "0", true)
							if err == nil && oldPacket != nil {
								oldPacket.UpdateIPChecksum()
								oldPacket.UpdateTCPChecksum()
							}
							tcpPacketFromFlow, err := PacketFlow.GetNthPacket(i).ToBytes()
							So(err, ShouldBeNil)
							tcpPacket, err := packet.New(0, tcpPacketFromFlow, "0", true)
							if err == nil && tcpPacket != nil {
								tcpPacket.UpdateIPChecksum()
								tcpPacket.UpdateTCPChecksum()
							}
							if debug {
								fmt.Println("Input packet", i)
								tcpPacket.Print(0)
							}

							So(err, ShouldBeNil)
							So(tcpPacket, ShouldNotBeNil)

							if reflect.DeepEqual(SIP, net.IPv4zero) {
								SIP = tcpPacket.SourceAddress
							}
							if !reflect.DeepEqual(SIP, tcpPacket.DestinationAddress) &&
								!reflect.DeepEqual(SIP, tcpPacket.SourceAddress) {
								t.Error("Invalid Test Packet")
							}

							err = enforcer.processApplicationTCPPackets(tcpPacket)
							So(err, ShouldBeNil)

							if debug {
								fmt.Println("Intermediate packet", i)
								tcpPacket.Print(0)
							}

							if tcpPacket.TCPFlags&packet.TCPSynMask != 0 {
								Convey("When I pass a packet with SYN or SYN/ACK flags for packet (server) "+string(i), func() {
									Convey("Then I expect some data payload to exist on the packet (server)"+string(i), func() {
										// In our 3 way security handshake syn and syn-ack packet should grow in length
										So(tcpPacket.IPTotalLength, ShouldBeGreaterThan, oldPacket.IPTotalLength)
									})
								})
							}

							if !firstSynAckProcessed && tcpPacket.TCPFlags&packet.TCPSynAckMask == packet.TCPAckMask {
								firstSynAckProcessed = true
								Convey("When I pass the first packet with ACK flag for packet (server)"+string(i), func() {
									Convey("Then I expect some data payload to exist on the packet (server)"+string(i), func() {
										// In our 3 way security handshake first ack packet should grow in length
										So(tcpPacket.IPTotalLength, ShouldBeGreaterThan, oldPacket.IPTotalLength)
									})
								})
							}

							output := make([]byte, len(tcpPacket.GetBytes()))
							copy(output, tcpPacket.GetBytes())

							outPacket, errp := packet.New(0, output, "0", true)
							So(len(tcpPacket.GetBytes()), ShouldBeLessThanOrEqualTo, len(outPacket.GetBytes()))
							So(errp, ShouldBeNil)

							err = enforcer.processNetworkTCPPackets(outPacket)
							So(err, ShouldBeNil)

							if debug {
								fmt.Println("Output packet", i)
								outPacket.Print(0)
							}
						}
					}
				}
			})
		})
	})
}

func TestPacketHandlingDstPortCacheBehavior(t *testing.T) {

	SIP := net.IPv4zero

	Convey("Given I create a new enforcer instance and have a valid processing unit context", t, func() {

		Convey("Given I create a two processing unit instances", func() {

			var puInfo1, puInfo2 *policy.PUInfo
			var enforcer *Datapath
			var err1, err2 error

			puInfo1, puInfo2, enforcer, err1, err2, _, _ = setupProcessingUnitsInDatapathAndEnforce(nil, "server", false)
			So(puInfo1, ShouldNotBeNil)
			So(puInfo2, ShouldNotBeNil)
			So(err1, ShouldBeNil)
			So(err2, ShouldBeNil)
			Convey("When I pass multiple packets through the enforcer", func() {

				PacketFlow := packetgen.NewTemplateFlow()
				_, err := PacketFlow.GenerateTCPFlow(packetgen.PacketFlowTypeGoodFlowTemplate)
				So(err, ShouldBeNil)
				for i := 0; i < PacketFlow.GetNumPackets(); i++ {
					oldPacketFromFlow, err := PacketFlow.GetNthPacket(i).ToBytes()
					So(err, ShouldBeNil)
					oldPacket, err := packet.New(0, oldPacketFromFlow, "0", true)
					if err == nil && oldPacket != nil {
						oldPacket.UpdateIPChecksum()
						oldPacket.UpdateTCPChecksum()
					}
					tcpPacketFromFlow, err := PacketFlow.GetNthPacket(i).ToBytes()
					So(err, ShouldBeNil)
					tcpPacket, err := packet.New(0, tcpPacketFromFlow, "0", true)
					if err == nil && tcpPacket != nil {
						tcpPacket.UpdateIPChecksum()
						tcpPacket.UpdateTCPChecksum()
					}

					if debug {
						fmt.Println("Input packet", i)
						tcpPacket.Print(0)
					}

					So(err, ShouldBeNil)
					So(tcpPacket, ShouldNotBeNil)

					if reflect.DeepEqual(SIP, net.IPv4zero) {
						SIP = tcpPacket.SourceAddress
					}
					if !reflect.DeepEqual(SIP, tcpPacket.DestinationAddress) &&
						!reflect.DeepEqual(SIP, tcpPacket.SourceAddress) {
						t.Error("Invalid Test Packet")
					}

					err = enforcer.processApplicationTCPPackets(tcpPacket)
					So(err, ShouldBeNil)

					if debug {
						fmt.Println("Intermediate packet", i)
						tcpPacket.Print(0)
					}

					output := make([]byte, len(tcpPacket.GetBytes()))
					copy(output, tcpPacket.GetBytes())

					outPacket, errp := packet.New(0, output, "0", true)
					So(len(tcpPacket.GetBytes()), ShouldBeLessThanOrEqualTo, len(outPacket.GetBytes()))
					So(errp, ShouldBeNil)
					err = enforcer.processNetworkTCPPackets(outPacket)
					So(err, ShouldBeNil)

					if debug {
						fmt.Println("Output packet", i)
						outPacket.Print(0)
					}
				}
			})
		})
	})
}

func TestConnectionTrackerStateLocalContainer(t *testing.T) {

	Convey("Given I create a new enforcer instance and have a valid processing unit context", t, func() {
		var puInfo1, puInfo2 *policy.PUInfo
		var enforcer *Datapath
		var err1, err2 error
		Convey("Given I create a two processing unit instances", func() {

			for k := 0; k < 2; k++ {
				if k == 0 {

					puInfo1, puInfo2, enforcer, err1, err2, _, _ = setupProcessingUnitsInDatapathAndEnforce(nil, "container", false)
					So(puInfo1, ShouldNotBeNil)
					So(puInfo2, ShouldNotBeNil)
					So(err1, ShouldBeNil)
					So(err2, ShouldBeNil)
					PacketFlow := packetgen.NewTemplateFlow()
					_, err := PacketFlow.GenerateTCPFlow(packetgen.PacketFlowTypeGoodFlowTemplate)
					So(err, ShouldBeNil)
					/*first packet in TCPFLOW slice is a syn packet*/
					Convey("When i pass a syn packet through the enforcer", func() {

						input, err := PacketFlow.GetFirstSynPacket().ToBytes()
						So(err, ShouldBeNil)

						tcpPacket, err := packet.New(0, input, "0", true)
						if err == nil && tcpPacket != nil {
							tcpPacket.UpdateIPChecksum()
							tcpPacket.UpdateTCPChecksum()
						}

						err = enforcer.processApplicationTCPPackets(tcpPacket)
						//After sending syn packet
						CheckAfterAppSynPacket(enforcer, tcpPacket)
						So(err, ShouldBeNil)
						output := make([]byte, len(tcpPacket.GetBytes()))
						copy(output, tcpPacket.GetBytes())

						outPacket, err := packet.New(0, output, "0", true)
						So(err, ShouldBeNil)
						err = enforcer.processNetworkTCPPackets(outPacket)
						So(err, ShouldBeNil)
						//Check after processing networksyn packet
						CheckAfterNetSynPacket(enforcer, tcpPacket, outPacket)

					})
					Convey("When i pass a SYN and SYN ACK packet through the enforcer", func() {

						input, err := PacketFlow.GetFirstSynPacket().ToBytes()
						So(err, ShouldBeNil)

						tcpPacket, err := packet.New(0, input, "0", true)
						if err == nil && tcpPacket != nil {
							tcpPacket.UpdateIPChecksum()
							tcpPacket.UpdateTCPChecksum()
						}
						err = enforcer.processApplicationTCPPackets(tcpPacket)
						So(err, ShouldBeNil)

						output := make([]byte, len(tcpPacket.GetBytes()))
						copy(output, tcpPacket.GetBytes())

						outPacket, err := packet.New(0, output, "0", true)
						So(err, ShouldBeNil)
						outPacket.Print(0)
						err = enforcer.processNetworkTCPPackets(outPacket)
						So(err, ShouldBeNil)

						//Now lets send the synack packet from the server in response
						input, err = PacketFlow.GetFirstSynAckPacket().ToBytes()
						So(err, ShouldBeNil)

						tcpPacket, err = packet.New(0, input, "0", true)
						if err == nil && tcpPacket != nil {
							tcpPacket.UpdateIPChecksum()
							tcpPacket.UpdateTCPChecksum()
						}
						err = enforcer.processApplicationTCPPackets(tcpPacket)
						So(err, ShouldBeNil)

						output = make([]byte, len(tcpPacket.GetBytes()))
						copy(output, tcpPacket.GetBytes())

						outPacket, err = packet.New(0, output, "0", true)
						So(err, ShouldBeNil)
						outPacketcopy, _ := packet.New(0, output, "0", true)
						err = enforcer.processNetworkTCPPackets(outPacket)
						So(err, ShouldBeNil)

						CheckAfterNetSynAckPacket(t, enforcer, outPacketcopy, outPacket)

					})

					Convey("When i pass a SYN and SYNACK and another ACK packet through the enforcer", func() {

						input, err := PacketFlow.GetFirstSynPacket().ToBytes()
						So(err, ShouldBeNil)
						tcpPacket, err := packet.New(0, input, "0", true)
						if err == nil && tcpPacket != nil {
							tcpPacket.UpdateIPChecksum()
							tcpPacket.UpdateTCPChecksum()
						}
						err = enforcer.processApplicationTCPPackets(tcpPacket)
						So(err, ShouldBeNil)

						output := make([]byte, len(tcpPacket.GetBytes()))
						copy(output, tcpPacket.GetBytes())

						outPacket, err := packet.New(0, output, "0", true)
						So(err, ShouldBeNil)
						err = enforcer.processNetworkTCPPackets(outPacket)
						So(err, ShouldBeNil)

						//Now lets send the synack packet from the server in response
						input, err = PacketFlow.GetFirstSynAckPacket().ToBytes()
						So(err, ShouldBeNil)

						tcpPacket, err = packet.New(0, input, "0", true)
						if err == nil && tcpPacket != nil {
							tcpPacket.UpdateIPChecksum()
							tcpPacket.UpdateTCPChecksum()
						}
						err = enforcer.processApplicationTCPPackets(tcpPacket)
						So(err, ShouldBeNil)

						output = make([]byte, len(tcpPacket.GetBytes()))
						copy(output, tcpPacket.GetBytes())

						outPacket, err = packet.New(0, output, "0", true)
						So(err, ShouldBeNil)
						err = enforcer.processNetworkTCPPackets(outPacket)
						So(err, ShouldBeNil)

						input, err = PacketFlow.GetFirstAckPacket().ToBytes()
						So(err, ShouldBeNil)

						tcpPacket, err = packet.New(0, input, "0", true)
						if err == nil && tcpPacket != nil {
							tcpPacket.UpdateIPChecksum()
							tcpPacket.UpdateTCPChecksum()
						}
						err = enforcer.processApplicationTCPPackets(tcpPacket)
						CheckAfterAppAckPacket(enforcer, tcpPacket)
						So(err, ShouldBeNil)

						output = make([]byte, len(tcpPacket.GetBytes()))
						copy(output, tcpPacket.GetBytes())

						outPacket, err = packet.New(0, output, "0", true)
						So(err, ShouldBeNil)
						CheckBeforeNetAckPacket(enforcer, tcpPacket, outPacket, false)
						err = enforcer.processNetworkTCPPackets(outPacket)
						So(err, ShouldBeNil)

					})

				} else if k == 1 {

					puInfo1, puInfo2, enforcer, err1, err2, _, _ = setupProcessingUnitsInDatapathAndEnforce(nil, "server", false)
					So(puInfo1, ShouldNotBeNil)
					So(puInfo2, ShouldNotBeNil)
					So(err1, ShouldBeNil)
					So(err2, ShouldBeNil)
					PacketFlow := packetgen.NewTemplateFlow()
					_, err := PacketFlow.GenerateTCPFlow(packetgen.PacketFlowTypeGoodFlowTemplate)
					So(err, ShouldBeNil)
					/*first packet in TCPFLOW slice is a syn packet*/
					Convey("When i pass a syn packet through the enforcer (server)", func() {

						input, err := PacketFlow.GetFirstSynPacket().ToBytes()
						So(err, ShouldBeNil)

						tcpPacket, err := packet.New(0, input, "0", true)
						if err == nil && tcpPacket != nil {
							tcpPacket.UpdateIPChecksum()
							tcpPacket.UpdateTCPChecksum()
						}

						err = enforcer.processApplicationTCPPackets(tcpPacket)
						//After sending syn packet
						CheckAfterAppSynPacket(enforcer, tcpPacket)
						So(err, ShouldBeNil)
						output := make([]byte, len(tcpPacket.GetBytes()))
						copy(output, tcpPacket.GetBytes())

						outPacket, err := packet.New(0, output, "0", true)
						So(err, ShouldBeNil)
						err = enforcer.processNetworkTCPPackets(outPacket)
						So(err, ShouldBeNil)
						//Check after processing networksyn packet
						CheckAfterNetSynPacket(enforcer, tcpPacket, outPacket)

					})
					Convey("When i pass a SYN and SYN ACK packet through the enforcer (server)", func() {

						input, err := PacketFlow.GetFirstSynPacket().ToBytes()
						So(err, ShouldBeNil)

						tcpPacket, err := packet.New(0, input, "0", true)
						if err == nil && tcpPacket != nil {
							tcpPacket.UpdateIPChecksum()
							tcpPacket.UpdateTCPChecksum()
						}
						err = enforcer.processApplicationTCPPackets(tcpPacket)
						So(err, ShouldBeNil)

						output := make([]byte, len(tcpPacket.GetBytes()))
						copy(output, tcpPacket.GetBytes())

						outPacket, err := packet.New(0, output, "0", true)
						So(err, ShouldBeNil)
						outPacket.Print(0)
						err = enforcer.processNetworkTCPPackets(outPacket)
						So(err, ShouldBeNil)

						//Now lets send the synack packet from the server in response
						input, err = PacketFlow.GetFirstSynAckPacket().ToBytes()
						So(err, ShouldBeNil)

						tcpPacket, err = packet.New(0, input, "0", true)
						if err == nil && tcpPacket != nil {
							tcpPacket.UpdateIPChecksum()
							tcpPacket.UpdateTCPChecksum()
						}
						err = enforcer.processApplicationTCPPackets(tcpPacket)
						So(err, ShouldBeNil)

						output = make([]byte, len(tcpPacket.GetBytes()))
						copy(output, tcpPacket.GetBytes())

						outPacket, err = packet.New(0, output, "0", true)
						So(err, ShouldBeNil)
						outPacketcopy, _ := packet.New(0, output, "0", true)
						err = enforcer.processNetworkTCPPackets(outPacket)
						So(err, ShouldBeNil)

						CheckAfterNetSynAckPacket(t, enforcer, outPacketcopy, outPacket)

					})

					Convey("When i pass a SYN and SYNACK and another ACK packet through the enforcer (server)", func() {

						input, err := PacketFlow.GetFirstSynPacket().ToBytes()
						So(err, ShouldBeNil)

						tcpPacket, err := packet.New(0, input, "0", true)
						if err == nil && tcpPacket != nil {
							tcpPacket.UpdateIPChecksum()
							tcpPacket.UpdateTCPChecksum()
						}
						err = enforcer.processApplicationTCPPackets(tcpPacket)
						So(err, ShouldBeNil)

						output := make([]byte, len(tcpPacket.GetBytes()))
						copy(output, tcpPacket.GetBytes())

						outPacket, err := packet.New(0, output, "0", true)
						So(err, ShouldBeNil)
						err = enforcer.processNetworkTCPPackets(outPacket)
						So(err, ShouldBeNil)

						//Now lets send the synack packet from the server in response
						input, err = PacketFlow.GetFirstSynAckPacket().ToBytes()
						So(err, ShouldBeNil)

						tcpPacket, err = packet.New(0, input, "0", true)
						if err == nil && tcpPacket != nil {
							tcpPacket.UpdateIPChecksum()
							tcpPacket.UpdateTCPChecksum()
						}
						err = enforcer.processApplicationTCPPackets(tcpPacket)
						So(err, ShouldBeNil)

						output = make([]byte, len(tcpPacket.GetBytes()))
						copy(output, tcpPacket.GetBytes())

						outPacket, err = packet.New(0, output, "0", true)
						So(err, ShouldBeNil)
						err = enforcer.processNetworkTCPPackets(outPacket)
						So(err, ShouldBeNil)

						input, err = PacketFlow.GetFirstAckPacket().ToBytes()
						So(err, ShouldBeNil)

						tcpPacket, err = packet.New(0, input, "0", true)
						if err == nil && tcpPacket != nil {
							tcpPacket.UpdateIPChecksum()
							tcpPacket.UpdateTCPChecksum()
						}
						err = enforcer.processApplicationTCPPackets(tcpPacket)
						CheckAfterAppAckPacket(enforcer, tcpPacket)
						So(err, ShouldBeNil)

						output = make([]byte, len(tcpPacket.GetBytes()))
						copy(output, tcpPacket.GetBytes())

						outPacket, err = packet.New(0, output, "0", true)
						So(err, ShouldBeNil)
						CheckBeforeNetAckPacket(enforcer, tcpPacket, outPacket, false)
						err = enforcer.processNetworkTCPPackets(outPacket)
						So(err, ShouldBeNil)

					})
				}
			}
		})
	})
}

func CheckAfterAppSynPacket(enforcer *Datapath, tcpPacket *packet.Packet) {

	appConn, err := enforcer.appOrigConnectionTracker.Get(tcpPacket.L4FlowHash())
	So(appConn.(*connection.TCPConnection).GetState(), ShouldEqual, connection.TCPSynSend)
	So(err, ShouldBeNil)

}

func CheckAfterNetSynPacket(enforcer *Datapath, tcpPacket, outPacket *packet.Packet) {

	appConn, err := enforcer.netOrigConnectionTracker.Get(tcpPacket.L4FlowHash())
	So(err, ShouldBeNil)
	So(appConn.(*connection.TCPConnection).GetState(), ShouldEqual, connection.TCPSynReceived)
}

func CheckAfterNetSynAckPacket(t *testing.T, enforcer *Datapath, tcpPacket, outPacket *packet.Packet) {

	netconn, err := enforcer.sourcePortConnectionCache.Get(outPacket.SourcePortHash(packet.PacketTypeNetwork))
	So(err, ShouldBeNil)
	So(netconn.(*connection.TCPConnection).GetState(), ShouldEqual, connection.TCPSynAckReceived)
}

func CheckAfterAppAckPacket(enforcer *Datapath, tcpPacket *packet.Packet) {

	appConn, err := enforcer.appOrigConnectionTracker.Get(tcpPacket.L4FlowHash())
	So(err, ShouldBeNil)
	So(appConn.(*connection.TCPConnection).GetState(), ShouldEqual, connection.TCPAckSend)
}

func CheckBeforeNetAckPacket(enforcer *Datapath, tcpPacket, outPacket *packet.Packet, isReplay bool) {

	appConn, err := enforcer.netOrigConnectionTracker.Get(tcpPacket.L4FlowHash())
	So(err, ShouldBeNil)
	if !isReplay {
		So(appConn.(*connection.TCPConnection).GetState(), ShouldEqual, connection.TCPSynAckSend)
	} else {
		So(appConn.(*connection.TCPConnection).GetState(), ShouldBeGreaterThan, connection.TCPSynAckSend)
	}
}

func TestPacketHandlingSrcPortCacheBehavior(t *testing.T) {

	SIP := net.IPv4zero

	Convey("Given I create a new enforcer instance and have a valid processing unit context", t, func() {

		Convey("Given I create a two processing unit instances", func() {

			var puInfo1, puInfo2 *policy.PUInfo
			var enforcer *Datapath
			var err1, err2 error

			puInfo1, puInfo2, enforcer, err1, err2, _, _ = setupProcessingUnitsInDatapathAndEnforce(nil, "server", false)
			So(puInfo1, ShouldNotBeNil)
			So(puInfo2, ShouldNotBeNil)
			So(err1, ShouldBeNil)
			So(err2, ShouldBeNil)
			Convey("When I pass multiple packets through the enforcer", func() {

				PacketFlow := packetgen.NewTemplateFlow()
				_, err := PacketFlow.GenerateTCPFlow(packetgen.PacketFlowTypeGoodFlowTemplate)
				So(err, ShouldBeNil)
				for i := 0; i < PacketFlow.GetNumPackets(); i++ {

					start, err := PacketFlow.GetNthPacket(i).ToBytes()
					So(err, ShouldBeNil)
					input, err := PacketFlow.GetNthPacket(i).ToBytes()
					So(err, ShouldBeNil)

					oldPacket, err := packet.New(0, start, "0", true)
					if err == nil && oldPacket != nil {
						oldPacket.UpdateIPChecksum()
						oldPacket.UpdateTCPChecksum()
					}
					tcpPacket, err := packet.New(0, input, "0", true)
					if err == nil && tcpPacket != nil {
						tcpPacket.UpdateIPChecksum()
						tcpPacket.UpdateTCPChecksum()
					}
					if debug {
						fmt.Println("Input packet", i)
						tcpPacket.Print(0)
					}

					So(err, ShouldBeNil)
					So(tcpPacket, ShouldNotBeNil)

					if reflect.DeepEqual(SIP, net.IPv4zero) {
						SIP = tcpPacket.SourceAddress
					}
					if !reflect.DeepEqual(SIP, tcpPacket.DestinationAddress) &&
						!reflect.DeepEqual(SIP, tcpPacket.SourceAddress) {
						t.Error("Invalid Test Packet")
					}

					err = enforcer.processApplicationTCPPackets(tcpPacket)
					So(err, ShouldBeNil)

					if debug {
						fmt.Println("Intermediate packet", i)
						tcpPacket.Print(0)
					}

					if reflect.DeepEqual(SIP, tcpPacket.SourceAddress) {
						// SYN Packets only
						if tcpPacket.TCPFlags&packet.TCPSynAckMask == packet.TCPSynMask {
							Convey("When I pass an application packet with SYN flag for packet "+string(i), func() {
								Convey("Then I expect src port cache to be populated "+string(i), func() {
									fmt.Println("SrcPortHash:" + tcpPacket.SourcePortHash(packet.PacketTypeApplication))
									cs, es := enforcer.sourcePortConnectionCache.Get(tcpPacket.SourcePortHash(packet.PacketTypeApplication))
									So(cs, ShouldNotBeNil)
									So(es, ShouldBeNil)
								})
							})
						}
					}

					output := make([]byte, len(tcpPacket.GetBytes()))
					copy(output, tcpPacket.GetBytes())

					outPacket, errp := packet.New(0, output, "0", true)
					So(len(tcpPacket.GetBytes()), ShouldBeLessThanOrEqualTo, len(outPacket.GetBytes()))
					So(errp, ShouldBeNil)
					err = enforcer.processNetworkTCPPackets(outPacket)
					So(err, ShouldBeNil)

					if debug {
						fmt.Println("Output packet", i)
						outPacket.Print(0)
					}

					if reflect.DeepEqual(SIP, tcpPacket.DestinationAddress) {
						if outPacket.TCPFlags&packet.TCPSynAckMask == packet.TCPSynAckMask {
							Convey("When I pass a network packet with SYN/ACK flag for packet "+string(i), func() {
								Convey("Then I expect src port cache to be populated "+string(i), func() {
									cs, es := enforcer.sourcePortConnectionCache.Get(outPacket.SourcePortHash(packet.PacketTypeNetwork))
									So(cs, ShouldNotBeNil)
									So(es, ShouldBeNil)
								})
							})
						}
					}
				}
			})
		})
	})
}

func TestCacheState(t *testing.T) {
	Convey("Given I create a new enforcer instance", t, func() {
		secret, err := secrets.NewCompactPKI([]byte(secrets.PrivateKeyPEM), []byte(secrets.PublicPEM), []byte(secrets.CAPEM), secrets.CreateTxtToken(), claimsheader.CompressionTypeNone)
		So(err, ShouldBeNil)
		collector := &collector.DefaultCollector{}
		// mock the call
		prevRawSocket := GetUDPRawSocket
		defer func() {
			GetUDPRawSocket = prevRawSocket
		}()
		GetUDPRawSocket = func(mark int, device string) (afinetrawsocket.SocketWriter, error) {
			return nil, nil
		}
		enforcer := NewWithDefaults(testServerID, collector, nil, secret, constants.LocalServer, "/proc", []string{"0.0.0.0/0"})
		contextID := "123"

		puInfo := policy.NewPUInfo(contextID, common.ContainerPU)

		// Should fail: Not in cache
		err = enforcer.Unenforce(contextID)
		if err == nil {
			t.Errorf("Expected failure, no contextID in cache")
		}

		ip := policy.ExtendedMap{"bridge": "127.0.0.1"}
		puInfo.Runtime.SetIPAddresses(ip)
		ipl := policy.ExtendedMap{"bridge": "127.0.0.1"}
		puInfo.Policy.SetIPAddresses(ipl)

		ip = policy.ExtendedMap{"bridge": "127.0.0.1"}
		puInfo.Runtime.SetIPAddresses(ip)

		ipl = policy.ExtendedMap{"bridge": "127.0.0.1"}
		puInfo.Policy.SetIPAddresses(ipl)

		// Should  not fail:  IP is valid
		err = enforcer.Enforce(contextID, puInfo)
		if err != nil {
			t.Errorf("Expected no failure %s", err)
		}

		// Should  not fail:  Update
		err = enforcer.Enforce(contextID, puInfo)
		if err != nil {
			t.Errorf("Expected no failure %s", err)
		}

		// Should  not fail:  IP is valid
		err = enforcer.Unenforce(contextID)
		if err != nil {
			t.Errorf("Expected failure, no IP but passed %s", err)
		}
	})
}

func TestDoCreatePU(t *testing.T) {

	Convey("Given an initialized enforcer for Linux Processes", t, func() {
		secret, err := secrets.NewCompactPKI([]byte(secrets.PrivateKeyPEM), []byte(secrets.PublicPEM), []byte(secrets.CAPEM), secrets.CreateTxtToken(), claimsheader.CompressionTypeNone)
		So(err, ShouldBeNil)
		collector := &collector.DefaultCollector{}

		// mock the call
		prevRawSocket := GetUDPRawSocket
		defer func() {
			GetUDPRawSocket = prevRawSocket
		}()
		GetUDPRawSocket = func(mark int, device string) (afinetrawsocket.SocketWriter, error) {
			return nil, nil
		}

		enforcer := NewWithDefaults(testServerID, collector, nil, secret, constants.LocalServer, "/proc", []string{"0.0.0.0/0"})
		enforcer.mode = constants.LocalServer
		contextID := "124"
		puInfo := policy.NewPUInfo(contextID, common.LinuxProcessPU)

		spec, _ := portspec.NewPortSpecFromString("80", nil)
		puInfo.Runtime.SetOptions(policy.OptionsType{
			CgroupMark: "100",
			Services: []common.Service{
				{
					Protocol: uint8(6),
					Ports:    spec,
				},
			},
		})

		Convey("When I create a new PU", func() {
			err := enforcer.Enforce(contextID, puInfo)

			Convey("It should succeed", func() {
				So(err, ShouldBeNil)
				_, err := enforcer.puFromContextID.Get(contextID)
				So(err, ShouldBeNil)
				_, err1 := enforcer.puFromMark.Get("100")
				So(err1, ShouldBeNil)
				_, err2 := enforcer.contextIDFromTCPPort.GetSpecValueFromPort(80)
				So(err2, ShouldBeNil)
				So(enforcer.puFromIP, ShouldBeNil)
			})
		})
	})

	Convey("Given an initialized enforcer for Linux Processes", t, func() {
		secret, err := secrets.NewCompactPKI([]byte(secrets.PrivateKeyPEM), []byte(secrets.PublicPEM), []byte(secrets.CAPEM), secrets.CreateTxtToken(), claimsheader.CompressionTypeNone)
		So(err, ShouldBeNil)
		collector := &collector.DefaultCollector{}
		// mock the call
		prevRawSocket := GetUDPRawSocket
		defer func() {
			GetUDPRawSocket = prevRawSocket
		}()
		GetUDPRawSocket = func(mark int, device string) (afinetrawsocket.SocketWriter, error) {
			return nil, nil
		}

		enforcer := NewWithDefaults(testServerID, collector, nil, secret, constants.LocalServer, "/proc", []string{"0.0.0.0/0"})
		enforcer.mode = constants.LocalServer
		contextID := "125"
		puInfo := policy.NewPUInfo(contextID, common.LinuxProcessPU)

		Convey("When I create a new PU without ports or mark", func() {
			err := enforcer.Enforce(contextID, puInfo)

			Convey("It should succeed", func() {
				So(err, ShouldBeNil)
				_, err := enforcer.puFromContextID.Get(contextID)
				So(err, ShouldBeNil)
				So(enforcer.puFromIP, ShouldBeNil)
			})
		})
	})

	Convey("Given an initialized enforcer for remote Linux Containers", t, func() {
		secret, err := secrets.NewCompactPKI([]byte(secrets.PrivateKeyPEM), []byte(secrets.PublicPEM), []byte(secrets.CAPEM), secrets.CreateTxtToken(), claimsheader.CompressionTypeNone)
		So(err, ShouldBeNil)
		collector := &collector.DefaultCollector{}

		// mock the call
		prevRawSocket := GetUDPRawSocket
		defer func() {
			GetUDPRawSocket = prevRawSocket
		}()
		GetUDPRawSocket = func(mark int, device string) (afinetrawsocket.SocketWriter, error) {
			return nil, nil
		}

		enforcer := NewWithDefaults(testServerID, collector, nil, secret, constants.LocalServer, "/proc", []string{"0.0.0.0/0"})
		enforcer.mode = constants.RemoteContainer

		contextID := "126"
		puInfo := policy.NewPUInfo(contextID, common.ContainerPU)

		Convey("When I create a new PU without an IP", func() {
			err := enforcer.Enforce(contextID, puInfo)

			Convey("It should succeed ", func() {
				So(err, ShouldBeNil)
				So(enforcer.puFromIP, ShouldNotBeNil)
			})
		})
	})
}

func TestContextFromIP(t *testing.T) {

	Convey("Given an initialized enforcer for Linux Processes", t, func() {
		secret, err := secrets.NewCompactPKI([]byte(secrets.PrivateKeyPEM), []byte(secrets.PublicPEM), []byte(secrets.CAPEM), secrets.CreateTxtToken(), claimsheader.CompressionTypeNone)
		So(err, ShouldBeNil)
		collector := &collector.DefaultCollector{}

		// mock the call
		prevRawSocket := GetUDPRawSocket
		defer func() {
			GetUDPRawSocket = prevRawSocket
		}()
		GetUDPRawSocket = func(mark int, device string) (afinetrawsocket.SocketWriter, error) {
			return nil, nil
		}

		enforcer := NewWithDefaults(testServerID, collector, nil, secret, constants.RemoteContainer, "/proc", []string{"0.0.0.0/0"})

		puInfo := policy.NewPUInfo("SomePU", common.ContainerPU)

		context, err := pucontext.NewPU("SomePU", puInfo, 10*time.Second)
		contextID := "AporetoContext"
		So(err, ShouldBeNil)

		Convey("If I try to get context based on IP and its  not there and its a local container it should fail ", func() {
			_, err := enforcer.contextFromIP(true, "", 0, packet.IPProtocolTCP)
			So(err, ShouldNotBeNil)
		})

		Convey("If there is no IP match, it should try the mark for app packets ", func() {
			enforcer.puFromMark.AddOrUpdate("100", context)
			enforcer.mode = constants.LocalServer

			Convey("If the mark exists", func() {
				ctx, err := enforcer.contextFromIP(true, "100", 0, packet.IPProtocolTCP)
				So(err, ShouldBeNil)
				So(ctx, ShouldNotBeNil)
				So(ctx, ShouldEqual, context)
			})

			Convey("If the mark doesn't exist", func() {
				_, err := enforcer.contextFromIP(true, "2000", 0, packet.IPProtocolTCP)
				So(err, ShouldNotBeNil)
			})
		})

		Convey("If there is no IP match, it should try the port for net packets ", func() {
			s, _ := portspec.NewPortSpec(8000, 8000, contextID)
			enforcer.contextIDFromTCPPort.AddPortSpec(s)
			enforcer.puFromContextID.AddOrUpdate(contextID, context)
			enforcer.mode = constants.LocalServer

			Convey("If the port exists", func() {
				ctx, err := enforcer.contextFromIP(false, "", 8000, packet.IPProtocolTCP)
				So(err, ShouldBeNil)
				So(ctx, ShouldNotBeNil)
				So(ctx, ShouldEqual, context)
			})

			Convey("If the port doesn't exist", func() {
				_, err := enforcer.contextFromIP(false, "", 9000, packet.IPProtocolTCP)
				So(err, ShouldNotBeNil)
			})
		})

	})
}

func TestInvalidPacket(t *testing.T) {

	var puInfo1, puInfo2 *policy.PUInfo
	var enforcer *Datapath
	var err1, err2 error

	Convey("When I receive an invalid packet", t, func() {

		for k := 0; k < 2; k++ {
			if k == 0 {

				puInfo1, puInfo2, enforcer, err1, err2, _, _ = setupProcessingUnitsInDatapathAndEnforce(nil, "container", false)
				So(puInfo1, ShouldNotBeNil)
				So(puInfo2, ShouldNotBeNil)
				So(err1, ShouldBeNil)
				So(err2, ShouldBeNil)

			} else if k == 1 {

				puInfo1, puInfo2, enforcer, err1, err2, _, _ = setupProcessingUnitsInDatapathAndEnforce(nil, "server", false)
				So(puInfo1, ShouldNotBeNil)
				So(puInfo2, ShouldNotBeNil)
				So(err1, ShouldBeNil)
				So(err2, ShouldBeNil)

			}

			InvalidTCPFlow := [][]byte{
				{ /*0x4a, 0x1d, 0x70, 0xcf, 0xa6, 0xe5, 0xb8, 0xe8, 0x56, 0x32, 0x0b, 0xde, 0x08, 0x00,*/ 0x45, 0x00, 0x00, 0x40, 0xf4, 0x1f, 0x44, 0x00, 0x40, 0x06, 0xa9, 0x6f, 0x0a, 0x01, 0x0a, 0x4c, 0xa4, 0x43, 0xe4, 0x98, 0xe1, 0xa1, 0x00, 0x50, 0x4d, 0xa6, 0xac, 0x48, 0x00, 0x00, 0x00, 0x00, 0xb0, 0x02, 0xff, 0xff, 0x6b, 0x6c, 0x00, 0x00, 0x02, 0x04, 0x05, 0xb4, 0x01, 0x03, 0x03, 0x05, 0x01, 0x01, 0x08, 0x0a, 0x1b, 0x4f, 0x37, 0x38, 0x00, 0x00, 0x00, 0x00, 0x04, 0x02, 0x00, 0x00, 0x4a, 0x1d, 0x70, 0xcf},
			}

			for _, p := range InvalidTCPFlow {
				tcpPacket, err := packet.New(0, p, "0", true)
				So(err, ShouldBeNil)
				err = enforcer.processApplicationTCPPackets(tcpPacket)
				So(err, ShouldBeNil)
				output := make([]byte, len(tcpPacket.GetBytes()))
				copy(output, tcpPacket.GetBytes())
				outpacket, err := packet.New(0, output, "0", true)
				So(err, ShouldBeNil)
				//Detach the data and parse token should fail
				err = outpacket.TCPDataDetach(binary.BigEndian.Uint16([]byte{0x0, p[32]})/4 - 20)
				So(err, ShouldBeNil)
				err = enforcer.processNetworkTCPPackets(outpacket)
				So(err, ShouldNotBeNil)
			}
		}
	})
}

func TestFlowReportingGoodFlow(t *testing.T) {

	ctrl := gomock.NewController(t)
	defer ctrl.Finish()

	mockCollector := mockcollector.NewMockEventCollector(ctrl)

	SIP := net.IPv4zero
	packetDiffers := false

	Convey("Given I create a new enforcer instance and have a valid processing unit context", t, func() {

		Convey("Given I create a two processing unit instances", func() {

			puInfo1, puInfo2, enforcer, err1, err2, _, _ := setupProcessingUnitsInDatapathAndEnforce(nil, "container", false)

			So(puInfo1, ShouldNotBeNil)
			So(puInfo2, ShouldNotBeNil)
			So(err1, ShouldBeNil)
			So(err2, ShouldBeNil)

			Convey("When I pass multiple packets (3-way handshake) through the enforcer", func() {

				Convey("Then I expect the flow to be reported only once", func() {
					for k := 0; k < 2; k++ {
						if k == 0 {
							var flowRecord collector.FlowRecord
							var srcEndPoint collector.EndPoint
							var dstEndPoint collector.EndPoint

							srcEndPoint.IP = testSrcIP
							dstEndPoint.IP = testDstIP
							dstEndPoint.Port = 80

							flowRecord.Count = 1
							flowRecord.Source = &srcEndPoint
							flowRecord.Destination = &dstEndPoint
							flowRecord.Action = policy.Accept

							mockCollector.EXPECT().CollectFlowEvent(MyMatcher(&flowRecord)).Times(1)

							puInfo1, puInfo2, enforcer, err1, err2, _, _ = setupProcessingUnitsInDatapathAndEnforce(mockCollector, "container", false)
							So(puInfo1, ShouldNotBeNil)
							So(puInfo2, ShouldNotBeNil)
							So(err1, ShouldBeNil)
							So(err2, ShouldBeNil)

						} else if k == 1 {
							var flowRecord collector.FlowRecord
							var srcEndPoint collector.EndPoint
							var dstEndPoint collector.EndPoint

							srcEndPoint.IP = testSrcIP
							dstEndPoint.IP = testDstIP
							dstEndPoint.Port = 80

							flowRecord.Count = 1
							flowRecord.Source = &srcEndPoint
							flowRecord.Destination = &dstEndPoint
							flowRecord.Action = policy.Accept

							mockCollector.EXPECT().CollectFlowEvent(MyMatcher(&flowRecord)).Times(1)

							puInfo1, puInfo2, enforcer, err1, err2, _, _ = setupProcessingUnitsInDatapathAndEnforce(mockCollector, "server", false)
							So(puInfo1, ShouldNotBeNil)
							So(puInfo2, ShouldNotBeNil)
							So(err1, ShouldBeNil)
							So(err2, ShouldBeNil)

						}
						PacketFlow := packetgen.NewPacketFlow("aa:ff:aa:ff:aa:ff", "ff:aa:ff:aa:ff:aa", testSrcIP, testDstIP, 666, 80)
						_, err := PacketFlow.GenerateTCPFlow(packetgen.PacketFlowTypeGoodFlowTemplate)
						So(err, ShouldBeNil)
						for i := 0; i < PacketFlow.GetNumPackets(); i++ {
							start, err := PacketFlow.GetNthPacket(i).ToBytes()
							So(err, ShouldBeNil)
							oldPacket, err := packet.New(0, start, "0", true)
							if err == nil && oldPacket != nil {
								oldPacket.UpdateIPChecksum()
								oldPacket.UpdateTCPChecksum()
							}
							input, err := PacketFlow.GetNthPacket(i).ToBytes()
							So(err, ShouldBeNil)
							tcpPacket, err := packet.New(0, input, "0", true)
							if err == nil && tcpPacket != nil {
								tcpPacket.UpdateIPChecksum()
								tcpPacket.UpdateTCPChecksum()
							}

							if debug {
								fmt.Println("Input packet", i)
								tcpPacket.Print(0)
							}

							So(err, ShouldBeNil)
							So(tcpPacket, ShouldNotBeNil)

							if reflect.DeepEqual(SIP, net.IPv4zero) {
								SIP = tcpPacket.SourceAddress
							}
							if !reflect.DeepEqual(SIP, tcpPacket.DestinationAddress) &&
								!reflect.DeepEqual(SIP, tcpPacket.SourceAddress) {
								t.Error("Invalid Test Packet")
							}

							err = enforcer.processApplicationTCPPackets(tcpPacket)
							So(err, ShouldBeNil)

							if debug {
								fmt.Println("Intermediate packet", i)
								tcpPacket.Print(0)
							}

							output := make([]byte, len(tcpPacket.GetBytes()))
							copy(output, tcpPacket.GetBytes())

							outPacket, errp := packet.New(0, output, "0", true)
							So(len(tcpPacket.GetBytes()), ShouldBeLessThanOrEqualTo, len(outPacket.GetBytes()))
							So(errp, ShouldBeNil)
							err = enforcer.processNetworkTCPPackets(outPacket)

							So(err, ShouldBeNil)

							if debug {
								fmt.Println("Output packet", i)
								outPacket.Print(0)
							}

							if !reflect.DeepEqual(oldPacket.GetBytes(), outPacket.GetBytes()) {
								packetDiffers = true
								fmt.Println("Error: packets dont match")
								fmt.Println("Input Packet")
								oldPacket.Print(0)
								fmt.Println("Output Packet")
								outPacket.Print(0)
								t.Errorf("Packet %d Input and output packet do not match", i)
								t.FailNow()
							}
						}
					}
					Convey("Then I expect all the input and output packets (after encoding and decoding) to be same", func() {

						So(packetDiffers, ShouldEqual, false)
					})
				})
			})
		})
	})
}

func TestFlowReportingGoodFlowWithReject(t *testing.T) {

	ctrl := gomock.NewController(t)
	defer ctrl.Finish()

	mockCollector := mockcollector.NewMockEventCollector(ctrl)

	SIP := net.IPv4zero
	packetDiffers := false

	Convey("Given I create a new enforcer instance and have a valid processing unit context", t, func() {

		Convey("Given I create a two processing unit instances", func() {

			puInfo1, puInfo2, enforcer, err1, err2, _, _ := setupProcessingUnitsInDatapathAndEnforce(nil, "container", false)

			So(puInfo1, ShouldNotBeNil)
			So(puInfo2, ShouldNotBeNil)
			So(err1, ShouldBeNil)
			So(err2, ShouldBeNil)

			Convey("When I pass multiple packets (3-way handshake) through the enforcer", func() {

				Convey("Then I expect the flow to be reported only once", func() {
					for k := 0; k < 2; k++ {
						if k == 0 {
							var flowRecord collector.FlowRecord
							var srcEndPoint collector.EndPoint
							var dstEndPoint collector.EndPoint

							srcEndPoint.IP = testSrcIP
							srcEndPoint.ID = "value"
							dstEndPoint.IP = testDstIP
							dstEndPoint.ID = "SomeProcessingUnitId2"
							dstEndPoint.Port = 80

							flowRecord.Count = 1
							flowRecord.Source = &srcEndPoint
							flowRecord.Destination = &dstEndPoint
							flowRecord.Action = policy.Reject

							mockCollector.EXPECT().CollectFlowEvent(MyMatcher(&flowRecord)).Times(1)

							puInfo1, puInfo2, enforcer, err1, err2, _, _ = setupProcessingUnitsInDatapathAndEnforce(mockCollector, "container", false)
							So(puInfo1, ShouldNotBeNil)
							So(puInfo2, ShouldNotBeNil)
							So(err1, ShouldBeNil)
							So(err2, ShouldBeNil)

						} else if k == 1 {
							var flowRecord collector.FlowRecord
							var srcEndPoint collector.EndPoint
							var dstEndPoint collector.EndPoint

							srcEndPoint.IP = testSrcIP
							srcEndPoint.ID = "value"
							dstEndPoint.IP = testDstIP
							dstEndPoint.Port = 80
							dstEndPoint.ID = "SomeProcessingUnitId2"

							flowRecord.Count = 1
							flowRecord.Source = &srcEndPoint
							flowRecord.Destination = &dstEndPoint
							flowRecord.Action = policy.Reject

							mockCollector.EXPECT().CollectFlowEvent(MyMatcher(&flowRecord)).Times(1)

							puInfo1, puInfo2, enforcer, err1, err2, _, _ = setupProcessingUnitsInDatapathAndEnforce(mockCollector, "server", false)
							So(puInfo1, ShouldNotBeNil)
							So(puInfo2, ShouldNotBeNil)
							So(err1, ShouldBeNil)
							So(err2, ShouldBeNil)

						}
						PacketFlow := packetgen.NewPacketFlow("aa:ff:aa:ff:aa:ff", "ff:aa:ff:aa:ff:aa", testSrcIP, testDstIP, 666, 80)
						_, err := PacketFlow.GenerateTCPFlow(packetgen.PacketFlowTypeGoodFlowTemplate)
						So(err, ShouldBeNil)
						for i := 0; i < PacketFlow.GetNumPackets(); i++ {
							start, err := PacketFlow.GetNthPacket(i).ToBytes()
							So(err, ShouldBeNil)
							oldPacket, err := packet.New(0, start, "0", true)
							if err == nil && oldPacket != nil {
								oldPacket.UpdateIPChecksum()
								oldPacket.UpdateTCPChecksum()
							}
							input, err := PacketFlow.GetNthPacket(i).ToBytes()
							So(err, ShouldBeNil)
							tcpPacket, err := packet.New(0, input, "0", true)
							if err == nil && tcpPacket != nil {
								tcpPacket.UpdateIPChecksum()
								tcpPacket.UpdateTCPChecksum()
							}

							if debug {
								fmt.Println("Input packet", i)
								tcpPacket.Print(0)
							}

							So(err, ShouldBeNil)
							So(tcpPacket, ShouldNotBeNil)

							if reflect.DeepEqual(SIP, net.IPv4zero) {
								SIP = tcpPacket.SourceAddress
							}
							if !reflect.DeepEqual(SIP, tcpPacket.DestinationAddress) &&
								!reflect.DeepEqual(SIP, tcpPacket.SourceAddress) {
								t.Error("Invalid Test Packet")
							}
							enforcer.mutualAuthorization = true
							enforcer.processApplicationTCPPackets(tcpPacket) // nolint

							if debug {
								fmt.Println("Intermediate packet", i)
								tcpPacket.Print(0)
							}

							output := make([]byte, len(tcpPacket.GetBytes()))
							copy(output, tcpPacket.GetBytes())

							outPacket, errp := packet.New(0, output, "0", true)
							So(len(tcpPacket.GetBytes()), ShouldBeLessThanOrEqualTo, len(outPacket.GetBytes()))
							So(errp, ShouldBeNil)
							enforcer.processNetworkTCPPackets(outPacket)	// nolint

							if debug {
								fmt.Println("Output packet", i)
								outPacket.Print(0)
							}
						}
					}
					Convey("Then I expect all the input and output packets (after encoding and decoding) to be same", func() {

						So(packetDiffers, ShouldEqual, false)
					})
				})
			})
		})
	})
}

func TestFlowReportingSynPacketOnlyInFlow(t *testing.T) {

	ctrl := gomock.NewController(t)
	defer ctrl.Finish()

	mockCollector := mockcollector.NewMockEventCollector(ctrl)

	SIP := net.IPv4zero
	packetDiffers := false

	Convey("Given I create a new enforcer instance and have a valid processing unit context", t, func() {

		Convey("Given I create a two processing unit instances", func() {
			var puInfo1, puInfo2 *policy.PUInfo
			var enforcer *Datapath
			var err1, err2 error

			Convey("When I pass SYN packet through the enforcer", func() {

				Convey("Then I expect the flow not to be reported", func() {
					for k := 0; k < 2; k++ {
						if k == 0 {
							var flowRecord collector.FlowRecord
							var srcEndPoint collector.EndPoint
							var dstEndPoint collector.EndPoint

							srcEndPoint.IP = testSrcIP
							dstEndPoint.IP = testDstIP
							dstEndPoint.Port = 80

							flowRecord.Count = 1
							flowRecord.Source = &srcEndPoint
							flowRecord.Destination = &dstEndPoint
							flowRecord.Action = policy.Accept

							mockCollector.EXPECT().CollectFlowEvent(MyMatcher(&flowRecord)).Times(0)

							puInfo1, puInfo2, enforcer, err1, err2, _, _ = setupProcessingUnitsInDatapathAndEnforce(mockCollector, "container", false)
							So(puInfo1, ShouldNotBeNil)
							So(puInfo2, ShouldNotBeNil)
							So(err1, ShouldBeNil)
							So(err2, ShouldBeNil)

						} else if k == 1 {
							var flowRecord collector.FlowRecord
							var srcEndPoint collector.EndPoint
							var dstEndPoint collector.EndPoint

							srcEndPoint.IP = testSrcIP
							dstEndPoint.IP = testDstIP
							dstEndPoint.Port = 80

							flowRecord.Count = 1
							flowRecord.Source = &srcEndPoint
							flowRecord.Destination = &dstEndPoint
							flowRecord.Action = policy.Accept

							mockCollector.EXPECT().CollectFlowEvent(MyMatcher(&flowRecord)).Times(0)

							puInfo1, puInfo2, enforcer, err1, err2, _, _ = setupProcessingUnitsInDatapathAndEnforce(mockCollector, "server", false)
							So(puInfo1, ShouldNotBeNil)
							So(puInfo2, ShouldNotBeNil)
							So(err1, ShouldBeNil)
							So(err2, ShouldBeNil)

						}
						PacketFlow := packetgen.NewTemplateFlow()
						_, err := PacketFlow.GenerateTCPFlow(packetgen.PacketFlowTypeGoodFlowTemplate)
						So(err, ShouldBeNil)
						for i := 0; i < PacketFlow.GetSynPackets().GetNumPackets(); i++ {
							start, err := PacketFlow.GetSynPackets().GetNthPacket(i).ToBytes()
							So(err, ShouldBeNil)
							oldPacket, err := packet.New(0, start, "0", true)
							if err == nil && oldPacket != nil {
								oldPacket.UpdateIPChecksum()
								oldPacket.UpdateTCPChecksum()
							}
							input, err := PacketFlow.GetSynPackets().GetNthPacket(i).ToBytes()
							So(err, ShouldBeNil)
							tcpPacket, err := packet.New(0, input, "0", true)
							if err == nil && tcpPacket != nil {
								tcpPacket.UpdateIPChecksum()
								tcpPacket.UpdateTCPChecksum()
							}

							if debug {
								fmt.Println("Input packet", i)
								tcpPacket.Print(0)
							}

							So(err, ShouldBeNil)
							So(tcpPacket, ShouldNotBeNil)

							if reflect.DeepEqual(SIP, net.IPv4zero) {
								SIP = tcpPacket.SourceAddress
							}
							if !reflect.DeepEqual(SIP, tcpPacket.DestinationAddress) &&
								!reflect.DeepEqual(SIP, tcpPacket.SourceAddress) {
								t.Error("Invalid Test Packet")
							}

							err = enforcer.processApplicationTCPPackets(tcpPacket)
							CheckAfterAppSynPacket(enforcer, tcpPacket)
							So(err, ShouldBeNil)

							if debug {
								fmt.Println("Intermediate packet", i)
								tcpPacket.Print(0)
							}

							output := make([]byte, len(tcpPacket.GetBytes()))
							copy(output, tcpPacket.GetBytes())

							outPacket, errp := packet.New(0, output, "0", true)
							So(len(tcpPacket.GetBytes()), ShouldBeLessThanOrEqualTo, len(outPacket.GetBytes()))
							So(errp, ShouldBeNil)
							err = enforcer.processNetworkTCPPackets(outPacket)
							CheckAfterNetSynPacket(enforcer, tcpPacket, outPacket)
							So(err, ShouldBeNil)

							if debug {
								fmt.Println("Output packet", i)
								outPacket.Print(0)
							}

							if !reflect.DeepEqual(oldPacket.GetBytes(), outPacket.GetBytes()) {
								packetDiffers = true
								fmt.Println("Error: packets dont match")
								fmt.Println("Input Packet")
								oldPacket.Print(0)
								fmt.Println("Output Packet")
								outPacket.Print(0)
								t.Errorf("Packet %d Input and output packet do not match", i)
								t.FailNow()
							}
						}
					}
					Convey("Then I expect all the input and output packets (after encoding and decoding) to be same", func() {

						So(packetDiffers, ShouldEqual, false)
					})
				})
			})
		})
	})
}

func TestFlowReportingUptoSynAckPacketInFlow(t *testing.T) {

	ctrl := gomock.NewController(t)
	defer ctrl.Finish()

	mockCollector := mockcollector.NewMockEventCollector(ctrl)

	SIP := net.IPv4zero
	packetDiffers := false

	Convey("Given I create a new enforcer instance and have a valid processing unit context", t, func() {

		Convey("Given I create a two processing unit instances", func() {
			var puInfo1, puInfo2 *policy.PUInfo
			var enforcer *Datapath
			var err1, err2 error

			Convey("When I pass upto SYNACK packet through the enforcer", func() {

				Convey("Then I expect the flow not to be reported", func() {
					for k := 0; k < 2; k++ {
						if k == 0 {
							var flowRecord collector.FlowRecord
							var srcEndPoint collector.EndPoint
							var dstEndPoint collector.EndPoint

							srcEndPoint.IP = testSrcIP
							dstEndPoint.IP = testDstIP
							dstEndPoint.Port = 80

							flowRecord.Count = 1
							flowRecord.Source = &srcEndPoint
							flowRecord.Destination = &dstEndPoint
							flowRecord.Action = policy.Accept

							mockCollector.EXPECT().CollectFlowEvent(MyMatcher(&flowRecord)).Times(0)

							puInfo1, puInfo2, enforcer, err1, err2, _, _ = setupProcessingUnitsInDatapathAndEnforce(mockCollector, "container", false)
							So(puInfo1, ShouldNotBeNil)
							So(puInfo2, ShouldNotBeNil)
							So(err1, ShouldBeNil)
							So(err2, ShouldBeNil)

						} else if k == 1 {
							var flowRecord collector.FlowRecord
							var srcEndPoint collector.EndPoint
							var dstEndPoint collector.EndPoint

							srcEndPoint.IP = testSrcIP
							dstEndPoint.IP = testDstIP
							dstEndPoint.Port = 80

							flowRecord.Count = 1
							flowRecord.Source = &srcEndPoint
							flowRecord.Destination = &dstEndPoint
							flowRecord.Action = policy.Accept

							mockCollector.EXPECT().CollectFlowEvent(MyMatcher(&flowRecord)).Times(0)

							puInfo1, puInfo2, enforcer, err1, err2, _, _ = setupProcessingUnitsInDatapathAndEnforce(mockCollector, "server", false)
							So(puInfo1, ShouldNotBeNil)
							So(puInfo2, ShouldNotBeNil)
							So(err1, ShouldBeNil)
							So(err2, ShouldBeNil)

						}
						PacketFlow := packetgen.NewTemplateFlow()
						_, err := PacketFlow.GenerateTCPFlow(packetgen.PacketFlowTypeGoodFlowTemplate)
						So(err, ShouldBeNil)
						for i := 0; i < PacketFlow.GetUptoFirstSynAckPacket().GetNumPackets(); i++ {

							start, err := PacketFlow.GetUptoFirstSynAckPacket().GetNthPacket(i).ToBytes()
							So(err, ShouldBeNil)
							oldPacket, err := packet.New(0, start, "0", true)
							if err == nil && oldPacket != nil {
								oldPacket.UpdateIPChecksum()
								oldPacket.UpdateTCPChecksum()
							}
							input, err := PacketFlow.GetUptoFirstSynAckPacket().GetNthPacket(i).ToBytes()
							So(err, ShouldBeNil)
							tcpPacket, err := packet.New(0, input, "0", true)
							if err == nil && tcpPacket != nil {
								tcpPacket.UpdateIPChecksum()
								tcpPacket.UpdateTCPChecksum()
							}

							if debug {
								fmt.Println("Input packet", i)
								tcpPacket.Print(0)
							}

							So(err, ShouldBeNil)
							So(tcpPacket, ShouldNotBeNil)

							if reflect.DeepEqual(SIP, net.IPv4zero) {
								SIP = tcpPacket.SourceAddress
							}
							if !reflect.DeepEqual(SIP, tcpPacket.DestinationAddress) &&
								!reflect.DeepEqual(SIP, tcpPacket.SourceAddress) {
								t.Error("Invalid Test Packet")
							}

							err = enforcer.processApplicationTCPPackets(tcpPacket)
							So(err, ShouldBeNil)

							if debug {
								fmt.Println("Intermediate packet", i)
								tcpPacket.Print(0)
							}

							output := make([]byte, len(tcpPacket.GetBytes()))
							copy(output, tcpPacket.GetBytes())

							outPacket, errp := packet.New(0, output, "0", true)
							So(len(tcpPacket.GetBytes()), ShouldBeLessThanOrEqualTo, len(outPacket.GetBytes()))
							So(errp, ShouldBeNil)

							outPacketcopy, _ := packet.New(0, output, "0", true)
							err = enforcer.processNetworkTCPPackets(outPacket)
							So(err, ShouldBeNil)

							if PacketFlow.GetNthPacket(i).GetTCPSyn() && PacketFlow.GetNthPacket(i).GetTCPAck() {
								CheckAfterNetSynAckPacket(t, enforcer, outPacketcopy, outPacket)
							}

							if debug {
								fmt.Println("Output packet", i)
								outPacket.Print(0)
							}

							if !reflect.DeepEqual(oldPacket.GetBytes(), outPacket.GetBytes()) {
								packetDiffers = true
								fmt.Println("Error: packets dont match")
								fmt.Println("Input Packet")
								oldPacket.Print(0)
								fmt.Println("Output Packet")
								outPacket.Print(0)
								t.Errorf("Packet %d Input and output packet do not match", i)
								t.FailNow()
							}
						}
					}
					Convey("Then I expect all the input and output packets (after encoding and decoding) to be same", func() {

						So(packetDiffers, ShouldEqual, false)
					})
				})
			})
		})
	})
}

func TestFlowReportingUptoFirstAckPacketInFlow(t *testing.T) {

	ctrl := gomock.NewController(t)
	defer ctrl.Finish()

	mockCollector := mockcollector.NewMockEventCollector(ctrl)

	SIP := net.IPv4zero
	packetDiffers := false

	Convey("Given I create a new enforcer instance and have a valid processing unit context", t, func() {

		Convey("Given I create a two processing unit instances", func() {
			var puInfo1, puInfo2 *policy.PUInfo
			var enforcer *Datapath
			var err1, err2 error

			Convey("When I pass upto ACK packet through the enforcer", func() {

				Convey("Then I expect the flow to be reported as accepted only once", func() {
					for k := 0; k < 2; k++ {
						if k == 0 {
							var flowRecord collector.FlowRecord
							var srcEndPoint collector.EndPoint
							var dstEndPoint collector.EndPoint

							srcEndPoint.IP = testSrcIP
							dstEndPoint.IP = testDstIP
							dstEndPoint.Port = 80

							flowRecord.Count = 1
							flowRecord.Source = &srcEndPoint
							flowRecord.Destination = &dstEndPoint
							flowRecord.Action = policy.Accept

							mockCollector.EXPECT().CollectFlowEvent(MyMatcher(&flowRecord)).Times(1)

							puInfo1, puInfo2, enforcer, err1, err2, _, _ = setupProcessingUnitsInDatapathAndEnforce(mockCollector, "container", false)
							So(puInfo1, ShouldNotBeNil)
							So(puInfo2, ShouldNotBeNil)
							So(err1, ShouldBeNil)
							So(err2, ShouldBeNil)

						} else if k == 1 {
							var flowRecord collector.FlowRecord
							var srcEndPoint collector.EndPoint
							var dstEndPoint collector.EndPoint

							srcEndPoint.IP = testSrcIP
							dstEndPoint.IP = testDstIP
							dstEndPoint.Port = 80

							flowRecord.Count = 1
							flowRecord.Source = &srcEndPoint
							flowRecord.Destination = &dstEndPoint
							flowRecord.Action = policy.Accept

							mockCollector.EXPECT().CollectFlowEvent(MyMatcher(&flowRecord)).Times(1)

							puInfo1, puInfo2, enforcer, err1, err2, _, _ = setupProcessingUnitsInDatapathAndEnforce(mockCollector, "server", false)
							So(puInfo1, ShouldNotBeNil)
							So(puInfo2, ShouldNotBeNil)
							So(err1, ShouldBeNil)
							So(err2, ShouldBeNil)

						}
						PacketFlow := packetgen.NewTemplateFlow()
						_, err := PacketFlow.GenerateTCPFlow(packetgen.PacketFlowTypeGoodFlowTemplate)
						So(err, ShouldBeNil)
						for i := 0; i < PacketFlow.GetUptoFirstAckPacket().GetNumPackets(); i++ {

							start, err := PacketFlow.GetUptoFirstAckPacket().GetNthPacket(i).ToBytes()
							So(err, ShouldBeNil)
							oldPacket, err := packet.New(0, start, "0", true)
							if err == nil && oldPacket != nil {
								oldPacket.UpdateIPChecksum()
								oldPacket.UpdateTCPChecksum()
							}

							input, err := PacketFlow.GetUptoFirstAckPacket().GetNthPacket(i).ToBytes()
							So(err, ShouldBeNil)
							tcpPacket, err := packet.New(0, input, "0", true)
							if err == nil && tcpPacket != nil {
								tcpPacket.UpdateIPChecksum()
								tcpPacket.UpdateTCPChecksum()
							}

							if debug {
								fmt.Println("Input packet", i)
								tcpPacket.Print(0)
							}

							So(err, ShouldBeNil)
							So(tcpPacket, ShouldNotBeNil)

							if reflect.DeepEqual(SIP, net.IPv4zero) {
								SIP = tcpPacket.SourceAddress
							}
							if !reflect.DeepEqual(SIP, tcpPacket.DestinationAddress) &&
								!reflect.DeepEqual(SIP, tcpPacket.SourceAddress) {
								t.Error("Invalid Test Packet")
							}

							err = enforcer.processApplicationTCPPackets(tcpPacket)
							So(err, ShouldBeNil)
							if !PacketFlow.GetNthPacket(i).GetTCPSyn() && PacketFlow.GetNthPacket(i).GetTCPAck() {
								CheckAfterAppAckPacket(enforcer, tcpPacket)
							}

							if debug {
								fmt.Println("Intermediate packet", i)
								tcpPacket.Print(0)
							}

							output := make([]byte, len(tcpPacket.GetBytes()))
							copy(output, tcpPacket.GetBytes())

							outPacket, errp := packet.New(0, output, "0", true)
							So(len(tcpPacket.GetBytes()), ShouldBeLessThanOrEqualTo, len(outPacket.GetBytes()))
							So(errp, ShouldBeNil)
							if !PacketFlow.GetNthPacket(i).GetTCPSyn() && PacketFlow.GetNthPacket(i).GetTCPAck() {
								CheckBeforeNetAckPacket(enforcer, tcpPacket, outPacket, false)
							}
							err = enforcer.processNetworkTCPPackets(outPacket)
							So(err, ShouldBeNil)

							if debug {
								fmt.Println("Output packet", i)
								outPacket.Print(0)
							}

							if !reflect.DeepEqual(oldPacket.GetBytes(), outPacket.GetBytes()) {
								packetDiffers = true
								fmt.Println("Error: packets dont match")
								fmt.Println("Input Packet")
								oldPacket.Print(0)
								fmt.Println("Output Packet")
								outPacket.Print(0)
								t.Errorf("Packet %d Input and output packet do not match", i)
								t.FailNow()
							}
						}
					}
					Convey("Then I expect all the input and output packets (after encoding and decoding) to be same", func() {

						So(packetDiffers, ShouldEqual, false)
					})
				})
			})
		})
	})
}

func TestFlowReportingManyPacketsInFlow(t *testing.T) {

	ctrl := gomock.NewController(t)
	defer ctrl.Finish()

	mockCollector := mockcollector.NewMockEventCollector(ctrl)

	SIP := net.IPv4zero
	packetDiffers := false

	Convey("Given I create a new enforcer instance and have a valid processing unit context", t, func() {

		Convey("Given I create a two processing unit instances", func() {
			var puInfo1, puInfo2 *policy.PUInfo
			var enforcer *Datapath
			var err1, err2 error

			Convey("When I pass multiple packets through the enforcer", func() {

				Convey("Then I expect the flow to be reported only once", func() {
					for k := 0; k < 2; k++ {
						if k == 0 {
							var flowRecord collector.FlowRecord
							var srcEndPoint collector.EndPoint
							var dstEndPoint collector.EndPoint

							srcEndPoint.IP = testSrcIP
							dstEndPoint.IP = testDstIP
							dstEndPoint.Port = 80

							flowRecord.Count = 1
							flowRecord.Source = &srcEndPoint
							flowRecord.Destination = &dstEndPoint
							flowRecord.Action = policy.Accept

							mockCollector.EXPECT().CollectFlowEvent(MyMatcher(&flowRecord)).Times(1)

							puInfo1, puInfo2, enforcer, err1, err2, _, _ = setupProcessingUnitsInDatapathAndEnforce(mockCollector, "container", false)
							So(puInfo1, ShouldNotBeNil)
							So(puInfo2, ShouldNotBeNil)
							So(err1, ShouldBeNil)
							So(err2, ShouldBeNil)

						} else if k == 1 {
							var flowRecord collector.FlowRecord
							var srcEndPoint collector.EndPoint
							var dstEndPoint collector.EndPoint

							srcEndPoint.IP = testSrcIP
							dstEndPoint.IP = testDstIP
							dstEndPoint.Port = 80

							flowRecord.Count = 1
							flowRecord.Source = &srcEndPoint
							flowRecord.Destination = &dstEndPoint
							flowRecord.Action = policy.Accept

							mockCollector.EXPECT().CollectFlowEvent(MyMatcher(&flowRecord)).Times(1)

							puInfo1, puInfo2, enforcer, err1, err2, _, _ = setupProcessingUnitsInDatapathAndEnforce(mockCollector, "server", false)
							So(puInfo1, ShouldNotBeNil)
							So(puInfo2, ShouldNotBeNil)
							So(err1, ShouldBeNil)
							So(err2, ShouldBeNil)

						}
						PacketFlow := packetgen.NewTemplateFlow()
						_, err := PacketFlow.GenerateTCPFlow(packetgen.PacketFlowTypeGoodFlowTemplate)
						So(err, ShouldBeNil)
						for i := 0; i < PacketFlow.GetNumPackets(); i++ {

							start, err := PacketFlow.GetNthPacket(i).ToBytes()
							So(err, ShouldBeNil)
							oldPacket, err := packet.New(0, start, "0", true)
							if err == nil && oldPacket != nil {
								oldPacket.UpdateIPChecksum()
								oldPacket.UpdateTCPChecksum()
							}
							input, err := PacketFlow.GetNthPacket(i).ToBytes()
							So(err, ShouldBeNil)
							tcpPacket, err := packet.New(0, input, "0", true)
							if err == nil && tcpPacket != nil {
								tcpPacket.UpdateIPChecksum()
								tcpPacket.UpdateTCPChecksum()
							}

							if debug {
								fmt.Println("Input packet", i)
								tcpPacket.Print(0)
							}

							So(err, ShouldBeNil)
							So(tcpPacket, ShouldNotBeNil)

							if reflect.DeepEqual(SIP, net.IPv4zero) {
								SIP = tcpPacket.SourceAddress
							}
							if !reflect.DeepEqual(SIP, tcpPacket.DestinationAddress) &&
								!reflect.DeepEqual(SIP, tcpPacket.SourceAddress) {
								t.Error("Invalid Test Packet")
							}

							err = enforcer.processApplicationTCPPackets(tcpPacket)
							So(err, ShouldBeNil)

							if debug {
								fmt.Println("Intermediate packet", i)
								tcpPacket.Print(0)
							}

							output := make([]byte, len(tcpPacket.GetBytes()))
							copy(output, tcpPacket.GetBytes())

							outPacket, errp := packet.New(0, output, "0", true)
							So(len(tcpPacket.GetBytes()), ShouldBeLessThanOrEqualTo, len(outPacket.GetBytes()))
							So(errp, ShouldBeNil)
							err = enforcer.processNetworkTCPPackets(outPacket)

							So(err, ShouldBeNil)

							if debug {
								fmt.Println("Output packet", i)
								outPacket.Print(0)
							}

							if !reflect.DeepEqual(oldPacket.GetBytes(), outPacket.GetBytes()) {
								packetDiffers = true
								fmt.Println("Error: packets dont match")
								fmt.Println("Input Packet")
								oldPacket.Print(0)
								fmt.Println("Output Packet")
								outPacket.Print(0)
								t.Errorf("Packet %d Input and output packet do not match", i)
								t.FailNow()
							}
						}
					}
					Convey("Then I expect all the input and output packets (after encoding and decoding) to be same", func() {

						So(packetDiffers, ShouldEqual, false)
					})
				})
			})
		})
	})
}

func TestFlowReportingReplayAttack(t *testing.T) {

	ctrl := gomock.NewController(t)
	defer ctrl.Finish()

	mockCollector := mockcollector.NewMockEventCollector(ctrl)

	SIP := net.IPv4zero

	Convey("Given I create a new enforcer instance and have a valid processing unit context", t, func() {

		Convey("Given I create a two processing unit instances", func() {
			var puInfo1, puInfo2 *policy.PUInfo
			var enforcer *Datapath
			var err1, err2 error

			Convey("When I pass multiple packets with replay attacks through the enforcer", func() {

				Convey("Then I expect the flow to be reported only once with states intact", func() {
					for k := 0; k < 2; k++ {
						if k == 0 {
							var flowRecord collector.FlowRecord
							var srcEndPoint collector.EndPoint
							var dstEndPoint collector.EndPoint

							srcEndPoint.IP = testSrcIP
							dstEndPoint.IP = testDstIP
							dstEndPoint.Port = 80

							flowRecord.Count = 1
							flowRecord.Source = &srcEndPoint
							flowRecord.Destination = &dstEndPoint
							flowRecord.Action = policy.Accept

							mockCollector.EXPECT().CollectFlowEvent(MyMatcher(&flowRecord)).Times(1)

							puInfo1, puInfo2, enforcer, err1, err2, _, _ = setupProcessingUnitsInDatapathAndEnforce(mockCollector, "container", false)
							So(puInfo1, ShouldNotBeNil)
							So(puInfo2, ShouldNotBeNil)
							So(err1, ShouldBeNil)
							So(err2, ShouldBeNil)

						} else if k == 1 {
							var flowRecord collector.FlowRecord
							var srcEndPoint collector.EndPoint
							var dstEndPoint collector.EndPoint

							srcEndPoint.IP = testSrcIP
							dstEndPoint.IP = testDstIP
							dstEndPoint.Port = 80

							flowRecord.Count = 1
							flowRecord.Source = &srcEndPoint
							flowRecord.Destination = &dstEndPoint
							flowRecord.Action = policy.Accept

							mockCollector.EXPECT().CollectFlowEvent(MyMatcher(&flowRecord)).Times(1)

							puInfo1, puInfo2, enforcer, err1, err2, _, _ = setupProcessingUnitsInDatapathAndEnforce(mockCollector, "server", false)
							So(puInfo1, ShouldNotBeNil)
							So(puInfo2, ShouldNotBeNil)
							So(err1, ShouldBeNil)
							So(err2, ShouldBeNil)

						}
						PacketFlow := packetgen.NewTemplateFlow()
						_, err := PacketFlow.GenerateTCPFlow(packetgen.PacketFlowTypeGoodFlowTemplate)
						So(err, ShouldBeNil)
						var isAckPacket, isChecked, isSynPacket, isSynAckPacket, isSynAckNetPacket bool
						var countSynAckPacket int
						var checkAfterAppAckFlag, checkBeforeNetAckFlag bool
						var connSynAck [][]byte

						for i := 0; i < PacketFlow.GetNumPackets(); i++ {

							if PacketFlow.GetNthPacket(i).GetTCPSyn() && PacketFlow.GetNthPacket(i).GetTCPAck() && countSynAckPacket <= 1 {
								i = i - 1
								countSynAckPacket++
							}

							if !PacketFlow.GetNthPacket(i).GetTCPSyn() && PacketFlow.GetNthPacket(i).GetTCPAck() && !isAckPacket {
								i = i - 1
								isAckPacket = true
							}
							start, err := PacketFlow.GetNthPacket(i).ToBytes()
							So(err, ShouldBeNil)
							oldPacket, err := packet.New(0, start, "0", true)
							if err == nil && oldPacket != nil {
								oldPacket.UpdateIPChecksum()
								oldPacket.UpdateTCPChecksum()
							}
							input, err := PacketFlow.GetNthPacket(i).ToBytes()
							So(err, ShouldBeNil)
							tcpPacket, err := packet.New(0, input, "0", true)
							if err == nil && tcpPacket != nil {
								tcpPacket.UpdateIPChecksum()
								tcpPacket.UpdateTCPChecksum()

							}

							if debug {
								fmt.Println("Input packet", i)
								tcpPacket.Print(0)
							}

							So(err, ShouldBeNil)
							So(tcpPacket, ShouldNotBeNil)

							if reflect.DeepEqual(SIP, net.IPv4zero) {
								SIP = tcpPacket.SourceAddress
							}
							if !reflect.DeepEqual(SIP, tcpPacket.DestinationAddress) &&
								!reflect.DeepEqual(SIP, tcpPacket.SourceAddress) {
								t.Error("Invalid Test Packet")
							}
							if PacketFlow.GetNthPacket(i).GetTCPSyn() && !PacketFlow.GetNthPacket(i).GetTCPAck() && isSynPacket {
								fmt.Println("This a app (A)", i)
								err = enforcer.processApplicationTCPPackets(tcpPacket)
								So(err, ShouldBeNil)
							} else if PacketFlow.GetNthPacket(i).GetTCPSyn() && PacketFlow.GetNthPacket(i).GetTCPAck() && isSynAckPacket {
								fmt.Println("This a app (B)", i)
								err = enforcer.processApplicationTCPPackets(tcpPacket)
								So(err, ShouldBeNil)
							} else if PacketFlow.GetNthPacket(i).GetTCPSyn() && PacketFlow.GetNthPacket(i).GetTCPAck() {
								fmt.Println("This a app (C)", i)
								err = enforcer.processApplicationTCPPackets(tcpPacket)
								isSynAckPacket = true
								So(err, ShouldBeNil)
							} else {
								fmt.Println("This a app (D)", i)
								err = enforcer.processApplicationTCPPackets(tcpPacket)
								So(err, ShouldBeNil)
							}
							if PacketFlow.GetNthPacket(i).GetTCPSyn() && !PacketFlow.GetNthPacket(i).GetTCPAck() {
								CheckAfterAppSynPacket(enforcer, tcpPacket)
							}

							if !PacketFlow.GetNthPacket(i).GetTCPSyn() && PacketFlow.GetNthPacket(i).GetTCPAck() && !checkAfterAppAckFlag {
								CheckAfterAppAckPacket(enforcer, tcpPacket)
								checkAfterAppAckFlag = true

							}

							if debug {
								fmt.Println("Intermediate packet", i)
								tcpPacket.Print(0)
							}

							output := make([]byte, len(tcpPacket.GetBytes()))
							copy(output, tcpPacket.GetBytes())

							outPacket, errp := packet.New(0, output, "0", true)
							So(len(tcpPacket.GetBytes()), ShouldBeLessThanOrEqualTo, len(outPacket.GetBytes()))
							So(errp, ShouldBeNil)

							if PacketFlow.GetNthPacket(i).GetTCPSyn() && PacketFlow.GetNthPacket(i).GetTCPAck() {

								netconn, _ := enforcer.sourcePortConnectionCache.Get(outPacket.SourcePortHash(packet.PacketTypeNetwork))
								connSynAck = append(connSynAck, netconn.(*connection.TCPConnection).Auth.LocalContext)

							}
							if PacketFlow.GetNthPacket(i).GetTCPSyn() && PacketFlow.GetNthPacket(i).GetTCPAck() {
								if isChecked {
									netconn, _ := enforcer.sourcePortConnectionCache.Get(outPacket.SourcePortHash(packet.PacketTypeNetwork))
									So(netconn, ShouldNotBeNil)
								}
								isChecked = true
							}
							if !PacketFlow.GetNthPacket(i).GetTCPSyn() && PacketFlow.GetNthPacket(i).GetTCPAck() && !PacketFlow.GetNthPacket(i).GetTCPFin() && !checkBeforeNetAckFlag {
								CheckBeforeNetAckPacket(enforcer, tcpPacket, outPacket, checkBeforeNetAckFlag)
								checkBeforeNetAckFlag = true
							}
							if PacketFlow.GetNthPacket(i).GetTCPSyn() && !PacketFlow.GetNthPacket(i).GetTCPAck() && isSynPacket {
								fmt.Println("This is net (A)", i)
								err = enforcer.processNetworkTCPPackets(outPacket)
								So(err, ShouldBeNil)
							} else if PacketFlow.GetNthPacket(i).GetTCPSyn() && PacketFlow.GetNthPacket(i).GetTCPAck() && isSynAckNetPacket {
								fmt.Println("This a net (B)", i)
								err = enforcer.processNetworkTCPPackets(outPacket)
								So(err, ShouldBeNil)
							} else if PacketFlow.GetNthPacket(i).GetTCPSyn() && PacketFlow.GetNthPacket(i).GetTCPAck() {
								fmt.Println("This a net (C)", i)
								err = enforcer.processNetworkTCPPackets(outPacket)
								isSynAckNetPacket = true
								So(err, ShouldBeNil)
							} else {
								fmt.Println("This is net (C)", i)
								err = enforcer.processNetworkTCPPackets(outPacket)
								isSynPacket = true
								So(err, ShouldBeNil)
							}
							if debug {
								fmt.Println("Output packet", i)
								outPacket.Print(0)
							}

						}
						for j := 0; j < len(connSynAck)-1; j++ {
							for k := 0; k < len(connSynAck[j]); k++ {
								So(connSynAck[j][k], ShouldEqual, connSynAck[j+1][k])
							}
						}
					}
				})
			})
		})
	})
}

func TestFlowReportingPacketDelays(t *testing.T) {

	ctrl := gomock.NewController(t)
	defer ctrl.Finish()

	mockCollector := mockcollector.NewMockEventCollector(ctrl)

	SIP := net.IPv4zero

	Convey("Given I create a new enforcer instance and have a valid processing unit context", t, func() {

		Convey("Given I create a two processing unit instances", func() {

			puInfo1, puInfo2, enforcer, err1, err2, _, _ := setupProcessingUnitsInDatapathAndEnforce(mockCollector, "container", false)

			So(puInfo1, ShouldNotBeNil)
			So(puInfo2, ShouldNotBeNil)
			So(err1, ShouldBeNil)
			So(err2, ShouldBeNil)

			Convey("When I pass multiple packets with delay of Syn and SynAck packets", func() {

				Convey("Then I expect the flow to be reported only once with states intact", func() {
					for k := 0; k < 2; k++ {
						if k == 0 {

							var flowRecord collector.FlowRecord
							var srcEndPoint collector.EndPoint
							var dstEndPoint collector.EndPoint

							srcEndPoint.IP = testSrcIP
							dstEndPoint.IP = testDstIP
							dstEndPoint.Port = 80

							flowRecord.Count = 1
							flowRecord.Source = &srcEndPoint
							flowRecord.Destination = &dstEndPoint
							flowRecord.Action = policy.Accept

							mockCollector.EXPECT().CollectFlowEvent(MyMatcher(&flowRecord)).Times(1)

							puInfo1, puInfo2, enforcer, err1, err2, _, _ = setupProcessingUnitsInDatapathAndEnforce(mockCollector, "container", false)
							So(puInfo1, ShouldNotBeNil)
							So(puInfo2, ShouldNotBeNil)
							So(err1, ShouldBeNil)
							So(err2, ShouldBeNil)

						} else if k == 1 {

							var flowRecord collector.FlowRecord
							var srcEndPoint collector.EndPoint
							var dstEndPoint collector.EndPoint

							srcEndPoint.IP = testSrcIP
							dstEndPoint.IP = testDstIP
							dstEndPoint.Port = 80

							flowRecord.Count = 1
							flowRecord.Source = &srcEndPoint
							flowRecord.Destination = &dstEndPoint
							flowRecord.Action = policy.Accept

							mockCollector.EXPECT().CollectFlowEvent(MyMatcher(&flowRecord)).Times(1)

							puInfo1, puInfo2, enforcer, err1, err2, _, _ = setupProcessingUnitsInDatapathAndEnforce(mockCollector, "server", false)
							So(puInfo1, ShouldNotBeNil)
							So(puInfo2, ShouldNotBeNil)
							So(err1, ShouldBeNil)
							So(err2, ShouldBeNil)

						}
						PacketFlow := packetgen.NewTemplateFlow()
						_, err := PacketFlow.GenerateTCPFlow(packetgen.PacketFlowTypeGoodFlowTemplate)
						So(err, ShouldBeNil)
						var isAckPacket, isSynReceived, isSynAckReceived bool

						for i := 0; i < PacketFlow.GetNumPackets(); i++ {

							if !PacketFlow.GetNthPacket(i).GetTCPSyn() && PacketFlow.GetNthPacket(i).GetTCPAck() && !isAckPacket {
								i = 0
								isAckPacket = true
							}

							input, err := PacketFlow.GetNthPacket(i).ToBytes()
							So(err, ShouldBeNil)
							oldPacket, err := packet.New(0, input, "0", true)
							if err == nil && oldPacket != nil {
								oldPacket.UpdateIPChecksum()
								oldPacket.UpdateTCPChecksum()
							}
							start, err := PacketFlow.GetNthPacket(i).ToBytes()
							So(err, ShouldBeNil)
							tcpPacket, err := packet.New(0, start, "0", true)
							if err == nil && tcpPacket != nil {
								tcpPacket.UpdateIPChecksum()
								tcpPacket.UpdateTCPChecksum()

							}
							if debug {
								fmt.Println("Input packet", i)
								tcpPacket.Print(0)
							}

							So(err, ShouldBeNil)
							So(tcpPacket, ShouldNotBeNil)

							if reflect.DeepEqual(SIP, net.IPv4zero) {
								SIP = tcpPacket.SourceAddress
							}
							if !reflect.DeepEqual(SIP, tcpPacket.DestinationAddress) &&
								!reflect.DeepEqual(SIP, tcpPacket.SourceAddress) {
								t.Error("Invalid Test Packet")
							}

							if PacketFlow.GetNthPacket(i).GetTCPSyn() && !PacketFlow.GetNthPacket(i).GetTCPAck() && isSynReceived {
								fmt.Println("This is App (A)", i)
								isSynAckReceived = true
								err = enforcer.processApplicationTCPPackets(tcpPacket)
								So(err, ShouldBeNil)
							} else if PacketFlow.GetNthPacket(i).GetTCPSyn() && PacketFlow.GetNthPacket(i).GetTCPAck() && isSynAckReceived {
								fmt.Println("This is App (B)", i)
								isSynAckReceived = true
								err = enforcer.processApplicationTCPPackets(tcpPacket)
								So(err, ShouldBeNil)
							} else {
								fmt.Println("This is App (C)", i)
								err = enforcer.processApplicationTCPPackets(tcpPacket)
								So(err, ShouldBeNil)
							}
							if debug {
								fmt.Println("Intermediate packet", i)
								tcpPacket.Print(0)
							}

							output := make([]byte, len(tcpPacket.GetBytes()))
							copy(output, tcpPacket.GetBytes())

							outPacket, errp := packet.New(0, output, "0", true)
							So(len(tcpPacket.GetBytes()), ShouldBeLessThanOrEqualTo, len(outPacket.GetBytes()))
							So(errp, ShouldBeNil)

							if PacketFlow.GetNthPacket(i).GetTCPSyn() && !PacketFlow.GetNthPacket(i).GetTCPAck() && isSynAckReceived {
								err = enforcer.processNetworkTCPPackets(outPacket)
								So(err, ShouldBeNil)
							} else if PacketFlow.GetNthPacket(i).GetTCPSyn() && PacketFlow.GetNthPacket(i).GetTCPAck() && isSynAckReceived {
								err = enforcer.processNetworkTCPPackets(outPacket)
								So(err, ShouldBeNil)
							} else {
								fmt.Println("This is net (c)", i)
								isSynReceived = true
								err = enforcer.processNetworkTCPPackets(outPacket)
								So(err, ShouldBeNil)
							}
							if debug {
								fmt.Println("Output packet", i)
								outPacket.Print(0)
							}
						}
					}
				})
			})
		})
	})
}

func TestForCacheCheckAfter60Seconds(t *testing.T) {

	SIP := net.IPv4zero

	Convey("Given I create a new enforcer instance and have a valid processing unit context", t, func() {

		Convey("Given I create a two processing unit instances", func() {
			var puInfo1, puInfo2 *policy.PUInfo
			var enforcer *Datapath
			var err1, err2 error

			Convey("When I pass multiple packets through the enforcer", func() {

				Convey("Then I expect the cache to be empty after 60 seconds", func() {
					for k := 0; k < 2; k++ {
						if k == 0 {

							puInfo1, puInfo2, enforcer, err1, err2, _, _ = setupProcessingUnitsInDatapathAndEnforce(nil, "container", false)
							So(puInfo1, ShouldNotBeNil)
							So(puInfo2, ShouldNotBeNil)
							So(err1, ShouldBeNil)
							So(err2, ShouldBeNil)

						} else if k == 1 {

							puInfo1, puInfo2, enforcer, err1, err2, _, _ = setupProcessingUnitsInDatapathAndEnforce(nil, "server", false)
							So(puInfo1, ShouldNotBeNil)
							So(puInfo2, ShouldNotBeNil)
							So(err1, ShouldBeNil)
							So(err2, ShouldBeNil)

						}
						PacketFlow := packetgen.NewTemplateFlow()
						_, err := PacketFlow.GenerateTCPFlow(packetgen.PacketFlowTypeGoodFlowTemplate)
						So(err, ShouldBeNil)
						var isAckPacket, isChecked bool
						var countSynAckPacket int
						var connSynAck [][]byte

						for i := 0; i < PacketFlow.GetNumPackets(); i++ {

							if PacketFlow.GetNthPacket(i).GetTCPSyn() && PacketFlow.GetNthPacket(i).GetTCPAck() && countSynAckPacket <= 1 {
								i = i - 1
								countSynAckPacket++
							}

							if !PacketFlow.GetNthPacket(i).GetTCPSyn() && PacketFlow.GetNthPacket(i).GetTCPAck() && !isAckPacket {
								i = i - 1
								isAckPacket = true
							}

							start, err := PacketFlow.GetNthPacket(i).ToBytes()
							So(err, ShouldBeNil)
							oldPacket, err := packet.New(0, start, "0", true)
							if err == nil && oldPacket != nil {
								oldPacket.UpdateIPChecksum()
								oldPacket.UpdateTCPChecksum()
							}
							input, err := PacketFlow.GetNthPacket(i).ToBytes()
							So(err, ShouldBeNil)
							tcpPacket, err := packet.New(0, input, "0", true)
							if err == nil && tcpPacket != nil {
								tcpPacket.UpdateIPChecksum()
								tcpPacket.UpdateTCPChecksum()

							}

							if debug {
								fmt.Println("Input packet", i)
								tcpPacket.Print(0)
							}

							So(err, ShouldBeNil)
							So(tcpPacket, ShouldNotBeNil)

							if reflect.DeepEqual(SIP, net.IPv4zero) {
								SIP = tcpPacket.SourceAddress
							}
							if !reflect.DeepEqual(SIP, tcpPacket.DestinationAddress) &&
								!reflect.DeepEqual(SIP, tcpPacket.SourceAddress) {
								t.Error("Invalid Test Packet")
							}

							enforcer.processApplicationTCPPackets(tcpPacket) // nolint: errcheck

							if debug {
								fmt.Println("Intermediate packet", i)
								tcpPacket.Print(0)
							}

							output := make([]byte, len(tcpPacket.GetBytes()))
							copy(output, tcpPacket.GetBytes())

							outPacket, errp := packet.New(0, output, "0", true)
							So(len(tcpPacket.GetBytes()), ShouldBeLessThanOrEqualTo, len(outPacket.GetBytes()))
							So(errp, ShouldBeNil)

							if PacketFlow.GetNthPacket(i).GetTCPSyn() && PacketFlow.GetNthPacket(i).GetTCPAck() {

								netconn, _ := enforcer.sourcePortConnectionCache.Get(outPacket.SourcePortHash(packet.PacketTypeNetwork))
								connSynAck = append(connSynAck, netconn.(*connection.TCPConnection).Auth.LocalContext)

							}
							if PacketFlow.GetNthPacket(i).GetTCPSyn() && PacketFlow.GetNthPacket(i).GetTCPAck() {
								if isChecked {
									time.Sleep(time.Second * 61)
									netconn, err := enforcer.sourcePortConnectionCache.Get(outPacket.SourcePortHash(packet.PacketTypeNetwork))
									So(netconn, ShouldBeNil)
									So(err, ShouldNotBeNil)
								}
								isChecked = true
							}

							enforcer.processNetworkTCPPackets(outPacket) // nolint: errcheck

							if debug {
								fmt.Println("Output packet", i)
								outPacket.Print(0)
							}

						}
						for j := 0; j < len(connSynAck)-1; j++ {
							for k := 0; k < len(connSynAck[j]); k++ {
								So(connSynAck[j][k], ShouldEqual, connSynAck[j+1][k])
							}
						}
					}
				})
			})
		})
	})
}
func TestFlowReportingInvalidSyn(t *testing.T) {

	ctrl := gomock.NewController(t)
	defer ctrl.Finish()

	mockCollector := mockcollector.NewMockEventCollector(ctrl)

	SIP := net.IPv4zero
	packetDiffers := false

	Convey("Given I create a new enforcer instance and have a valid processing unit context", t, func() {

		Convey("Given I create a two processing unit instances", func() {
			var puInfo1, puInfo2 *policy.PUInfo
			var enforcer *Datapath
			var err1, err2 error

			Convey("When I pass SYN packet without a token through the enforcer", func() {

				Convey("Then I expect the rejected flow to be reported once", func() {
					for k := 0; k < 2; k++ {
						if k == 0 {

							var flowRecord collector.FlowRecord
							var srcEndPoint collector.EndPoint
							var dstEndPoint collector.EndPoint

							srcEndPoint.IP = testSrcIP
							dstEndPoint.IP = testDstIP
							dstEndPoint.Port = 80

							flowRecord.Count = 1
							flowRecord.Source = &srcEndPoint
							flowRecord.Destination = &dstEndPoint
							flowRecord.Action = policy.Reject

							mockCollector.EXPECT().CollectFlowEvent(MyMatcher(&flowRecord)).Times(1)

							puInfo1, puInfo2, enforcer, err1, err2, _, _ = setupProcessingUnitsInDatapathAndEnforce(mockCollector, "container", false)
							So(puInfo1, ShouldNotBeNil)
							So(puInfo2, ShouldNotBeNil)
							So(err1, ShouldBeNil)
							So(err2, ShouldBeNil)

						} else if k == 1 {

							var flowRecord collector.FlowRecord
							var srcEndPoint collector.EndPoint
							var dstEndPoint collector.EndPoint

							srcEndPoint.IP = testSrcIP
							dstEndPoint.IP = testDstIP
							dstEndPoint.Port = 80

							flowRecord.Count = 1
							flowRecord.Source = &srcEndPoint
							flowRecord.Destination = &dstEndPoint
							flowRecord.Action = policy.Reject

							mockCollector.EXPECT().CollectFlowEvent(MyMatcher(&flowRecord)).Times(1)

							puInfo1, puInfo2, enforcer, err1, err2, _, _ = setupProcessingUnitsInDatapathAndEnforce(mockCollector, "server", false)
							So(puInfo1, ShouldNotBeNil)
							So(puInfo2, ShouldNotBeNil)
							So(err1, ShouldBeNil)
							So(err2, ShouldBeNil)

						}
						PacketFlow := packetgen.NewTemplateFlow()
						_, err := PacketFlow.GenerateTCPFlow(packetgen.PacketFlowTypeGoodFlowTemplate)
						So(err, ShouldBeNil)
						for i := 0; i < PacketFlow.GetSynPackets().GetNumPackets(); i++ {

							start, err := PacketFlow.GetSynPackets().GetNthPacket(i).ToBytes()
							So(err, ShouldBeNil)
							oldPacket, err := packet.New(0, start, "0", true)
							if err == nil && oldPacket != nil {
								oldPacket.UpdateIPChecksum()
								oldPacket.UpdateTCPChecksum()
							}

							input, err := PacketFlow.GetSynPackets().GetNthPacket(i).ToBytes()
							So(err, ShouldBeNil)
							tcpPacket, err := packet.New(0, input, "0", true)
							if err == nil && tcpPacket != nil {
								tcpPacket.UpdateIPChecksum()
								tcpPacket.UpdateTCPChecksum()
							}

							if debug {
								fmt.Println("Input packet", i)
								tcpPacket.Print(0)
							}

							So(err, ShouldBeNil)
							So(tcpPacket, ShouldNotBeNil)

							if reflect.DeepEqual(SIP, net.IPv4zero) {
								SIP = tcpPacket.SourceAddress
							}
							if !reflect.DeepEqual(SIP, tcpPacket.DestinationAddress) &&
								!reflect.DeepEqual(SIP, tcpPacket.SourceAddress) {
								t.Error("Invalid Test Packet")
							}

							if debug {
								fmt.Println("Intermediate packet", i)
								tcpPacket.Print(0)
							}

							output := make([]byte, len(tcpPacket.GetBytes()))
							copy(output, tcpPacket.GetBytes())

							outPacket, errp := packet.New(0, output, "0", true)
							So(len(tcpPacket.GetBytes()), ShouldBeLessThanOrEqualTo, len(outPacket.GetBytes()))
							So(errp, ShouldBeNil)
							err = enforcer.processNetworkTCPPackets(outPacket)
							So(err, ShouldNotBeNil)

							if debug {
								fmt.Println("Output packet", i)
								outPacket.Print(0)
							}

							if !reflect.DeepEqual(oldPacket.GetBytes(), outPacket.GetBytes()) {
								packetDiffers = true
								fmt.Println("Error: packets dont match")
								fmt.Println("Input Packet")
								oldPacket.Print(0)
								fmt.Println("Output Packet")
								outPacket.Print(0)
								t.Errorf("Packet %d Input and output packet do not match", i)
								t.FailNow()
							}
						}
					}
					Convey("Then I expect all the input and output packets (after encoding and decoding) to be same", func() {

						So(packetDiffers, ShouldEqual, false)
					})
				})
			})
		})
	})
}

func TestFlowReportingUptoInvalidSynAck(t *testing.T) {

	ctrl := gomock.NewController(t)
	defer ctrl.Finish()

	mockCollector := mockcollector.NewMockEventCollector(ctrl)

	SIP := net.IPv4zero
	packetDiffers := false

	Convey("Given I create a new enforcer instance and have a valid processing unit context", t, func() {

		Convey("Given I create a two processing unit instances", func() {
			var puInfo1, puInfo2 *policy.PUInfo
			var enforcer *Datapath
			var err1, err2 error

			Convey("When I pass upto SynAck packet with no token for SynAck through the enforcer", func() {

				Convey("Then I expect the rejected flow to be reported", func() {
					for k := 0; k < 2; k++ {
						if k == 0 {

							mockCollector.EXPECT().CollectFlowEvent(gomock.Any()).Times(1)

							puInfo1, puInfo2, enforcer, err1, err2, _, _ = setupProcessingUnitsInDatapathAndEnforce(mockCollector, "container", false)
							So(puInfo1, ShouldNotBeNil)
							So(puInfo2, ShouldNotBeNil)
							So(err1, ShouldBeNil)
							So(err2, ShouldBeNil)

						} else if k == 1 {

							mockCollector.EXPECT().CollectFlowEvent(gomock.Any()).Times(1)

							puInfo1, puInfo2, enforcer, err1, err2, _, _ = setupProcessingUnitsInDatapathAndEnforce(mockCollector, "server", false)
							So(puInfo1, ShouldNotBeNil)
							So(puInfo2, ShouldNotBeNil)
							So(err1, ShouldBeNil)
							So(err2, ShouldBeNil)

						}
						PacketFlow := packetgen.NewTemplateFlow()
						_, err := PacketFlow.GenerateTCPFlow(packetgen.PacketFlowTypeGoodFlowTemplate)
						So(err, ShouldBeNil)
						for i := 0; i < PacketFlow.GetUptoFirstSynAckPacket().GetNumPackets(); i++ {
							start, err := PacketFlow.GetUptoFirstSynAckPacket().GetNthPacket(i).ToBytes()
							So(err, ShouldBeNil)

							oldPacket, err := packet.New(0, start, "0", true)
							if err == nil && oldPacket != nil {
								oldPacket.UpdateIPChecksum()
								oldPacket.UpdateTCPChecksum()
							}
							input, err := PacketFlow.GetUptoFirstSynAckPacket().GetNthPacket(i).ToBytes()
							So(err, ShouldBeNil)
							tcpPacket, err := packet.New(0, input, "0", true)
							if err == nil && tcpPacket != nil {
								tcpPacket.UpdateIPChecksum()
								tcpPacket.UpdateTCPChecksum()
							}

							if debug {
								fmt.Println("Input packet", i)
								tcpPacket.Print(0)
							}

							So(err, ShouldBeNil)
							So(tcpPacket, ShouldNotBeNil)

							if reflect.DeepEqual(SIP, net.IPv4zero) {
								SIP = tcpPacket.SourceAddress
							}
							if !reflect.DeepEqual(SIP, tcpPacket.DestinationAddress) &&
								!reflect.DeepEqual(SIP, tcpPacket.SourceAddress) {
								t.Error("Invalid Test Packet")
							}
							if PacketFlow.GetNthPacket(i).GetTCPSyn() && !PacketFlow.GetNthPacket(i).GetTCPAck() {
								err = enforcer.processApplicationTCPPackets(tcpPacket)

								So(err, ShouldBeNil)
							}

							if debug {
								fmt.Println("Intermediate packet", i)
								tcpPacket.Print(0)
							}

							output := make([]byte, len(tcpPacket.GetBytes()))
							copy(output, tcpPacket.GetBytes())

							outPacket, errp := packet.New(0, output, "0", true)
							So(len(tcpPacket.GetBytes()), ShouldBeLessThanOrEqualTo, len(outPacket.GetBytes()))
							So(errp, ShouldBeNil)

							if PacketFlow.GetNthPacket(i).GetTCPSyn() && !PacketFlow.GetNthPacket(i).GetTCPAck() {
								err = enforcer.processNetworkTCPPackets(outPacket)
								So(err, ShouldBeNil)
							}
							if PacketFlow.GetNthPacket(i).GetTCPSyn() && PacketFlow.GetNthPacket(i).GetTCPAck() {
								err = enforcer.processNetworkTCPPackets(outPacket)
								So(err, ShouldNotBeNil)
							}

							if debug {
								fmt.Println("Output packet", i)
								outPacket.Print(0)
							}

							if !reflect.DeepEqual(oldPacket.GetBytes(), outPacket.GetBytes()) {
								packetDiffers = true
								fmt.Println("Error: packets dont match")
								fmt.Println("Input Packet")
								oldPacket.Print(0)
								fmt.Println("Output Packet")
								outPacket.Print(0)
								t.Errorf("Packet %d Input and output packet do not match", i)
								t.FailNow()
							}
						}
					}
					Convey("Then I expect all the input and output packets (after encoding and decoding) to be same", func() {

						So(packetDiffers, ShouldEqual, false)
					})
				})
			})
		})
	})
}

func TestFlowReportingUptoFirstInvalidAck(t *testing.T) {

	ctrl := gomock.NewController(t)
	defer ctrl.Finish()

	mockCollector := mockcollector.NewMockEventCollector(ctrl)

	SIP := net.IPv4zero
	packetDiffers := false

	Convey("Given I create a new enforcer instance and have a valid processing unit context", t, func() {

		Convey("Given I create a two processing unit instances", func() {
			var puInfo1, puInfo2 *policy.PUInfo
			var enforcer *Datapath
			var err1, err2 error

			Convey("When I pass upto ACK packet with no token for Ack through the enforcer", func() {

				Convey("Then I expect the flow to be reported as rejected only once", func() {
					for k := 0; k < 2; k++ {
						if k == 0 {

							var flowRecord collector.FlowRecord
							var srcEndPoint collector.EndPoint
							var dstEndPoint collector.EndPoint

							srcEndPoint.IP = testSrcIP
							dstEndPoint.IP = testDstIP
							dstEndPoint.Port = 80

							flowRecord.Count = 1
							flowRecord.Source = &srcEndPoint
							flowRecord.Destination = &dstEndPoint
							flowRecord.Action = policy.Reject

							puInfo1, puInfo2, enforcer, err1, err2, _, _ = setupProcessingUnitsInDatapathAndEnforce(mockCollector, "container", false)
							So(puInfo1, ShouldNotBeNil)
							So(puInfo2, ShouldNotBeNil)
							So(err1, ShouldBeNil)
							So(err2, ShouldBeNil)

						} else if k == 1 {

							var flowRecord collector.FlowRecord
							var srcEndPoint collector.EndPoint
							var dstEndPoint collector.EndPoint

							srcEndPoint.IP = testSrcIP
							dstEndPoint.IP = testDstIP
							dstEndPoint.Port = 80

							flowRecord.Count = 1
							flowRecord.Source = &srcEndPoint
							flowRecord.Destination = &dstEndPoint
							flowRecord.Action = policy.Reject

							puInfo1, puInfo2, enforcer, err1, err2, _, _ = setupProcessingUnitsInDatapathAndEnforce(mockCollector, "server", false)
							So(puInfo1, ShouldNotBeNil)
							So(puInfo2, ShouldNotBeNil)
							So(err1, ShouldBeNil)
							So(err2, ShouldBeNil)

						}
						PacketFlow := packetgen.NewTemplateFlow()
						_, err := PacketFlow.GenerateTCPFlow(packetgen.PacketFlowTypeGoodFlowTemplate)
						So(err, ShouldBeNil)
						for i := 0; i < PacketFlow.GetUptoFirstAckPacket().GetNumPackets(); i++ {
							start, err := PacketFlow.GetUptoFirstAckPacket().GetNthPacket(i).ToBytes()
							So(err, ShouldBeNil)
							oldPacket, err := packet.New(0, start, "0", true)
							if err == nil && oldPacket != nil {
								oldPacket.UpdateIPChecksum()
								oldPacket.UpdateTCPChecksum()
							}
							input, err := PacketFlow.GetUptoFirstAckPacket().GetNthPacket(i).ToBytes()
							So(err, ShouldBeNil)
							tcpPacket, err := packet.New(0, input, "0", true)
							if err == nil && tcpPacket != nil {
								tcpPacket.UpdateIPChecksum()
								tcpPacket.UpdateTCPChecksum()
							}

							if debug {
								fmt.Println("Input packet", i)
								tcpPacket.Print(0)
							}

							So(err, ShouldBeNil)
							So(tcpPacket, ShouldNotBeNil)

							if reflect.DeepEqual(SIP, net.IPv4zero) {
								SIP = tcpPacket.SourceAddress
							}
							if !reflect.DeepEqual(SIP, tcpPacket.DestinationAddress) &&
								!reflect.DeepEqual(SIP, tcpPacket.SourceAddress) {
								t.Error("Invalid Test Packet")
							}
							if PacketFlow.GetNthPacket(i).GetTCPSyn() && !PacketFlow.GetNthPacket(i).GetTCPAck() {

								err = enforcer.processApplicationTCPPackets(tcpPacket)
								So(err, ShouldBeNil)

							}
							if PacketFlow.GetNthPacket(i).GetTCPSyn() && PacketFlow.GetNthPacket(i).GetTCPAck() {

								err = enforcer.processApplicationTCPPackets(tcpPacket)
								So(err, ShouldBeNil)

							}

							if debug {
								fmt.Println("Intermediate packet", i)
								tcpPacket.Print(0)
							}

							output := make([]byte, len(tcpPacket.GetBytes()))
							copy(output, tcpPacket.GetBytes())

							outPacket, errp := packet.New(0, output, "0", true)
							So(len(tcpPacket.GetBytes()), ShouldBeLessThanOrEqualTo, len(outPacket.GetBytes()))
							So(errp, ShouldBeNil)

							if PacketFlow.GetNthPacket(i).GetTCPSyn() && !PacketFlow.GetNthPacket(i).GetTCPAck() {

								err = enforcer.processNetworkTCPPackets(outPacket)
								So(err, ShouldBeNil)

							}
							if PacketFlow.GetNthPacket(i).GetTCPSyn() && PacketFlow.GetNthPacket(i).GetTCPAck() {

								err = enforcer.processNetworkTCPPackets(outPacket)
								So(err, ShouldBeNil)

							}
							if !PacketFlow.GetNthPacket(i).GetTCPSyn() && PacketFlow.GetNthPacket(i).GetTCPAck() && !PacketFlow.GetNthPacket(i).GetTCPFin() {

								err = enforcer.processNetworkTCPPackets(outPacket)
								So(err, ShouldNotBeNil)

							}

							if debug {
								fmt.Println("Output packet", i)
								outPacket.Print(0)
							}

							if !reflect.DeepEqual(oldPacket.GetBytes(), outPacket.GetBytes()) {
								packetDiffers = true
								fmt.Println("Error: packets dont match")
								fmt.Println("Input Packet")
								oldPacket.Print(0)
								fmt.Println("Output Packet")
								outPacket.Print(0)
								t.Errorf("Packet %d Input and output packet do not match", i)
								t.FailNow()
							}
						}
					}
					Convey("Then I expect all the input and output packets (after encoding and decoding) to be same", func() {

						So(packetDiffers, ShouldEqual, false)
					})
				})
			})
		})
	})
}

func TestFlowReportingUptoValidSynAck(t *testing.T) {

	ctrl := gomock.NewController(t)
	//Dummy Added to ensure ipset coreos does not fail
	ipset.New("temp_set", "hash:ip", &ipset.Params{}) // nolint: errcheck
	defer func() {
		//ips.Destroy()
		ctrl.Finish()

	}()

	mockCollector := mockcollector.NewMockEventCollector(ctrl)

	SIP := net.IPv4zero
	packetDiffers := false

	Convey("Given I create a new enforcer instance and have a valid processing unit context", t, func() {

		Convey("Given I create a two processing unit instances", func() {
			var puInfo1, puInfo2 *policy.PUInfo
			var enforcer *Datapath
			var err1, err2 error

			Convey("When I pass upto SynAck with no token for Syn through the enforcer", func() {

				Convey("Then I expect the flow to be reported only once", func() {
					for k := 0; k < 2; k++ {
						if k == 0 {

							var flowRecord collector.FlowRecord
							var srcEndPoint collector.EndPoint
							var dstEndPoint collector.EndPoint

							srcEndPoint.IP = testSrcIP
							dstEndPoint.IP = testDstIP
							dstEndPoint.Port = 80

							flowRecord.Count = 1
							flowRecord.Source = &srcEndPoint
							flowRecord.Destination = &dstEndPoint
							flowRecord.Action = policy.Reject

							mockCollector.EXPECT().CollectFlowEvent(MyMatcher(&flowRecord)).Times(1)

							puInfo1, puInfo2, enforcer, err1, err2, _, _ = setupProcessingUnitsInDatapathAndEnforce(mockCollector, "container", false)
							So(puInfo1, ShouldNotBeNil)
							So(puInfo2, ShouldNotBeNil)
							So(err1, ShouldBeNil)
							So(err2, ShouldBeNil)

						} else if k == 1 {

							var flowRecord collector.FlowRecord
							var srcEndPoint collector.EndPoint
							var dstEndPoint collector.EndPoint

							srcEndPoint.IP = testSrcIP
							dstEndPoint.IP = testDstIP
							dstEndPoint.Port = 80

							flowRecord.Count = 1
							flowRecord.Source = &srcEndPoint
							flowRecord.Destination = &dstEndPoint
							flowRecord.Action = policy.Reject

							mockCollector.EXPECT().CollectFlowEvent(MyMatcher(&flowRecord)).Times(1)

							puInfo1, puInfo2, enforcer, err1, err2, _, _ = setupProcessingUnitsInDatapathAndEnforce(mockCollector, "server", false)
							So(puInfo1, ShouldNotBeNil)
							So(puInfo2, ShouldNotBeNil)
							So(err1, ShouldBeNil)
							So(err2, ShouldBeNil)

						}

						PacketFlow := packetgen.NewTemplateFlow()
						_, err := PacketFlow.GenerateTCPFlow(packetgen.PacketFlowTypeGoodFlowTemplate)
						So(err, ShouldBeNil)
						for i := 0; i < PacketFlow.GetUptoFirstAckPacket().GetNumPackets(); i++ {
							start, err := PacketFlow.GetUptoFirstAckPacket().GetNthPacket(i).ToBytes()
							So(err, ShouldBeNil)
							oldPacket, err := packet.New(0, start, "0", true)
							if err == nil && oldPacket != nil {
								oldPacket.UpdateIPChecksum()
								oldPacket.UpdateTCPChecksum()
							}
							input, err := PacketFlow.GetUptoFirstAckPacket().GetNthPacket(i).ToBytes()
							So(err, ShouldBeNil)
							tcpPacket, err := packet.New(0, input, "0", true)
							if err == nil && tcpPacket != nil {
								tcpPacket.UpdateIPChecksum()
								tcpPacket.UpdateTCPChecksum()
							}

							if debug {
								fmt.Println("Input packet", i)
								tcpPacket.Print(0)
							}
							So(err, ShouldBeNil)
							So(tcpPacket, ShouldNotBeNil)

							if reflect.DeepEqual(SIP, net.IPv4zero) {
								SIP = tcpPacket.SourceAddress
							}

							if !reflect.DeepEqual(SIP, tcpPacket.DestinationAddress) &&
								!reflect.DeepEqual(SIP, tcpPacket.SourceAddress) {
								t.Error("Invalid Test Packet")
							}

							if PacketFlow.GetNthPacket(i).GetTCPSyn() && PacketFlow.GetNthPacket(i).GetTCPAck() {

								err = enforcer.processApplicationTCPPackets(tcpPacket)
								// The app synack packet will be considered as non PU traffic
								So(err, ShouldBeNil)
							}

							if PacketFlow.GetNthPacket(i).GetTCPSyn() && PacketFlow.GetNthPacket(i).GetTCPAck() {
								contextID := "123456"
								puInfo := policy.NewPUInfo(contextID, common.LinuxProcessPU)
								context, err := pucontext.NewPU(contextID, puInfo, 10*time.Second)
								So(err, ShouldBeNil)
								enforcer.puFromContextID.AddOrUpdate(contextID, context)
								s, _ := portspec.NewPortSpec(80, 80, contextID)
								enforcer.contextIDFromTCPPort.AddPortSpec(s)

								err = enforcer.processApplicationTCPPackets(tcpPacket)
								// The app synack packet will be considered as non PU traffic
								So(err, ShouldNotBeNil)
							}

							if debug {
								fmt.Println("Intermediate packet", i)
								tcpPacket.Print(0)
							}

							output := make([]byte, len(tcpPacket.GetBytes()))
							copy(output, tcpPacket.GetBytes())

							outPacket, errp := packet.New(0, output, "0", true)
							So(len(tcpPacket.GetBytes()), ShouldBeLessThanOrEqualTo, len(outPacket.GetBytes()))
							So(errp, ShouldBeNil)

							if PacketFlow.GetNthPacket(i).GetTCPSyn() && !PacketFlow.GetNthPacket(i).GetTCPAck() {

								err = enforcer.processNetworkTCPPackets(outPacket)
								So(err, ShouldNotBeNil)

							}
							if PacketFlow.GetNthPacket(i).GetTCPSyn() && PacketFlow.GetNthPacket(i).GetTCPAck() {
								err = enforcer.processNetworkTCPPackets(outPacket)
								So(err, ShouldBeNil)

							}

							if debug {
								fmt.Println("Output packet", i)
								outPacket.Print(0)
							}
							if !reflect.DeepEqual(oldPacket.GetBytes(), outPacket.GetBytes()) {
								packetDiffers = true
								fmt.Println("Error: packets dont match")
								fmt.Println("Input Packet")
								oldPacket.Print(0)
								fmt.Println("Output Packet")
								outPacket.Print(0)
								t.Errorf("Packet %d Input and output packet do not match", i)
								t.FailNow()
							}

						}
					}
					Convey("Then I expect all the input and output packets (after encoding and decoding) to be same", func() {

						So(packetDiffers, ShouldEqual, false)
					})
				})
			})
		})
	})
}

func TestFlowReportingUptoValidAck(t *testing.T) {

	ctrl := gomock.NewController(t)
	defer ctrl.Finish()
	ipset.New("temp_set", "hash:ip", &ipset.Params{}) // nolint: errcheck
	mockCollector := mockcollector.NewMockEventCollector(ctrl)

	SIP := net.IPv4zero
	packetDiffers := false

	Convey("Given I create a new enforcer instance and have a valid processing unit context", t, func() {

		Convey("Given I create a two processing unit instances", func() {
			var puInfo1, puInfo2 *policy.PUInfo
			var enforcer *Datapath
			var err1, err2 error

			Convey("When I pass upto ACK packet with no token for Syn and SynAck through the enforcer", func() {

				Convey("Then I expect the flow to be reported only once", func() {
					for k := 0; k < 2; k++ {
						if k == 0 {

							var flowRecord collector.FlowRecord
							var srcEndPoint collector.EndPoint
							var dstEndPoint collector.EndPoint

							srcEndPoint.IP = testSrcIP
							dstEndPoint.IP = testDstIP
							dstEndPoint.Port = 80

							flowRecord.Count = 1
							flowRecord.Source = &srcEndPoint
							flowRecord.Destination = &dstEndPoint
							flowRecord.Action = policy.Reject

							mockCollector.EXPECT().CollectFlowEvent(MyMatcher(&flowRecord)).Times(1)

							puInfo1, puInfo2, enforcer, err1, err2, _, _ = setupProcessingUnitsInDatapathAndEnforce(mockCollector, "container", false)
							So(puInfo1, ShouldNotBeNil)
							So(puInfo2, ShouldNotBeNil)
							So(err1, ShouldBeNil)
							So(err2, ShouldBeNil)

						} else if k == 1 {

							var flowRecord collector.FlowRecord
							var srcEndPoint collector.EndPoint
							var dstEndPoint collector.EndPoint

							srcEndPoint.IP = testSrcIP
							dstEndPoint.IP = testDstIP
							dstEndPoint.Port = 80

							flowRecord.Count = 1
							flowRecord.Source = &srcEndPoint
							flowRecord.Destination = &dstEndPoint
							flowRecord.Action = policy.Reject

							mockCollector.EXPECT().CollectFlowEvent(MyMatcher(&flowRecord)).Times(1)

							puInfo1, puInfo2, enforcer, err1, err2, _, _ = setupProcessingUnitsInDatapathAndEnforce(mockCollector, "server", false)
							So(puInfo1, ShouldNotBeNil)
							So(puInfo2, ShouldNotBeNil)
							So(err1, ShouldBeNil)
							So(err2, ShouldBeNil)

						}
						PacketFlow := packetgen.NewTemplateFlow()
						_, err := PacketFlow.GenerateTCPFlow(packetgen.PacketFlowTypeGoodFlowTemplate)
						So(err, ShouldBeNil)
						for i := 0; i < PacketFlow.GetUptoFirstAckPacket().GetNumPackets(); i++ {
							start, err := PacketFlow.GetUptoFirstAckPacket().GetNthPacket(i).ToBytes()
							So(err, ShouldBeNil)
							oldPacket, err := packet.New(0, start, "0", true)
							if err == nil && oldPacket != nil {
								oldPacket.UpdateIPChecksum()
								oldPacket.UpdateTCPChecksum()
							}

							input, err := PacketFlow.GetUptoFirstAckPacket().GetNthPacket(i).ToBytes()
							So(err, ShouldBeNil)
							tcpPacket, err := packet.New(0, input, "0", true)
							if err == nil && tcpPacket != nil {
								tcpPacket.UpdateIPChecksum()
								tcpPacket.UpdateTCPChecksum()
							}

							if debug {
								fmt.Println("Input packet", i)
								tcpPacket.Print(0)
							}

							So(err, ShouldBeNil)
							So(tcpPacket, ShouldNotBeNil)

							if reflect.DeepEqual(SIP, net.IPv4zero) {
								SIP = tcpPacket.SourceAddress
							}
							if !reflect.DeepEqual(SIP, tcpPacket.DestinationAddress) &&
								!reflect.DeepEqual(SIP, tcpPacket.SourceAddress) {
								t.Error("Invalid Test Packet")
							}

							if !PacketFlow.GetNthPacket(i).GetTCPSyn() && PacketFlow.GetNthPacket(i).GetTCPAck() && !PacketFlow.GetNthPacket(i).GetTCPFin() {

								err = enforcer.processApplicationTCPPackets(tcpPacket)
								So(err, ShouldBeNil)
							}

							if debug {
								fmt.Println("Intermediate packet", i)
								tcpPacket.Print(0)
							}

							output := make([]byte, len(tcpPacket.GetBytes()))
							copy(output, tcpPacket.GetBytes())

							outPacket, errp := packet.New(0, output, "0", true)
							So(len(tcpPacket.GetBytes()), ShouldBeLessThanOrEqualTo, len(outPacket.GetBytes()))
							So(errp, ShouldBeNil)

							if PacketFlow.GetNthPacket(i).GetTCPSyn() && !PacketFlow.GetNthPacket(i).GetTCPAck() {

								err = enforcer.processNetworkTCPPackets(outPacket)
								So(err, ShouldNotBeNil)

							}
							if PacketFlow.GetNthPacket(i).GetTCPSyn() && PacketFlow.GetNthPacket(i).GetTCPAck() {
								err = enforcer.processNetworkTCPPackets(outPacket)
								So(err, ShouldBeNil)

							}
							if !PacketFlow.GetNthPacket(i).GetTCPSyn() && PacketFlow.GetNthPacket(i).GetTCPAck() && !PacketFlow.GetNthPacket(i).GetTCPFin() {

								err = enforcer.processNetworkTCPPackets(outPacket)
								So(err, ShouldBeNil)

							}

							if debug {
								fmt.Println("Output packet", i)
								outPacket.Print(0)
							}
						}
					}
					Convey("Then I expect all the input and output packets (after encoding and decoding) to be same", func() {

						So(packetDiffers, ShouldEqual, false)
					})
				})
			})
		})
	})
}

func TestReportingTwoGoodFlows(t *testing.T) {

	ctrl := gomock.NewController(t)
	defer ctrl.Finish()

	mockCollector := mockcollector.NewMockEventCollector(ctrl)

	SIP := net.IPv4zero

	Convey("Given I create a new enforcer instance and have a valid processing unit context", t, func() {

		Convey("Given I create a two processing unit instances", func() {
			var puInfo1, puInfo2 *policy.PUInfo
			var enforcer *Datapath
			var err1, err2 error

			Convey("When I pass multiple packets with delay of Syn after ack", func() {

				Convey("Then I expect the flow to be reported only once ", func() {

					for k := 0; k < 2; k++ {
						if k == 0 {

							var flowRecord collector.FlowRecord
							var srcEndPoint collector.EndPoint
							var dstEndPoint collector.EndPoint

							srcEndPoint.IP = testSrcIP
							dstEndPoint.IP = testDstIP
							dstEndPoint.Port = 80

							flowRecord.Count = 1
							flowRecord.Source = &srcEndPoint
							flowRecord.Destination = &dstEndPoint
							flowRecord.Action = policy.Accept

							mockCollector.EXPECT().CollectFlowEvent(MyMatcher(&flowRecord)).Times(1)

							puInfo1, puInfo2, enforcer, err1, err2, _, _ = setupProcessingUnitsInDatapathAndEnforce(mockCollector, "container", false)
							So(puInfo1, ShouldNotBeNil)
							So(puInfo2, ShouldNotBeNil)
							So(err1, ShouldBeNil)
							So(err2, ShouldBeNil)

						} else if k == 1 {

							var flowRecord collector.FlowRecord
							var srcEndPoint collector.EndPoint
							var dstEndPoint collector.EndPoint

							srcEndPoint.IP = testSrcIP
							dstEndPoint.IP = testDstIP
							dstEndPoint.Port = 80

							flowRecord.Count = 1
							flowRecord.Source = &srcEndPoint
							flowRecord.Destination = &dstEndPoint
							flowRecord.Action = policy.Accept

							mockCollector.EXPECT().CollectFlowEvent(MyMatcher(&flowRecord)).Times(1)

							puInfo1, puInfo2, enforcer, err1, err2, _, _ = setupProcessingUnitsInDatapathAndEnforce(mockCollector, "server", false)
							So(puInfo1, ShouldNotBeNil)
							So(puInfo2, ShouldNotBeNil)
							So(err1, ShouldBeNil)
							So(err2, ShouldBeNil)

						}
						PacketFlow := packetgen.NewTemplateFlow()
						_, err := PacketFlow.GenerateTCPFlow(packetgen.PacketFlowTypeGoodFlowTemplate)
						So(err, ShouldBeNil)
						var isAckPacket bool
						for i := 0; i < 3; i++ {
							start, err := PacketFlow.GetNthPacket(i).ToBytes()
							So(err, ShouldBeNil)
							oldPacket, err := packet.New(0, start, "0", true)
							if err == nil && oldPacket != nil {
								oldPacket.UpdateIPChecksum()
								oldPacket.UpdateTCPChecksum()
							}
							input, err := PacketFlow.GetNthPacket(i).ToBytes()
							So(err, ShouldBeNil)
							tcpPacket, err := packet.New(0, input, "0", true)
							if err == nil && tcpPacket != nil {
								tcpPacket.UpdateIPChecksum()
								tcpPacket.UpdateTCPChecksum()

							}
							if debug {
								fmt.Println("Input packet", i)
								tcpPacket.Print(0)
							}

							So(err, ShouldBeNil)
							So(tcpPacket, ShouldNotBeNil)

							if reflect.DeepEqual(SIP, net.IPv4zero) {
								SIP = tcpPacket.SourceAddress
							}
							if !reflect.DeepEqual(SIP, tcpPacket.DestinationAddress) &&
								!reflect.DeepEqual(SIP, tcpPacket.SourceAddress) {
								t.Error("Invalid Test Packet")
							}

							if PacketFlow.GetNthPacket(i).GetTCPSyn() && !PacketFlow.GetNthPacket(i).GetTCPAck() && isAckPacket {
								fmt.Println("This is App (A)", i)
								err = enforcer.processApplicationTCPPackets(tcpPacket)
								So(err, ShouldBeNil)
							} else {
								fmt.Println("This is App (B)", i)
								err = enforcer.processApplicationTCPPackets(tcpPacket)
								So(err, ShouldBeNil)
							}

							if debug {
								fmt.Println("Intermediate packet", i)
								tcpPacket.Print(0)
							}

							output := make([]byte, len(tcpPacket.GetBytes()))
							copy(output, tcpPacket.GetBytes())

							outPacket, errp := packet.New(0, output, "0", true)
							So(len(tcpPacket.GetBytes()), ShouldBeLessThanOrEqualTo, len(outPacket.GetBytes()))
							So(errp, ShouldBeNil)

							if PacketFlow.GetNthPacket(i).GetTCPSyn() && !PacketFlow.GetNthPacket(i).GetTCPAck() && isAckPacket {
								fmt.Println("This is network (A)", i)
								err = enforcer.processNetworkTCPPackets(outPacket)
								So(err, ShouldBeNil)
							} else if PacketFlow.GetNthPacket(i).GetTCPSyn() && PacketFlow.GetNthPacket(i).GetTCPAck() && isAckPacket {
								fmt.Println("This is network (B)", i)
								err = enforcer.processNetworkTCPPackets(outPacket)
								So(err, ShouldBeNil)
							} else {
								fmt.Println("This is network (C)", i)
								err = enforcer.processNetworkTCPPackets(outPacket)
								So(err, ShouldBeNil)
							}

							if debug {
								fmt.Println("Output packet", i)
								outPacket.Print(0)
							}

							if isAckPacket {
								break
							}
							if !PacketFlow.GetNthPacket(i).GetTCPSyn() && PacketFlow.GetNthPacket(i).GetTCPAck() && !isAckPacket {
								i = -1
								isAckPacket = true
							}
						}
					}
				})
			})
		})
	})
}

func TestReportingTwoGoodFlowsUptoSynAck(t *testing.T) {

	ctrl := gomock.NewController(t)
	defer ctrl.Finish()

	mockCollector := mockcollector.NewMockEventCollector(ctrl)

	SIP := net.IPv4zero

	Convey("Given I create a new enforcer instance and have a valid processing unit context", t, func() {

		Convey("Given I create a two processing unit instances", func() {
			var puInfo1, puInfo2 *policy.PUInfo
			var enforcer *Datapath
			var err1, err2 error

			Convey("When I pass multiple packets with delay SynAck twice after Ack", func() {

				Convey("Then I expect the flow to be reported only once ", func() {

					for k := 0; k < 2; k++ {
						if k == 0 {

							var flowRecord collector.FlowRecord
							var srcEndPoint collector.EndPoint
							var dstEndPoint collector.EndPoint

							srcEndPoint.IP = testSrcIP
							dstEndPoint.IP = testDstIP
							dstEndPoint.Port = 80

							flowRecord.Count = 1
							flowRecord.Source = &srcEndPoint
							flowRecord.Destination = &dstEndPoint
							flowRecord.Action = policy.Accept

							mockCollector.EXPECT().CollectFlowEvent(MyMatcher(&flowRecord)).Times(1)

							puInfo1, puInfo2, enforcer, err1, err2, _, _ = setupProcessingUnitsInDatapathAndEnforce(mockCollector, "container", false)
							So(puInfo1, ShouldNotBeNil)
							So(puInfo2, ShouldNotBeNil)
							So(err1, ShouldBeNil)
							So(err2, ShouldBeNil)

						} else if k == 1 {

							var flowRecord collector.FlowRecord
							var srcEndPoint collector.EndPoint
							var dstEndPoint collector.EndPoint

							srcEndPoint.IP = testSrcIP
							dstEndPoint.IP = testDstIP
							dstEndPoint.Port = 80

							flowRecord.Count = 1
							flowRecord.Source = &srcEndPoint
							flowRecord.Destination = &dstEndPoint
							flowRecord.Action = policy.Accept

							mockCollector.EXPECT().CollectFlowEvent(MyMatcher(&flowRecord)).Times(1)

							puInfo1, puInfo2, enforcer, err1, err2, _, _ = setupProcessingUnitsInDatapathAndEnforce(mockCollector, "server", false)
							So(puInfo1, ShouldNotBeNil)
							So(puInfo2, ShouldNotBeNil)
							So(err1, ShouldBeNil)
							So(err2, ShouldBeNil)

						}
						PacketFlow := packetgen.NewTemplateFlow()
						_, err := PacketFlow.GenerateTCPFlow(packetgen.PacketFlowTypeGoodFlowTemplate)
						So(err, ShouldBeNil)
						var isAckPacket bool

						for i := 0; i < 3; i++ {
							start, err := PacketFlow.GetNthPacket(i).ToBytes()
							So(err, ShouldBeNil)
							oldPacket, err := packet.New(0, start, "0", true)
							if err == nil && oldPacket != nil {
								oldPacket.UpdateIPChecksum()
								oldPacket.UpdateTCPChecksum()
							}
							input, err := PacketFlow.GetNthPacket(i).ToBytes()
							So(err, ShouldBeNil)
							tcpPacket, err := packet.New(0, input, "0", true)
							if err == nil && tcpPacket != nil {
								tcpPacket.UpdateIPChecksum()
								tcpPacket.UpdateTCPChecksum()

							}
							if debug {
								fmt.Println("Input packet", i)
								tcpPacket.Print(0)
							}

							So(err, ShouldBeNil)
							So(tcpPacket, ShouldNotBeNil)

							if reflect.DeepEqual(SIP, net.IPv4zero) {
								SIP = tcpPacket.SourceAddress
							}
							if !reflect.DeepEqual(SIP, tcpPacket.DestinationAddress) &&
								!reflect.DeepEqual(SIP, tcpPacket.SourceAddress) {
								t.Error("Invalid Test Packet")
							}

							if PacketFlow.GetNthPacket(i).GetTCPSyn() && !PacketFlow.GetNthPacket(i).GetTCPAck() && isAckPacket {
								fmt.Println("This is App (A)", i)
								err = enforcer.processApplicationTCPPackets(tcpPacket)
								So(err, ShouldBeNil)
							} else if PacketFlow.GetNthPacket(i).GetTCPSyn() && PacketFlow.GetNthPacket(i).GetTCPAck() && isAckPacket {
								fmt.Println("This is App (B)", i)
								err = enforcer.processApplicationTCPPackets(tcpPacket)
								So(err, ShouldBeNil)
							} else {
								fmt.Println("This is App (C)", i)
								err = enforcer.processApplicationTCPPackets(tcpPacket)
								So(err, ShouldBeNil)
							}

							if debug {
								fmt.Println("Intermediate packet", i)
								tcpPacket.Print(0)
							}

							output := make([]byte, len(tcpPacket.GetBytes()))
							copy(output, tcpPacket.GetBytes())

							outPacket, errp := packet.New(0, output, "0", true)
							So(len(tcpPacket.GetBytes()), ShouldBeLessThanOrEqualTo, len(outPacket.GetBytes()))
							So(errp, ShouldBeNil)

							if PacketFlow.GetNthPacket(i).GetTCPSyn() && !PacketFlow.GetNthPacket(i).GetTCPAck() && isAckPacket {
								fmt.Println("This is network (A)", i)
								err = enforcer.processNetworkTCPPackets(outPacket)
								So(err, ShouldBeNil)
								fmt.Println(err)
							} else if PacketFlow.GetNthPacket(i).GetTCPSyn() && PacketFlow.GetNthPacket(i).GetTCPAck() && isAckPacket {
								fmt.Println("This is network (B)", i)
								err = enforcer.processNetworkTCPPackets(outPacket)
								So(err, ShouldBeNil)
							} else {
								fmt.Println("This is network (C)", i)
								err = enforcer.processNetworkTCPPackets(outPacket)
								So(err, ShouldBeNil)
							}

							if debug {
								fmt.Println("Output packet", i)
								outPacket.Print(0)
							}
							if PacketFlow.GetNthPacket(i).GetTCPSyn() && PacketFlow.GetNthPacket(i).GetTCPAck() && isAckPacket {
								break
							}
							if !PacketFlow.GetNthPacket(i).GetTCPSyn() && PacketFlow.GetNthPacket(i).GetTCPAck() && !isAckPacket {
								i = -1
								isAckPacket = true
							}
						}
					}
				})
			})
		})
	})
}

func TestSynPacketWithInvalidAuthenticationOptionLength(t *testing.T) {

	ctrl := gomock.NewController(t)
	defer ctrl.Finish()

	mockCollector := mockcollector.NewMockEventCollector(ctrl)

	SIP := net.IPv4zero

	Convey("Given I create a new enforcer instance and have a valid processing unit context", t, func() {

		Convey("Given I create a two processing unit instances", func() {
			var puInfo1, puInfo2 *policy.PUInfo
			var enforcer *Datapath
			var err1, err2 error

			Convey("When I pass SYN packet with bad option length through the enforcer", func() {

				Convey("Then I expect the flow to be reported as rejected once", func() {
					for k := 0; k < 2; k++ {
						if k == 0 {
							var flowRecord collector.FlowRecord
							var srcEndPoint collector.EndPoint
							var dstEndPoint collector.EndPoint

							srcEndPoint.IP = testSrcIP
							dstEndPoint.IP = testDstIP
							dstEndPoint.Port = 80

							flowRecord.Count = 1
							flowRecord.Source = &srcEndPoint
							flowRecord.Destination = &dstEndPoint
							flowRecord.Action = policy.Reject

							mockCollector.EXPECT().CollectFlowEvent(MyMatcher(&flowRecord)).Times(1)

							puInfo1, puInfo2, enforcer, err1, err2, _, _ = setupProcessingUnitsInDatapathAndEnforce(mockCollector, "container", false)
							So(puInfo1, ShouldNotBeNil)
							So(puInfo2, ShouldNotBeNil)
							So(err1, ShouldBeNil)
							So(err2, ShouldBeNil)

						} else if k == 1 {
							var flowRecord collector.FlowRecord
							var srcEndPoint collector.EndPoint
							var dstEndPoint collector.EndPoint

							srcEndPoint.IP = testSrcIP
							dstEndPoint.IP = testDstIP
							dstEndPoint.Port = 80

							flowRecord.Count = 1
							flowRecord.Source = &srcEndPoint
							flowRecord.Destination = &dstEndPoint
							flowRecord.Action = policy.Reject

							mockCollector.EXPECT().CollectFlowEvent(MyMatcher(&flowRecord)).Times(1)

							puInfo1, puInfo2, enforcer, err1, err2, _, _ = setupProcessingUnitsInDatapathAndEnforce(mockCollector, "server", false)
							So(puInfo1, ShouldNotBeNil)
							So(puInfo2, ShouldNotBeNil)
							So(err1, ShouldBeNil)
							So(err2, ShouldBeNil)

						}
						PacketFlow := packetgen.NewTemplateFlow()
						_, err := PacketFlow.GenerateTCPFlow(packetgen.PacketFlowTypeGoodFlowTemplate)
						So(err, ShouldBeNil)
						for i := 0; i < PacketFlow.GetSynPackets().GetNumPackets(); i++ {

							start, err := PacketFlow.GetSynPackets().GetNthPacket(i).ToBytes()
							So(err, ShouldBeNil)
							oldPacket, err := packet.New(0, start, "0", true)
							if err == nil && oldPacket != nil {
								oldPacket.UpdateIPChecksum()
								oldPacket.UpdateTCPChecksum()
							}

							input, err := PacketFlow.GetSynPackets().GetNthPacket(i).ToBytes()
							So(err, ShouldBeNil)
							tcpPacket, err := packet.New(0, input, "0", true)
							if err == nil && tcpPacket != nil {
								tcpPacket.UpdateIPChecksum()
								tcpPacket.UpdateTCPChecksum()
							}

							if debug {
								fmt.Println("Input packet", i)
								tcpPacket.Print(0)
							}

							So(err, ShouldBeNil)
							So(tcpPacket, ShouldNotBeNil)

							if reflect.DeepEqual(SIP, net.IPv4zero) {
								SIP = tcpPacket.SourceAddress
							}
							if !reflect.DeepEqual(SIP, tcpPacket.DestinationAddress) &&
								!reflect.DeepEqual(SIP, tcpPacket.SourceAddress) {
								t.Error("Invalid Test Packet")
							}

							err = enforcer.processApplicationTCPPackets(tcpPacket)
							So(err, ShouldBeNil)

							if debug {
								fmt.Println("Intermediate packet", i)
								tcpPacket.Print(0)
							}

							output := make([]byte, len(tcpPacket.GetBytes()))
							copy(output, tcpPacket.GetBytes())

							outPacket, errp := packet.New(0, output, "0", true)
							So(len(tcpPacket.GetBytes()), ShouldBeLessThanOrEqualTo, len(outPacket.GetBytes()))
							So(errp, ShouldBeNil)

							//changing the option length
							outPacket.Buffer[outPacket.TCPDataStartBytes()-enforcerconstants.TCPAuthenticationOptionBaseLen] = 233

							err = enforcer.processNetworkTCPPackets(outPacket)
							So(err, ShouldNotBeNil)

							if debug {
								fmt.Println("Output packet", i)
								outPacket.Print(0)
							}
						}
					}
				})
			})
		})
	})
}

func TestSynAckPacketWithInvalidAuthenticationOptionLength(t *testing.T) {

	ctrl := gomock.NewController(t)
	defer ctrl.Finish()

	mockCollector := mockcollector.NewMockEventCollector(ctrl)

	SIP := net.IPv4zero

	Convey("Given I create a new enforcer instance and have a valid processing unit context", t, func() {

		Convey("Given I create a two processing unit instances", func() {
			var puInfo1, puInfo2 *policy.PUInfo
			var enforcer *Datapath
			var err1, err2 error

			Convey("When I pass upto SYNACK packet with bad option length through the enforcer", func() {

				Convey("Then I expect the flow to be reported as rejected once", func() {
					for k := 0; k < 2; k++ {
						if k == 0 {

							mockCollector.EXPECT().CollectFlowEvent(gomock.Any()).Times(1)

							puInfo1, puInfo2, enforcer, err1, err2, _, _ = setupProcessingUnitsInDatapathAndEnforce(mockCollector, "container", false)
							So(puInfo1, ShouldNotBeNil)
							So(puInfo2, ShouldNotBeNil)
							So(err1, ShouldBeNil)
							So(err2, ShouldBeNil)

						} else if k == 1 {

							mockCollector.EXPECT().CollectFlowEvent(gomock.Any()).Times(1)

							puInfo1, puInfo2, enforcer, err1, err2, _, _ = setupProcessingUnitsInDatapathAndEnforce(mockCollector, "server", false)
							So(puInfo1, ShouldNotBeNil)
							So(puInfo2, ShouldNotBeNil)
							So(err1, ShouldBeNil)
							So(err2, ShouldBeNil)
						}
						PacketFlow := packetgen.NewTemplateFlow()
						_, err := PacketFlow.GenerateTCPFlow(packetgen.PacketFlowTypeGoodFlowTemplate)
						So(err, ShouldBeNil)
						for i := 0; i < PacketFlow.GetUptoFirstSynAckPacket().GetNumPackets(); i++ {
							start, err := PacketFlow.GetUptoFirstSynAckPacket().GetNthPacket(i).ToBytes()
							So(err, ShouldBeNil)
							oldPacket, err := packet.New(0, start, "0", true)
							if err == nil && oldPacket != nil {
								oldPacket.UpdateIPChecksum()
								oldPacket.UpdateTCPChecksum()
							}
							input, err := PacketFlow.GetUptoFirstSynAckPacket().GetNthPacket(i).ToBytes()
							So(err, ShouldBeNil)
							tcpPacket, err := packet.New(0, input, "0", true)
							if err == nil && tcpPacket != nil {
								tcpPacket.UpdateIPChecksum()
								tcpPacket.UpdateTCPChecksum()
							}

							if debug {
								fmt.Println("Input packet", i)
								tcpPacket.Print(0)
							}

							So(err, ShouldBeNil)
							So(tcpPacket, ShouldNotBeNil)

							if reflect.DeepEqual(SIP, net.IPv4zero) {
								SIP = tcpPacket.SourceAddress
							}
							if !reflect.DeepEqual(SIP, tcpPacket.DestinationAddress) &&
								!reflect.DeepEqual(SIP, tcpPacket.SourceAddress) {
								t.Error("Invalid Test Packet")
							}

							err = enforcer.processApplicationTCPPackets(tcpPacket)
							So(err, ShouldBeNil)

							if debug {
								fmt.Println("Intermediate packet", i)
								tcpPacket.Print(0)
							}

							output := make([]byte, len(tcpPacket.GetBytes()))
							copy(output, tcpPacket.GetBytes())

							outPacket, errp := packet.New(0, output, "0", true)
							So(len(tcpPacket.GetBytes()), ShouldBeLessThanOrEqualTo, len(outPacket.GetBytes()))
							So(errp, ShouldBeNil)

							if PacketFlow.GetUptoFirstSynAckPacket().GetNthPacket(i).GetTCPSyn() && PacketFlow.GetUptoFirstSynAckPacket().GetNthPacket(i).GetTCPAck() {
								//changing the option length of SynAck packet
								outPacket.Buffer[outPacket.TCPDataStartBytes()-enforcerconstants.TCPAuthenticationOptionBaseLen] = 233
								err = enforcer.processNetworkTCPPackets(outPacket)
								So(err, ShouldNotBeNil)
							} else {
								err = enforcer.processNetworkTCPPackets(outPacket)
								So(err, ShouldBeNil)
							}
							if debug {
								fmt.Println("Output packet", i)
								outPacket.Print(0)
							}
						}
					}
				})
			})
		})
	})
}

func TestPacketsWithInvalidTags(t *testing.T) {

	SIP := net.IPv4zero

	Convey("Given I create a new enforcer instance and have a valid processing unit context", t, func() {

		Convey("When I pass a packet through the enforcer with invalid tags", func() {

			tagSelector := policy.TagSelector{

				Clause: []policy.KeyValueOperator{
					{
						Key:      enforcerconstants.TransmitterLabel,
						Value:    []string{"non-value"},
						Operator: policy.Equal,
					},
				},
				Policy: &policy.FlowPolicy{Action: policy.Accept},
			}
			PacketFlow := packetgen.NewTemplateFlow()
			_, err := PacketFlow.GenerateTCPFlow(packetgen.PacketFlowTypeGoodFlowTemplate)
			So(err, ShouldBeNil)
			iteration = iteration + 1
			puID1 := "SomeProcessingUnitId" + string(iteration) + "1"
			puID2 := "SomeProcessingUnitId" + string(iteration) + "2"
			puIP1 := PacketFlow.GetNthPacket(0).GetIPPacket().SrcIP.String() // + strconv.Itoa(iteration)
			puIP2 := PacketFlow.GetNthPacket(0).GetIPPacket().DstIP.String() // + strconv.Itoa(iteration)
			serverID := testServerID

			// Create ProcessingUnit 1
			puInfo1 := policy.NewPUInfo(puID1, common.ContainerPU)

			ip1 := policy.ExtendedMap{}
			ip1["bridge"] = puIP1
			puInfo1.Runtime.SetIPAddresses(ip1)
			ipl1 := policy.ExtendedMap{policy.DefaultNamespace: puIP1}
			puInfo1.Policy.SetIPAddresses(ipl1)
			puInfo1.Policy.AddIdentityTag(enforcerconstants.TransmitterLabel, "value")
			puInfo1.Policy.AddReceiverRules(tagSelector)

			// Create processing unit 2
			puInfo2 := policy.NewPUInfo(puID2, common.ContainerPU)
			ip2 := policy.ExtendedMap{"bridge": puIP2}
			puInfo2.Runtime.SetIPAddresses(ip2)
			ipl2 := policy.ExtendedMap{policy.DefaultNamespace: puIP2}
			puInfo2.Policy.SetIPAddresses(ipl2)
			puInfo2.Policy.AddIdentityTag(enforcerconstants.TransmitterLabel, "value")
			puInfo2.Policy.AddReceiverRules(tagSelector)

			secret, err := secrets.NewCompactPKI([]byte(secrets.PrivateKeyPEM), []byte(secrets.PublicPEM), []byte(secrets.CAPEM), secrets.CreateTxtToken(), claimsheader.CompressionTypeNone)
			So(err, ShouldBeNil)
			collector := &collector.DefaultCollector{}
			// mock the call
			prevRawSocket := GetUDPRawSocket
			defer func() {
				GetUDPRawSocket = prevRawSocket
			}()
			GetUDPRawSocket = func(mark int, device string) (afinetrawsocket.SocketWriter, error) {
				return nil, nil
			}
			enforcer := NewWithDefaults(serverID, collector, nil, secret, constants.RemoteContainer, "/proc", []string{"0.0.0.0/0"})
			err1 := enforcer.Enforce(puID1, puInfo1)
			err2 := enforcer.Enforce(puID2, puInfo2)
			So(err1, ShouldBeNil)
			So(err2, ShouldBeNil)

			for i := 0; i < PacketFlow.GetSynPackets().GetNumPackets(); i++ {
				start, err := PacketFlow.GetSynPackets().GetNthPacket(i).ToBytes()
				So(err, ShouldBeNil)
				oldPacket, err := packet.New(0, start, "0", true)
				if err == nil && oldPacket != nil {
					oldPacket.UpdateIPChecksum()
					oldPacket.UpdateTCPChecksum()
				}

				input, err := PacketFlow.GetSynPackets().GetNthPacket(i).ToBytes()
				So(err, ShouldBeNil)
				tcpPacket, err := packet.New(0, input, "0", true)
				if err == nil && tcpPacket != nil {
					tcpPacket.UpdateIPChecksum()
					tcpPacket.UpdateTCPChecksum()
				}

				if debug {
					fmt.Println("Input packet", i)
					tcpPacket.Print(0)
				}

				So(err, ShouldBeNil)
				So(tcpPacket, ShouldNotBeNil)

				if reflect.DeepEqual(SIP, net.IPv4zero) {
					SIP = tcpPacket.SourceAddress
				}
				if !reflect.DeepEqual(SIP, tcpPacket.DestinationAddress) &&
					!reflect.DeepEqual(SIP, tcpPacket.SourceAddress) {
					t.Error("Invalid Test Packet")
				}
				err = enforcer.processApplicationTCPPackets(tcpPacket)
				So(err, ShouldBeNil)

				if debug {
					fmt.Println("Intermediate packet", i)
					tcpPacket.Print(0)
				}

				output := make([]byte, len(tcpPacket.GetBytes()))
				copy(output, tcpPacket.GetBytes())

				outPacket, errp := packet.New(0, output, "0", true)
				So(len(tcpPacket.GetBytes()), ShouldBeLessThanOrEqualTo, len(outPacket.GetBytes()))
				So(errp, ShouldBeNil)

				err = enforcer.processNetworkTCPPackets(outPacket)
				So(err, ShouldNotBeNil)

				if debug {
					fmt.Println("Output packet", i)
					outPacket.Print(0)
				}
			}
		})
	})
}

func TestForPacketsWithRandomFlags(t *testing.T) {

	SIP := net.IPv4zero

	Convey("Given I create a new enforcer instance and have a valid processing unit context", t, func() {

		var puInfo1, puInfo2 *policy.PUInfo
		var enforcer *Datapath
		var err1, err2 error

		Convey("When I pass multiple packets with random flags through the enforcer", func() {

			Convey("Then I should not see any error", func() {
				for k := 0; k < 2; k++ {
					if k == 0 {
						tagSelector := policy.TagSelector{

							Clause: []policy.KeyValueOperator{
								{
									Key:      enforcerconstants.TransmitterLabel,
									Value:    []string{"value"},
									Operator: policy.Equal,
								},
							},
							Policy: &policy.FlowPolicy{Action: policy.Accept},
						}
						PacketFlow := packetgen.NewPacketFlow("aa:ff:aa:ff:aa:ff", "ff:aa:ff:aa:ff:aa", testSrcIP, testDstIP, 666, 80)
						_, err := PacketFlow.GenerateTCPFlow(packetgen.PacketFlowTypeGenerateGoodFlow)
						So(err, ShouldBeNil)
						iteration = iteration + 1
						puID1 := "SomeProcessingUnitId" + string(iteration) + "1"
						puID2 := "SomeProcessingUnitId" + string(iteration) + "2"
						puIP1 := testDstIP // + strconv.Itoa(iteration)
						puIP2 := testSrcIP // + strconv.Itoa(iteration)
						serverID := testServerID

						// Create ProcessingUnit 1
						puInfo1 = policy.NewPUInfo(puID1, common.ContainerPU)

						ip1 := policy.ExtendedMap{}
						ip1["bridge"] = puIP1
						puInfo1.Runtime.SetIPAddresses(ip1)
						ipl1 := policy.ExtendedMap{policy.DefaultNamespace: puIP1}
						puInfo1.Policy.SetIPAddresses(ipl1)
						puInfo1.Policy.AddIdentityTag(enforcerconstants.TransmitterLabel, "value")
						puInfo1.Policy.AddReceiverRules(tagSelector)

						// Create processing unit 2
						puInfo2 = policy.NewPUInfo(puID2, common.ContainerPU)
						ip2 := policy.ExtendedMap{"bridge": puIP2}
						puInfo2.Runtime.SetIPAddresses(ip2)
						ipl2 := policy.ExtendedMap{policy.DefaultNamespace: puIP2}
						puInfo2.Policy.SetIPAddresses(ipl2)
						puInfo2.Policy.AddIdentityTag(enforcerconstants.TransmitterLabel, "value")
						puInfo2.Policy.AddReceiverRules(tagSelector)

						secret, err := secrets.NewCompactPKI([]byte(secrets.PrivateKeyPEM), []byte(secrets.PublicPEM), []byte(secrets.CAPEM), secrets.CreateTxtToken(), claimsheader.CompressionTypeNone)
						So(err, ShouldBeNil)
						collector := &collector.DefaultCollector{}
						// mock the call
						prevRawSocket := GetUDPRawSocket
						defer func() {
							GetUDPRawSocket = prevRawSocket
						}()
						GetUDPRawSocket = func(mark int, device string) (afinetrawsocket.SocketWriter, error) {
							return nil, nil
						}
						enforcer = NewWithDefaults(serverID, collector, nil, secret, constants.RemoteContainer, "/proc", []string{"0.0.0.0/0"})
						err1 = enforcer.Enforce(puID1, puInfo1)
						err2 = enforcer.Enforce(puID2, puInfo2)
						So(puInfo1, ShouldNotBeNil)
						So(puInfo2, ShouldNotBeNil)
						So(enforcer, ShouldNotBeNil)
						So(err1, ShouldBeNil)
						So(err2, ShouldBeNil)

					} else if k == 1 {
						tagSelector := policy.TagSelector{

							Clause: []policy.KeyValueOperator{
								{
									Key:      enforcerconstants.TransmitterLabel,
									Value:    []string{"value"},
									Operator: policy.Equal,
								},
							},
							Policy: &policy.FlowPolicy{Action: policy.Accept},
						}
						PacketFlow := packetgen.NewPacketFlow("aa:ff:aa:ff:aa:ff", "ff:aa:ff:aa:ff:aa", testSrcIP, testDstIP, 666, 80)
						_, err := PacketFlow.GenerateTCPFlow(packetgen.PacketFlowTypeGenerateGoodFlow)
						So(err, ShouldBeNil)
						iteration = iteration + 1
						puID1 := "SomeProcessingUnitId" + string(iteration) + "1"
						puID2 := "SomeProcessingUnitId" + string(iteration) + "2"
						puIP1 := testDstIP // + strconv.Itoa(iteration)
						puIP2 := testSrcIP // + strconv.Itoa(iteration)
						serverID := testServerID

						// Create ProcessingUnit 1
						puInfo1 = policy.NewPUInfo(puID1, common.ContainerPU)

						ip1 := policy.ExtendedMap{}
						ip1["bridge"] = puIP1
						puInfo1.Runtime.SetIPAddresses(ip1)
						ipl1 := policy.ExtendedMap{policy.DefaultNamespace: puIP1}
						puInfo1.Policy.SetIPAddresses(ipl1)
						puInfo1.Policy.AddIdentityTag(enforcerconstants.TransmitterLabel, "value")
						puInfo1.Policy.AddReceiverRules(tagSelector)

						// Create processing unit 2
						puInfo2 = policy.NewPUInfo(puID2, common.ContainerPU)
						ip2 := policy.ExtendedMap{"bridge": puIP2}
						puInfo2.Runtime.SetIPAddresses(ip2)
						ipl2 := policy.ExtendedMap{policy.DefaultNamespace: puIP2}
						puInfo2.Policy.SetIPAddresses(ipl2)
						puInfo2.Policy.AddIdentityTag(enforcerconstants.TransmitterLabel, "value")
						puInfo2.Policy.AddReceiverRules(tagSelector)

						secret, err := secrets.NewCompactPKI([]byte(secrets.PrivateKeyPEM), []byte(secrets.PublicPEM), []byte(secrets.CAPEM), secrets.CreateTxtToken(), claimsheader.CompressionTypeNone)
						So(err, ShouldBeNil)
						collector := &collector.DefaultCollector{}

						// mock the call
						prevRawSocket := GetUDPRawSocket
						defer func() {
							GetUDPRawSocket = prevRawSocket
						}()
						GetUDPRawSocket = func(mark int, device string) (afinetrawsocket.SocketWriter, error) {
							return nil, nil
						}
						enforcer = NewWithDefaults(serverID, collector, nil, secret, constants.LocalServer, "/proc", []string{"0.0.0.0/0"})
						err1 = enforcer.Enforce(puID1, puInfo1)
						err2 = enforcer.Enforce(puID2, puInfo2)

					}
					PacketFlow := packetgen.NewPacketFlow("aa:ff:aa:ff:aa:ff", "ff:aa:ff:aa:ff:aa", testSrcIP, testDstIP, 666, 80)
					_, err := PacketFlow.GenerateTCPFlow(packetgen.PacketFlowTypeGenerateGoodFlow)
					So(err, ShouldBeNil)
					for i := 0; i < PacketFlow.GetNumPackets(); i++ {
						//Setting random TCP flags for all the packets
						PacketFlow.GetNthPacket(i).SetTCPCwr()
						PacketFlow.GetNthPacket(i).SetTCPPsh()
						PacketFlow.GetNthPacket(i).SetTCPEce()
						start, err := PacketFlow.GetNthPacket(i).ToBytes()
						So(err, ShouldBeNil)
						oldPacket, err := packet.New(0, start, "0", true)
						if err == nil && oldPacket != nil {
							oldPacket.UpdateIPChecksum()
							oldPacket.UpdateTCPChecksum()
						}
						input, err := PacketFlow.GetNthPacket(i).ToBytes()
						So(err, ShouldBeNil)
						tcpPacket, err := packet.New(0, input, "0", true)
						if err == nil && tcpPacket != nil {
							tcpPacket.UpdateIPChecksum()
							tcpPacket.UpdateTCPChecksum()
						}

						if debug {
							fmt.Println("Input packet", i)
							tcpPacket.Print(0)
						}

						So(err, ShouldBeNil)
						So(tcpPacket, ShouldNotBeNil)

						if reflect.DeepEqual(SIP, net.IPv4zero) {
							SIP = tcpPacket.SourceAddress
						}
						if !reflect.DeepEqual(SIP, tcpPacket.DestinationAddress) &&
							!reflect.DeepEqual(SIP, tcpPacket.SourceAddress) {
							t.Error("Invalid Test Packet")
						}

						err = enforcer.processApplicationTCPPackets(tcpPacket)
						So(err, ShouldBeNil)

						if debug {
							fmt.Println("Intermediate packet", i)
							tcpPacket.Print(0)
						}

						output := make([]byte, len(tcpPacket.GetBytes()))
						copy(output, tcpPacket.GetBytes())

						outPacket, errp := packet.New(0, output, "0", true)
						So(len(tcpPacket.GetBytes()), ShouldBeLessThanOrEqualTo, len(outPacket.GetBytes()))
						So(errp, ShouldBeNil)

						err = enforcer.processNetworkTCPPackets(outPacket)
						So(err, ShouldBeNil)

						if debug {
							fmt.Println("Output packet", i)
							outPacket.Print(0)
						}
					}
				}
			})
		})
	})
}

func TestDNS(t *testing.T) {
	externalFQDN := "google.com"
	var err1, err2 error
	var lock sync.Mutex

	Convey("Given an initialized enforcer for Linux container", t, func() {
		secret, err := secrets.NewCompactPKI([]byte(secrets.PrivateKeyPEM), []byte(secrets.PublicPEM), []byte(secrets.CAPEM), secrets.CreateTxtToken(), claimsheader.CompressionTypeNone)
		So(err, ShouldBeNil)
		collector := &collector.DefaultCollector{}

		// mock the call
		prevRawSocket := GetUDPRawSocket
		defer func() {
			GetUDPRawSocket = prevRawSocket
		}()
		GetUDPRawSocket = func(mark int, device string) (afinetrawsocket.SocketWriter, error) {
			return nil, nil
		}

		err1 = fmt.Errorf("net lookup not called")
		// mock the call
		origLookupHost := pucontext.LookupHost
		defer func() {
			pucontext.LookupHost = origLookupHost
		}()

		pucontext.LookupHost = func(name string) ([]string, error) {
			defer lock.Unlock()
			lock.Lock()
			if name == externalFQDN {
				err1 = nil
				return []string{testDstIP}, nil
			}

			return nil, fmt.Errorf("Error")
		}

		puID1 := "SomePU"
		enforcer := NewWithDefaults(testServerID, collector, nil, secret, constants.RemoteContainer, "/proc", []string{"1.1.1.1/31"})
		puInfo := policy.NewPUInfo(puID1, common.ContainerPU)
		puInfo.Policy.UpdateDNSNetworks([]policy.DNSRule{{
			Name:     externalFQDN,
			Port:     "80",
			Protocol: "tcp",
			Policy:   &policy.FlowPolicy{Action: policy.Accept},
		}})

		err2 = enforcer.Enforce(puID1, puInfo)
		time.Sleep(5 * time.Second)
		defer lock.Unlock()
		lock.Lock()
		So(err1, ShouldBeNil)
		So(err2, ShouldBeNil)

		PacketFlow := packetgen.NewPacketFlow("aa:ff:aa:ff:aa:ff", "ff:aa:ff:aa:ff:aa", testSrcIP, "10.0.0.0", 666, 80)
		_, err = PacketFlow.GenerateTCPFlow(packetgen.PacketFlowTypeGoodFlowTemplate)
		So(err, ShouldBeNil)

		synPacket, err := PacketFlow.GetFirstSynPacket().ToBytes()
		So(err, ShouldBeNil)

		tcpPacket, err := packet.New(0, synPacket, "0", true)
		if err == nil && tcpPacket != nil {
			tcpPacket.UpdateIPChecksum()
			tcpPacket.UpdateTCPChecksum()
		}
		err1 := enforcer.processApplicationTCPPackets(tcpPacket)
		So(err1, ShouldBeNil)
	})
}

func TestDNSWithError(t *testing.T) {
	externalFQDN := "google.com"
	var err1, err2, err3 error
	var lock sync.Mutex

	Convey("Given an initialized enforcer for Linux container", t, func() {
		secret, err := secrets.NewCompactPKI([]byte(secrets.PrivateKeyPEM), []byte(secrets.PublicPEM), []byte(secrets.CAPEM), secrets.CreateTxtToken(), claimsheader.CompressionTypeNone)
		So(err, ShouldBeNil)
		collector := &collector.DefaultCollector{}

		// mock the call
		prevRawSocket := GetUDPRawSocket
		defer func() {
			GetUDPRawSocket = prevRawSocket
		}()
		GetUDPRawSocket = func(mark int, device string) (afinetrawsocket.SocketWriter, error) {
			return nil, nil
		}

		err1 = fmt.Errorf("net lookup not called")
		err3 = fmt.Errorf("Error")
		// mock the call
		origLookupHost := pucontext.LookupHost
		defer func() {
			pucontext.LookupHost = origLookupHost
		}()

		firstCall := 0
		pucontext.LookupHost = func(name string) ([]string, error) {
			defer lock.Unlock()
			lock.Lock()
			if firstCall < 3 {
				err3 = nil
				firstCall++
				return nil, fmt.Errorf("Error")
			}

			if name == externalFQDN {
				fmt.Println("return nil")
				err1 = nil
				return []string{testDstIP}, nil
			}

			return nil, fmt.Errorf("Error")
		}

		puID1 := "SomePU"
		enforcer := NewWithDefaults(testServerID, collector, nil, secret, constants.RemoteContainer, "/proc", []string{"1.1.1.1/31"})
		puInfo := policy.NewPUInfo(puID1, common.ContainerPU)
		puInfo.Policy.UpdateDNSNetworks([]policy.DNSRule{{
			Name:     externalFQDN,
			Port:     "80",
			Protocol: "tcp",
			Policy:   &policy.FlowPolicy{Action: policy.Accept},
		}})

		err2 = enforcer.Enforce(puID1, puInfo)
		time.Sleep(12 * time.Second)
		defer lock.Unlock()
		lock.Lock()
		So(err1, ShouldBeNil)
		So(err2, ShouldBeNil)
		So(err3, ShouldBeNil)

		PacketFlow := packetgen.NewPacketFlow("aa:ff:aa:ff:aa:ff", "ff:aa:ff:aa:ff:aa", testSrcIP, "10.0.0.0", 666, 80)
		_, err = PacketFlow.GenerateTCPFlow(packetgen.PacketFlowTypeGoodFlowTemplate)
		So(err, ShouldBeNil)

		synPacket, err := PacketFlow.GetFirstSynPacket().ToBytes()
		So(err, ShouldBeNil)

		tcpPacket, err := packet.New(0, synPacket, "0", true)
		if err == nil && tcpPacket != nil {
			tcpPacket.UpdateIPChecksum()
			tcpPacket.UpdateTCPChecksum()
		}
		err1 := enforcer.processApplicationTCPPackets(tcpPacket)
		So(err1, ShouldBeNil)
	})
}

func TestPUPortCreation(t *testing.T) {
	Convey("Given an initialized enforcer for Linux Processes", t, func() {
		secret, err := secrets.NewCompactPKI([]byte(secrets.PrivateKeyPEM), []byte(secrets.PublicPEM), []byte(secrets.CAPEM), secrets.CreateTxtToken(), claimsheader.CompressionTypeNone)
		So(err, ShouldBeNil)
		collector := &collector.DefaultCollector{}

		// mock the call
		prevRawSocket := GetUDPRawSocket
		defer func() {
			GetUDPRawSocket = prevRawSocket
		}()
		GetUDPRawSocket = func(mark int, device string) (afinetrawsocket.SocketWriter, error) {
			return nil, nil
		}

		lock.Lock()
		readFiles = mockfiles
		lock.Unlock()

		enforcer := NewWithDefaults("SomeServerId", collector, nil, secret, constants.LocalServer, "/proc", []string{"0.0.0.0/0"})
		enforcer.mode = constants.LocalServer

		enforcer.mode = constants.LocalServer
		contextID := "1001"
		puInfo := policy.NewPUInfo(contextID, common.LinuxProcessPU)
		puInfo.Runtime.SetOptions(policy.OptionsType{
			CgroupMark: "100",
		})

		enforcer.Enforce(contextID, puInfo) // nolint

	})
}

type testFiles struct{}

var mockfiles *testFiles

func (f *testFiles) readProcNetTCP() (inodeMap map[string]string, userMap map[string]map[string]bool, err error) {
	inodeMap = map[string]string{}
	userMap = map[string]map[string]bool{}

	inodeMap["12345"] = "80"
	return
}

func (f *testFiles) readOpenSockFD(pid string) []string {
	if pid == "1002" {
		return []string{"12345"}
	}

	return []string{}
}

func (f *testFiles) getCgroupList() []string {
	return []string{"1001"}
}

func (f *testFiles) listCgroupProcesses(cgroupname string) ([]string, error) {
	return []string{"1002", "1003"}, nil
}<|MERGE_RESOLUTION|>--- conflicted
+++ resolved
@@ -390,122 +390,6 @@
 	})
 }
 
-<<<<<<< HEAD
-type myMatcher struct {
-	x interface{}
-}
-
-func (m *myMatcher) Matches(x interface{}) bool {
-	f1 := m.x.(*collector.FlowRecord)
-	f2 := x.(*collector.FlowRecord)
-
-	if f1.Destination.IP == f2.Destination.IP && f1.Source.IP == f2.Source.IP && f1.Destination.Port == f2.Destination.Port && f1.Action == f2.Action && f1.Count == f2.Count {
-
-		return true
-	}
-
-	return false
-}
-
-func (m *myMatcher) String() string {
-	return fmt.Sprintf("is equal to %T", m.x)
-}
-
-func MyMatcher(x interface{}) gomock.Matcher {
-	return &myMatcher{x: x}
-=======
-func setupProcessingUnitsInDatapathAndEnforce(collectors *mockcollector.MockEventCollector, modeType string, targetNetExternal bool) (puInfo1, puInfo2 *policy.PUInfo, enforcer *Datapath, err1, err2, err3, err4 error) {
-	var mode constants.ModeType
-	if modeType == "container" {
-		mode = constants.RemoteContainer
-	} else if modeType == "server" {
-		mode = constants.LocalServer
-	}
-
-	tagSelector := policy.TagSelector{
-
-		Clause: []policy.KeyValueOperator{
-			{
-				Key:      enforcerconstants.TransmitterLabel,
-				Value:    []string{"value"},
-				Operator: policy.Equal,
-			},
-		},
-		Policy: &policy.FlowPolicy{Action: policy.Accept},
-	}
-	PacketFlow := packetgen.NewTemplateFlow()
-	_, err := PacketFlow.GenerateTCPFlow(packetgen.PacketFlowTypeGoodFlowTemplate)
-	So(err, ShouldBeNil)
-	iteration = iteration + 1
-	puID1 := "SomeProcessingUnitId" + string(iteration) + "1"
-	puID2 := "SomeProcessingUnitId" + string(iteration) + "2"
-	puIP1 := PacketFlow.GetNthPacket(0).GetIPPacket().SrcIP.String() // + strconv.Itoa(iteration)
-	puIP2 := PacketFlow.GetNthPacket(0).GetIPPacket().DstIP.String() // + strconv.Itoa(iteration)
-	serverID := testServerID
-
-	// Create ProcessingUnit 1
-	puInfo1 = policy.NewPUInfo(puID1, common.ContainerPU)
-
-	ip1 := policy.ExtendedMap{}
-	ip1["bridge"] = puIP1
-	puInfo1.Runtime.SetIPAddresses(ip1)
-	ipl1 := policy.ExtendedMap{policy.DefaultNamespace: puIP1}
-	puInfo1.Policy.SetIPAddresses(ipl1)
-	puInfo1.Policy.AddIdentityTag(enforcerconstants.TransmitterLabel, "value")
-	puInfo1.Policy.AddReceiverRules(tagSelector)
-
-	// Create processing unit 2
-	puInfo2 = policy.NewPUInfo(puID2, common.ContainerPU)
-
-	ip2 := policy.ExtendedMap{"bridge": puIP2}
-	puInfo2.Runtime.SetIPAddresses(ip2)
-	ipl2 := policy.ExtendedMap{policy.DefaultNamespace: puIP2}
-	puInfo2.Policy.SetIPAddresses(ipl2)
-	puInfo2.Policy.AddIdentityTag(enforcerconstants.TransmitterLabel, "value")
-	puInfo2.Policy.AddReceiverRules(tagSelector)
-
-	secret := secrets.NewPSKSecrets([]byte("Dummy Test Password"))
-	if collectors != nil {
-		// mock the call
-		prevRawSocket := GetUDPRawSocket
-		defer func() {
-			GetUDPRawSocket = prevRawSocket
-		}()
-		GetUDPRawSocket = func(mark int, device string) (afinetrawsocket.SocketWriter, error) {
-			return nil, nil
-		}
-		if targetNetExternal {
-			enforcer = NewWithDefaults(serverID, collectors, nil, secret, mode, "/proc", []string{"1.1.1.1/31"})
-		} else {
-			enforcer = NewWithDefaults(serverID, collectors, nil, secret, mode, "/proc", []string{"0.0.0.0/0"})
-		}
-
-		err1 = enforcer.Enforce(puID1, puInfo1)
-		err2 = enforcer.Enforce(puID2, puInfo2)
-	} else {
-		collector := &collector.DefaultCollector{}
-		// mock the call
-		prevRawSocket := GetUDPRawSocket
-		defer func() {
-			GetUDPRawSocket = prevRawSocket
-		}()
-		GetUDPRawSocket = func(mark int, device string) (afinetrawsocket.SocketWriter, error) {
-			return nil, nil
-		}
-
-		if targetNetExternal {
-			enforcer = NewWithDefaults(serverID, collector, nil, secret, mode, "/proc", []string{"1.1.1.1/31"})
-		} else {
-			enforcer = NewWithDefaults(serverID, collector, nil, secret, mode, "/proc", []string{"0.0.0.0/0"})
-		}
-		err1 = enforcer.Enforce(puID1, puInfo1)
-		err2 = enforcer.Enforce(puID2, puInfo2)
-	}
-
-	return puInfo1, puInfo2, enforcer, err1, err2, nil, nil
->>>>>>> a4fd8aee
-}
-
 func TestPacketHandlingEndToEndPacketsMatch(t *testing.T) {
 
 	SIP := net.IPv4zero
@@ -1905,7 +1789,7 @@
 							outPacket, errp := packet.New(0, output, "0", true)
 							So(len(tcpPacket.GetBytes()), ShouldBeLessThanOrEqualTo, len(outPacket.GetBytes()))
 							So(errp, ShouldBeNil)
-							enforcer.processNetworkTCPPackets(outPacket)	// nolint
+							enforcer.processNetworkTCPPackets(outPacket) // nolint
 
 							if debug {
 								fmt.Println("Output packet", i)
