// Code generated by MockGen. DO NOT EDIT.
// Source: monitor/interfaces.go

package mockmonitor

import (
	context "context"
	reflect "reflect"

	gomock "github.com/golang/mock/gomock"
	config "go.aporeto.io/trireme-lib/v11/monitor/config"
	registerer "go.aporeto.io/trireme-lib/v11/monitor/registerer"
)

// MockMonitor is a mock of Monitor interface
// nolint
type MockMonitor struct {
	ctrl     *gomock.Controller
	recorder *MockMonitorMockRecorder
}

// MockMonitorMockRecorder is the mock recorder for MockMonitor
// nolint
type MockMonitorMockRecorder struct {
	mock *MockMonitor
}

// NewMockMonitor creates a new mock instance
// nolint
func NewMockMonitor(ctrl *gomock.Controller) *MockMonitor {
	mock := &MockMonitor{ctrl: ctrl}
	mock.recorder = &MockMonitorMockRecorder{mock}
	return mock
}

// EXPECT returns an object that allows the caller to indicate expected use
// nolint
func (_m *MockMonitor) EXPECT() *MockMonitorMockRecorder {
	return _m.recorder
}

// Run mocks base method
// nolint
<<<<<<< HEAD
func (_m *MockMonitor) Run(ctx context.Context) error {
	ret := _m.ctrl.Call(_m, "Run", ctx)
=======
func (m *MockMonitor) Run(ctx context.Context) error {
	m.ctrl.T.Helper()
	ret := m.ctrl.Call(m, "Run", ctx)
>>>>>>> d5f31a9e
	ret0, _ := ret[0].(error)
	return ret0
}

// Run indicates an expected call of Run
// nolint
<<<<<<< HEAD
func (_mr *MockMonitorMockRecorder) Run(arg0 interface{}) *gomock.Call {
	return _mr.mock.ctrl.RecordCallWithMethodType(_mr.mock, "Run", reflect.TypeOf((*MockMonitor)(nil).Run), arg0)
=======
func (mr *MockMonitorMockRecorder) Run(ctx interface{}) *gomock.Call {
	mr.mock.ctrl.T.Helper()
	return mr.mock.ctrl.RecordCallWithMethodType(mr.mock, "Run", reflect.TypeOf((*MockMonitor)(nil).Run), ctx)
>>>>>>> d5f31a9e
}

// UpdateConfiguration mocks base method
// nolint
<<<<<<< HEAD
func (_m *MockMonitor) UpdateConfiguration(ctx context.Context, config *config.MonitorConfig) error {
	ret := _m.ctrl.Call(_m, "UpdateConfiguration", ctx, config)
=======
func (m *MockMonitor) UpdateConfiguration(ctx context.Context, config *config.MonitorConfig) error {
	m.ctrl.T.Helper()
	ret := m.ctrl.Call(m, "UpdateConfiguration", ctx, config)
>>>>>>> d5f31a9e
	ret0, _ := ret[0].(error)
	return ret0
}

// UpdateConfiguration indicates an expected call of UpdateConfiguration
// nolint
<<<<<<< HEAD
func (_mr *MockMonitorMockRecorder) UpdateConfiguration(arg0, arg1 interface{}) *gomock.Call {
	return _mr.mock.ctrl.RecordCallWithMethodType(_mr.mock, "UpdateConfiguration", reflect.TypeOf((*MockMonitor)(nil).UpdateConfiguration), arg0, arg1)
=======
func (mr *MockMonitorMockRecorder) UpdateConfiguration(ctx, config interface{}) *gomock.Call {
	mr.mock.ctrl.T.Helper()
	return mr.mock.ctrl.RecordCallWithMethodType(mr.mock, "UpdateConfiguration", reflect.TypeOf((*MockMonitor)(nil).UpdateConfiguration), ctx, config)
>>>>>>> d5f31a9e
}

// Resync mocks base method
// nolint
<<<<<<< HEAD
func (_m *MockMonitor) Resync(ctx context.Context) error {
	ret := _m.ctrl.Call(_m, "Resync", ctx)
=======
func (m *MockMonitor) Resync(ctx context.Context) error {
	m.ctrl.T.Helper()
	ret := m.ctrl.Call(m, "Resync", ctx)
>>>>>>> d5f31a9e
	ret0, _ := ret[0].(error)
	return ret0
}

// Resync indicates an expected call of Resync
// nolint
<<<<<<< HEAD
func (_mr *MockMonitorMockRecorder) Resync(arg0 interface{}) *gomock.Call {
	return _mr.mock.ctrl.RecordCallWithMethodType(_mr.mock, "Resync", reflect.TypeOf((*MockMonitor)(nil).Resync), arg0)
=======
func (mr *MockMonitorMockRecorder) Resync(ctx interface{}) *gomock.Call {
	mr.mock.ctrl.T.Helper()
	return mr.mock.ctrl.RecordCallWithMethodType(mr.mock, "Resync", reflect.TypeOf((*MockMonitor)(nil).Resync), ctx)
>>>>>>> d5f31a9e
}

// MockImplementation is a mock of Implementation interface
// nolint
type MockImplementation struct {
	ctrl     *gomock.Controller
	recorder *MockImplementationMockRecorder
}

// MockImplementationMockRecorder is the mock recorder for MockImplementation
// nolint
type MockImplementationMockRecorder struct {
	mock *MockImplementation
}

// NewMockImplementation creates a new mock instance
// nolint
func NewMockImplementation(ctrl *gomock.Controller) *MockImplementation {
	mock := &MockImplementation{ctrl: ctrl}
	mock.recorder = &MockImplementationMockRecorder{mock}
	return mock
}

// EXPECT returns an object that allows the caller to indicate expected use
// nolint
func (_m *MockImplementation) EXPECT() *MockImplementationMockRecorder {
	return _m.recorder
}

// Run mocks base method
// nolint
<<<<<<< HEAD
func (_m *MockImplementation) Run(ctx context.Context) error {
	ret := _m.ctrl.Call(_m, "Run", ctx)
=======
func (m *MockImplementation) Run(ctx context.Context) error {
	m.ctrl.T.Helper()
	ret := m.ctrl.Call(m, "Run", ctx)
>>>>>>> d5f31a9e
	ret0, _ := ret[0].(error)
	return ret0
}

// Run indicates an expected call of Run
// nolint
<<<<<<< HEAD
func (_mr *MockImplementationMockRecorder) Run(arg0 interface{}) *gomock.Call {
	return _mr.mock.ctrl.RecordCallWithMethodType(_mr.mock, "Run", reflect.TypeOf((*MockImplementation)(nil).Run), arg0)
=======
func (mr *MockImplementationMockRecorder) Run(ctx interface{}) *gomock.Call {
	mr.mock.ctrl.T.Helper()
	return mr.mock.ctrl.RecordCallWithMethodType(mr.mock, "Run", reflect.TypeOf((*MockImplementation)(nil).Run), ctx)
>>>>>>> d5f31a9e
}

// SetupConfig mocks base method
// nolint
<<<<<<< HEAD
func (_m *MockImplementation) SetupConfig(registerer registerer.Registerer, cfg interface{}) error {
	ret := _m.ctrl.Call(_m, "SetupConfig", registerer, cfg)
=======
func (m *MockImplementation) SetupConfig(registerer registerer.Registerer, cfg interface{}) error {
	m.ctrl.T.Helper()
	ret := m.ctrl.Call(m, "SetupConfig", registerer, cfg)
>>>>>>> d5f31a9e
	ret0, _ := ret[0].(error)
	return ret0
}

// SetupConfig indicates an expected call of SetupConfig
// nolint
<<<<<<< HEAD
func (_mr *MockImplementationMockRecorder) SetupConfig(arg0, arg1 interface{}) *gomock.Call {
	return _mr.mock.ctrl.RecordCallWithMethodType(_mr.mock, "SetupConfig", reflect.TypeOf((*MockImplementation)(nil).SetupConfig), arg0, arg1)
=======
func (mr *MockImplementationMockRecorder) SetupConfig(registerer, cfg interface{}) *gomock.Call {
	mr.mock.ctrl.T.Helper()
	return mr.mock.ctrl.RecordCallWithMethodType(mr.mock, "SetupConfig", reflect.TypeOf((*MockImplementation)(nil).SetupConfig), registerer, cfg)
>>>>>>> d5f31a9e
}

// SetupHandlers mocks base method
// nolint
<<<<<<< HEAD
func (_m *MockImplementation) SetupHandlers(c *config.ProcessorConfig) {
	_m.ctrl.Call(_m, "SetupHandlers", c)
=======
func (m *MockImplementation) SetupHandlers(c *config.ProcessorConfig) {
	m.ctrl.T.Helper()
	m.ctrl.Call(m, "SetupHandlers", c)
>>>>>>> d5f31a9e
}

// SetupHandlers indicates an expected call of SetupHandlers
// nolint
<<<<<<< HEAD
func (_mr *MockImplementationMockRecorder) SetupHandlers(arg0 interface{}) *gomock.Call {
	return _mr.mock.ctrl.RecordCallWithMethodType(_mr.mock, "SetupHandlers", reflect.TypeOf((*MockImplementation)(nil).SetupHandlers), arg0)
=======
func (mr *MockImplementationMockRecorder) SetupHandlers(c interface{}) *gomock.Call {
	mr.mock.ctrl.T.Helper()
	return mr.mock.ctrl.RecordCallWithMethodType(mr.mock, "SetupHandlers", reflect.TypeOf((*MockImplementation)(nil).SetupHandlers), c)
>>>>>>> d5f31a9e
}

// Resync mocks base method
// nolint
<<<<<<< HEAD
func (_m *MockImplementation) Resync(ctx context.Context) error {
	ret := _m.ctrl.Call(_m, "Resync", ctx)
=======
func (m *MockImplementation) Resync(ctx context.Context) error {
	m.ctrl.T.Helper()
	ret := m.ctrl.Call(m, "Resync", ctx)
>>>>>>> d5f31a9e
	ret0, _ := ret[0].(error)
	return ret0
}

// Resync indicates an expected call of Resync
// nolint
<<<<<<< HEAD
func (_mr *MockImplementationMockRecorder) Resync(arg0 interface{}) *gomock.Call {
	return _mr.mock.ctrl.RecordCallWithMethodType(_mr.mock, "Resync", reflect.TypeOf((*MockImplementation)(nil).Resync), arg0)
=======
func (mr *MockImplementationMockRecorder) Resync(ctx interface{}) *gomock.Call {
	mr.mock.ctrl.T.Helper()
	return mr.mock.ctrl.RecordCallWithMethodType(mr.mock, "Resync", reflect.TypeOf((*MockImplementation)(nil).Resync), ctx)
>>>>>>> d5f31a9e
}<|MERGE_RESOLUTION|>--- conflicted
+++ resolved
@@ -35,86 +35,56 @@
 
 // EXPECT returns an object that allows the caller to indicate expected use
 // nolint
-func (_m *MockMonitor) EXPECT() *MockMonitorMockRecorder {
-	return _m.recorder
+func (m *MockMonitor) EXPECT() *MockMonitorMockRecorder {
+	return m.recorder
 }
 
 // Run mocks base method
 // nolint
-<<<<<<< HEAD
-func (_m *MockMonitor) Run(ctx context.Context) error {
-	ret := _m.ctrl.Call(_m, "Run", ctx)
-=======
 func (m *MockMonitor) Run(ctx context.Context) error {
 	m.ctrl.T.Helper()
 	ret := m.ctrl.Call(m, "Run", ctx)
->>>>>>> d5f31a9e
 	ret0, _ := ret[0].(error)
 	return ret0
 }
 
 // Run indicates an expected call of Run
 // nolint
-<<<<<<< HEAD
-func (_mr *MockMonitorMockRecorder) Run(arg0 interface{}) *gomock.Call {
-	return _mr.mock.ctrl.RecordCallWithMethodType(_mr.mock, "Run", reflect.TypeOf((*MockMonitor)(nil).Run), arg0)
-=======
 func (mr *MockMonitorMockRecorder) Run(ctx interface{}) *gomock.Call {
 	mr.mock.ctrl.T.Helper()
 	return mr.mock.ctrl.RecordCallWithMethodType(mr.mock, "Run", reflect.TypeOf((*MockMonitor)(nil).Run), ctx)
->>>>>>> d5f31a9e
 }
 
 // UpdateConfiguration mocks base method
 // nolint
-<<<<<<< HEAD
-func (_m *MockMonitor) UpdateConfiguration(ctx context.Context, config *config.MonitorConfig) error {
-	ret := _m.ctrl.Call(_m, "UpdateConfiguration", ctx, config)
-=======
 func (m *MockMonitor) UpdateConfiguration(ctx context.Context, config *config.MonitorConfig) error {
 	m.ctrl.T.Helper()
 	ret := m.ctrl.Call(m, "UpdateConfiguration", ctx, config)
->>>>>>> d5f31a9e
 	ret0, _ := ret[0].(error)
 	return ret0
 }
 
 // UpdateConfiguration indicates an expected call of UpdateConfiguration
 // nolint
-<<<<<<< HEAD
-func (_mr *MockMonitorMockRecorder) UpdateConfiguration(arg0, arg1 interface{}) *gomock.Call {
-	return _mr.mock.ctrl.RecordCallWithMethodType(_mr.mock, "UpdateConfiguration", reflect.TypeOf((*MockMonitor)(nil).UpdateConfiguration), arg0, arg1)
-=======
 func (mr *MockMonitorMockRecorder) UpdateConfiguration(ctx, config interface{}) *gomock.Call {
 	mr.mock.ctrl.T.Helper()
 	return mr.mock.ctrl.RecordCallWithMethodType(mr.mock, "UpdateConfiguration", reflect.TypeOf((*MockMonitor)(nil).UpdateConfiguration), ctx, config)
->>>>>>> d5f31a9e
 }
 
 // Resync mocks base method
 // nolint
-<<<<<<< HEAD
-func (_m *MockMonitor) Resync(ctx context.Context) error {
-	ret := _m.ctrl.Call(_m, "Resync", ctx)
-=======
 func (m *MockMonitor) Resync(ctx context.Context) error {
 	m.ctrl.T.Helper()
 	ret := m.ctrl.Call(m, "Resync", ctx)
->>>>>>> d5f31a9e
 	ret0, _ := ret[0].(error)
 	return ret0
 }
 
 // Resync indicates an expected call of Resync
 // nolint
-<<<<<<< HEAD
-func (_mr *MockMonitorMockRecorder) Resync(arg0 interface{}) *gomock.Call {
-	return _mr.mock.ctrl.RecordCallWithMethodType(_mr.mock, "Resync", reflect.TypeOf((*MockMonitor)(nil).Resync), arg0)
-=======
 func (mr *MockMonitorMockRecorder) Resync(ctx interface{}) *gomock.Call {
 	mr.mock.ctrl.T.Helper()
 	return mr.mock.ctrl.RecordCallWithMethodType(mr.mock, "Resync", reflect.TypeOf((*MockMonitor)(nil).Resync), ctx)
->>>>>>> d5f31a9e
 }
 
 // MockImplementation is a mock of Implementation interface
@@ -146,102 +116,62 @@
 
 // Run mocks base method
 // nolint
-<<<<<<< HEAD
-func (_m *MockImplementation) Run(ctx context.Context) error {
-	ret := _m.ctrl.Call(_m, "Run", ctx)
-=======
 func (m *MockImplementation) Run(ctx context.Context) error {
 	m.ctrl.T.Helper()
 	ret := m.ctrl.Call(m, "Run", ctx)
->>>>>>> d5f31a9e
 	ret0, _ := ret[0].(error)
 	return ret0
 }
 
 // Run indicates an expected call of Run
 // nolint
-<<<<<<< HEAD
-func (_mr *MockImplementationMockRecorder) Run(arg0 interface{}) *gomock.Call {
-	return _mr.mock.ctrl.RecordCallWithMethodType(_mr.mock, "Run", reflect.TypeOf((*MockImplementation)(nil).Run), arg0)
-=======
 func (mr *MockImplementationMockRecorder) Run(ctx interface{}) *gomock.Call {
 	mr.mock.ctrl.T.Helper()
 	return mr.mock.ctrl.RecordCallWithMethodType(mr.mock, "Run", reflect.TypeOf((*MockImplementation)(nil).Run), ctx)
->>>>>>> d5f31a9e
 }
 
 // SetupConfig mocks base method
 // nolint
-<<<<<<< HEAD
-func (_m *MockImplementation) SetupConfig(registerer registerer.Registerer, cfg interface{}) error {
-	ret := _m.ctrl.Call(_m, "SetupConfig", registerer, cfg)
-=======
 func (m *MockImplementation) SetupConfig(registerer registerer.Registerer, cfg interface{}) error {
 	m.ctrl.T.Helper()
 	ret := m.ctrl.Call(m, "SetupConfig", registerer, cfg)
->>>>>>> d5f31a9e
 	ret0, _ := ret[0].(error)
 	return ret0
 }
 
 // SetupConfig indicates an expected call of SetupConfig
 // nolint
-<<<<<<< HEAD
-func (_mr *MockImplementationMockRecorder) SetupConfig(arg0, arg1 interface{}) *gomock.Call {
-	return _mr.mock.ctrl.RecordCallWithMethodType(_mr.mock, "SetupConfig", reflect.TypeOf((*MockImplementation)(nil).SetupConfig), arg0, arg1)
-=======
 func (mr *MockImplementationMockRecorder) SetupConfig(registerer, cfg interface{}) *gomock.Call {
 	mr.mock.ctrl.T.Helper()
 	return mr.mock.ctrl.RecordCallWithMethodType(mr.mock, "SetupConfig", reflect.TypeOf((*MockImplementation)(nil).SetupConfig), registerer, cfg)
->>>>>>> d5f31a9e
 }
 
 // SetupHandlers mocks base method
 // nolint
-<<<<<<< HEAD
-func (_m *MockImplementation) SetupHandlers(c *config.ProcessorConfig) {
-	_m.ctrl.Call(_m, "SetupHandlers", c)
-=======
 func (m *MockImplementation) SetupHandlers(c *config.ProcessorConfig) {
 	m.ctrl.T.Helper()
 	m.ctrl.Call(m, "SetupHandlers", c)
->>>>>>> d5f31a9e
 }
 
 // SetupHandlers indicates an expected call of SetupHandlers
 // nolint
-<<<<<<< HEAD
-func (_mr *MockImplementationMockRecorder) SetupHandlers(arg0 interface{}) *gomock.Call {
-	return _mr.mock.ctrl.RecordCallWithMethodType(_mr.mock, "SetupHandlers", reflect.TypeOf((*MockImplementation)(nil).SetupHandlers), arg0)
-=======
 func (mr *MockImplementationMockRecorder) SetupHandlers(c interface{}) *gomock.Call {
 	mr.mock.ctrl.T.Helper()
 	return mr.mock.ctrl.RecordCallWithMethodType(mr.mock, "SetupHandlers", reflect.TypeOf((*MockImplementation)(nil).SetupHandlers), c)
->>>>>>> d5f31a9e
 }
 
 // Resync mocks base method
 // nolint
-<<<<<<< HEAD
-func (_m *MockImplementation) Resync(ctx context.Context) error {
-	ret := _m.ctrl.Call(_m, "Resync", ctx)
-=======
 func (m *MockImplementation) Resync(ctx context.Context) error {
 	m.ctrl.T.Helper()
 	ret := m.ctrl.Call(m, "Resync", ctx)
->>>>>>> d5f31a9e
 	ret0, _ := ret[0].(error)
 	return ret0
 }
 
 // Resync indicates an expected call of Resync
 // nolint
-<<<<<<< HEAD
-func (_mr *MockImplementationMockRecorder) Resync(arg0 interface{}) *gomock.Call {
-	return _mr.mock.ctrl.RecordCallWithMethodType(_mr.mock, "Resync", reflect.TypeOf((*MockImplementation)(nil).Resync), arg0)
-=======
 func (mr *MockImplementationMockRecorder) Resync(ctx interface{}) *gomock.Call {
 	mr.mock.ctrl.T.Helper()
 	return mr.mock.ctrl.RecordCallWithMethodType(mr.mock, "Resync", reflect.TypeOf((*MockImplementation)(nil).Resync), ctx)
->>>>>>> d5f31a9e
 }