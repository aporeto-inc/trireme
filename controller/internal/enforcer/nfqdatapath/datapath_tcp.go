package nfqdatapath

// Go libraries
import (
	"errors"
	"fmt"
	"strconv"

	"go.aporeto.io/trireme-lib/collector"
	"go.aporeto.io/trireme-lib/controller/constants"
	enforcerconstants "go.aporeto.io/trireme-lib/controller/internal/enforcer/constants"
	"go.aporeto.io/trireme-lib/controller/pkg/claimsheader"
	"go.aporeto.io/trireme-lib/controller/pkg/connection"
	"go.aporeto.io/trireme-lib/controller/pkg/packet"
	"go.aporeto.io/trireme-lib/controller/pkg/pucontext"
	"go.aporeto.io/trireme-lib/controller/pkg/tokens"
	"go.aporeto.io/trireme-lib/policy"
	"go.aporeto.io/trireme-lib/utils/cache"
	"go.uber.org/zap"
)

var errInvalidState = errors.New("Invalid State")
var errInvalidNetState = errors.New("Invalid net state")
var errNonPUTraffic = errors.New("Traffic belongs to a PU we are not monitoring")
var errNetSynNotSeen = errors.New("Network Syn packet was not seen")
var errNoConnFound = errors.New("no context or connection found")
var errRejectPacket = errors.New("Reject the packet as per policy")
var errTCPAuthNotFound = errors.New("TCP authentication option not found")
var errSigValidFailed = errors.New("Ack packet dropped because signature validation failed")
var errInvalidFormat = errors.New("Ack packet dropped because of invalid format")
var errInvalidConnState = errors.New("Invalid connection state")

// processNetworkPackets processes packets arriving from network and are destined to the application
func (d *Datapath) processNetworkTCPPackets(p *packet.Packet) (conn *connection.TCPConnection, err error) {
	if d.packetLogs {
		zap.L().Debug("Processing network packet ",
			zap.String("flow", p.L4FlowHash()),
			zap.String("Flags", packet.TCPFlagsToStr(p.TCPFlags)),
		)

		defer zap.L().Debug("Finished Processing network packet ",
			zap.String("flow", p.L4FlowHash()),
			zap.String("Flags", packet.TCPFlagsToStr(p.TCPFlags)),
			zap.Error(err),
		)
	}

	//var conn *connection.TCPConnection

	// Retrieve connection state of SynAck packets and
	// skip processing for SynAck packets that we don't have state
	switch p.TCPFlags & packet.TCPSynAckMask {
	case packet.TCPSynMask:
		conn, err = d.netSynRetrieveState(p)

		if err != nil {
			switch err {
			// Non PU Traffic let it through
			case errNonPUTraffic:
				return conn, nil
			default:
				if d.packetLogs {
					zap.L().Debug("Packet rejected",
						zap.String("flow", p.L4FlowHash()),
						zap.String("Flags", packet.TCPFlagsToStr(p.TCPFlags)),
						zap.Error(err),
					)
				}
				return conn, err
			}
		}

	case packet.TCPSynAckMask:
		conn, err = d.netSynAckRetrieveState(p)
		if err != nil {
			// This packet belongs to the client process that is not being enforcerd.
			// At this point, we can release this flow to kernel as we are not interested in
			// enforcing policy for the flow.
			d.releaseUnmonitoredFlow(p)
			return conn, nil
		}

	default:
		conn, err = d.netRetrieveState(p)
		if err != nil {
			if d.packetLogs {
				zap.L().Debug("Packet rejected",
					zap.String("flow", p.L4FlowHash()),
					zap.String("Flags", packet.TCPFlagsToStr(p.TCPFlags)),
					zap.Error(err),
				)
			}
			return conn, err
		}
	}

	conn.Lock()
	defer conn.Unlock()

	p.Print(packet.PacketStageIncoming)

	if d.service != nil {
		if !d.service.PreProcessTCPNetPacket(p, conn.Context, conn) {
			p.Print(packet.PacketFailureService)
			return conn, errors.New("pre service processing failed for network packet")
		}
	}

	p.Print(packet.PacketStageAuth)

	// Match the tags of the packet against the policy rules - drop if the lookup fails
	action, claims, err := d.processNetworkTCPPacket(p, conn.Context, conn)
	if err != nil {
		p.Print(packet.PacketFailureAuth)
		if d.packetLogs {
			zap.L().Debug("Rejecting packet ",
				zap.String("flow", p.L4FlowHash()),
				zap.String("Flags", packet.TCPFlagsToStr(p.TCPFlags)),
				zap.Error(err),
			)
		}
		return conn, fmt.Errorf("packet processing failed for network packet: %s", err)
	}

	p.Print(packet.PacketStageService)

	if d.service != nil {
		// PostProcessServiceInterface
		if !d.service.PostProcessTCPNetPacket(p, action, claims, conn.Context, conn) {
			p.Print(packet.PacketFailureService)
			return conn, errors.New("post service processing failed for network packet")
		}

		if conn.ServiceConnection && conn.TimeOut > 0 {
			d.netReplyConnectionTracker.SetTimeOut(p.L4FlowHash(), conn.TimeOut) // nolint
		}

	}

	// Accept the packet
	p.UpdateTCPChecksum()
	p.Print(packet.PacketStageOutgoing)

	return conn, nil
}

// processApplicationPackets processes packets arriving from an application and are destined to the network
func (d *Datapath) processApplicationTCPPackets(p *packet.Packet) (conn *connection.TCPConnection, err error) {
	if d.packetLogs {
		zap.L().Debug("Processing application packet ",
			zap.String("flow", p.L4FlowHash()),
			zap.String("Flags", packet.TCPFlagsToStr(p.TCPFlags)),
		)

		defer zap.L().Debug("Finished Processing application packet ",
			zap.String("flow", p.L4FlowHash()),
			zap.String("Flags", packet.TCPFlagsToStr(p.TCPFlags)),
			zap.Error(err),
		)
	}

	switch p.TCPFlags & packet.TCPSynAckMask {
	case packet.TCPSynMask:
		conn, err = d.appSynRetrieveState(p)
		if err != nil {
			if d.packetLogs {
				zap.L().Debug("Packet rejected",
					zap.String("flow", p.L4FlowHash()),
					zap.String("Flags", packet.TCPFlagsToStr(p.TCPFlags)),
					zap.Error(err),
				)
			}
			return conn, err
		}
	case packet.TCPSynAckMask:
		conn, err = d.appSynAckRetrieveState(p)
		if err != nil {
			if d.packetLogs {
				zap.L().Debug("SynAckPacket Ignored",
					zap.String("flow", p.L4FlowHash()),
					zap.String("Flags", packet.TCPFlagsToStr(p.TCPFlags)),
				)
			}

			d.findPorts()
			cid, err := d.contextIDFromTCPPort.GetSpecValueFromPort(p.SourcePort)

			if err == nil {
				item, err := d.puFromContextID.Get(cid.(string))
				if err != nil {
					// Let the packet through if the context is not found
					return conn, nil
				}

				ctx := item.(*pucontext.PUContext)

				// Syn was not seen and this synack packet is coming from a PU
				// we monitor. This is possible only if IP is in the external
				// networks or excluded networks. Let this packet go through
				// for any of these cases. Drop for everything else.
				_, policy, perr := ctx.NetworkACLPolicyFromAddr(p.DestinationAddress.To4(), p.SourcePort)
				if perr == nil && policy.Action.Accepted() {
					return conn, nil
				}

				if ctx.IPinExcludedNetworks(p.DestinationAddress) {
					return conn, nil
				}
				// Drop this synack as it belongs to PU
				// for which we didn't see syn

				zap.L().Error("Network Syn was not seen, and we are monitoring this PU. Dropping the syn ack packet", zap.String("contextID", cid.(string)), zap.Uint16("port", p.SourcePort))
				return conn, errNetSynNotSeen
			}

			// syn ack for non aporeto traffic can be let through
			return conn, nil
		}
	default:
		conn, err = d.appRetrieveState(p)
		if err != nil {
			if d.packetLogs {
				zap.L().Debug("Packet rejected",
					zap.String("flow", p.L4FlowHash()),
					zap.String("Flags", packet.TCPFlagsToStr(p.TCPFlags)),
					zap.Error(err),
				)
			}
			return conn, err
		}
	}

	conn.Lock()
	defer conn.Unlock()

	p.Print(packet.PacketStageIncoming)

	if d.service != nil {
		// PreProcessServiceInterface
		if !d.service.PreProcessTCPAppPacket(p, conn.Context, conn) {
			p.Print(packet.PacketFailureService)
			return conn, errors.New("pre service processing failed for application packet")
		}
	}

	p.Print(packet.PacketStageAuth)

	// Match the tags of the packet against the policy rules - drop if the lookup fails
	action, err := d.processApplicationTCPPacket(p, conn.Context, conn)
	if err != nil {
		if d.packetLogs {
			zap.L().Debug("Dropping packet  ",
				zap.String("flow", p.L4FlowHash()),
				zap.String("Flags", packet.TCPFlagsToStr(p.TCPFlags)),
				zap.Error(err),
			)
		}
		p.Print(packet.PacketFailureAuth)
		return conn, fmt.Errorf("processing failed for application packet: %s", err)
	}

	p.Print(packet.PacketStageService)

	if d.service != nil {
		// PostProcessServiceInterface
		if !d.service.PostProcessTCPAppPacket(p, action, conn.Context, conn) {
			p.Print(packet.PacketFailureService)
			return conn, errors.New("post service processing failed for application packet")
		}
	}

	// Accept the packet
	p.UpdateTCPChecksum()
	p.Print(packet.PacketStageOutgoing)
	return conn, nil
}

// processApplicationTCPPacket processes a TCP packet and dispatches it to other methods based on the flags
func (d *Datapath) processApplicationTCPPacket(tcpPacket *packet.Packet, context *pucontext.PUContext, conn *connection.TCPConnection) (interface{}, error) {

	if conn == nil {
		return nil, nil
	}

	// State machine based on the flags
	switch tcpPacket.TCPFlags & packet.TCPSynAckMask {
	case packet.TCPSynMask: //Processing SYN packet from Application
		return d.processApplicationSynPacket(tcpPacket, context, conn)

	case packet.TCPAckMask:
		return nil, d.processApplicationAckPacket(tcpPacket, context, conn)

	case packet.TCPSynAckMask:
		return nil, d.processApplicationSynAckPacket(tcpPacket, context, conn)
	default:
		return nil, nil
	}
}

// processApplicationSynPacket processes a single Syn Packet
func (d *Datapath) processApplicationSynPacket(tcpPacket *packet.Packet, context *pucontext.PUContext, conn *connection.TCPConnection) (interface{}, error) {

	// If the packet is not in target networks then look into the external services application cache to
	// make a decision whether the packet should be forwarded. For target networks with external services
	// network syn/ack accepts the packet if it belongs to external services.
	_, pkt, perr := d.targetNetworks.GetMatchingAction(tcpPacket.DestinationAddress.To4(), tcpPacket.DestinationPort)

	if perr != nil {
		report, policy, perr := context.ApplicationACLPolicyFromAddr(tcpPacket.DestinationAddress.To4(), tcpPacket.DestinationPort)

		if perr == nil && policy.Action.Accepted() {
			return nil, nil
		}

		d.reportExternalServiceFlow(context, report, pkt, true, tcpPacket)
		return nil, fmt.Errorf("No acls found for external services. Dropping application syn packet")
	}

	if policy, err := context.RetrieveCachedExternalFlowPolicy(tcpPacket.DestinationAddress.String() + ":" + strconv.Itoa(int(tcpPacket.DestinationPort))); err == nil {
		d.appOrigConnectionTracker.AddOrUpdate(tcpPacket.L4FlowHash(), conn)
		d.sourcePortConnectionCache.AddOrUpdate(tcpPacket.SourcePortHash(packet.PacketTypeApplication), conn)
		return policy, nil
	}

	// We are now processing as a Trireme packet that needs authorization headers
	// Create TCP Option
	tcpOptions := d.createTCPAuthenticationOption([]byte{})

	// Create a token
	tcpData, err := d.tokenAccessor.CreateSynPacketToken(context, &conn.Auth)

	if err != nil {
		return nil, err
	}

	// Set the state indicating that we send out a Syn packet
	conn.SetState(connection.TCPSynSend)

	// Poplate the caches to track the connection
	hash := tcpPacket.L4FlowHash()
	d.appOrigConnectionTracker.AddOrUpdate(hash, conn)
	d.sourcePortConnectionCache.AddOrUpdate(tcpPacket.SourcePortHash(packet.PacketTypeApplication), conn)
	// Attach the tags to the packet and accept the packet
	return nil, tcpPacket.TCPDataAttach(tcpOptions, tcpData)
}

// processApplicationSynAckPacket processes an application SynAck packet
func (d *Datapath) processApplicationSynAckPacket(tcpPacket *packet.Packet, context *pucontext.PUContext, conn *connection.TCPConnection) error {

	// if the traffic belongs to the same pu, let it go
	if conn.GetState() == connection.TCPData && conn.IsLoopbackConnection() {
		return nil
	}

	// If we are already in the connection.TCPData, it means that this is an external flow
	// At this point we can release the flow to the kernel by updating conntrack
	// We can also clean up the state since we are not going to see any more
	// packets from this connection.
	if conn.GetState() == connection.TCPData && !conn.ServiceConnection {
		if err := d.conntrackHdl.ConntrackTableUpdateMark(
			tcpPacket.SourceAddress.String(),
			tcpPacket.DestinationAddress.String(),
			tcpPacket.IPProto,
			tcpPacket.SourcePort,
			tcpPacket.DestinationPort,
			constants.DefaultConnMark,
		); err != nil {
			zap.L().Error("Failed to update conntrack entry for flow at SynAck packet",
				zap.String("context", string(conn.Auth.LocalContext)),
				zap.String("app-conn", tcpPacket.L4ReverseFlowHash()),
				zap.String("state", fmt.Sprintf("%d", conn.GetState())),
			)
		}

		err1 := d.netOrigConnectionTracker.Remove(tcpPacket.L4ReverseFlowHash())
		err2 := d.appReplyConnectionTracker.Remove(tcpPacket.L4FlowHash())

		if err1 != nil || err2 != nil {
			zap.L().Debug("Failed to remove cache entries")
		}

		return nil
	}

	// We now process packets that need authorization options

	// Create TCP Option
	tcpOptions := d.createTCPAuthenticationOption([]byte{})

	claimsHeader := claimsheader.NewClaimsHeader(
		claimsheader.OptionEncrypt(conn.PacketFlowPolicy.Action.Encrypted()),
	)

	tcpData, err := d.tokenAccessor.CreateSynAckPacketToken(context, &conn.Auth, claimsHeader)

	if err != nil {
		return err
	}

	// Set the state for future reference
	conn.SetState(connection.TCPSynAckSend)

	// Attach the tags to the packet
	return tcpPacket.TCPDataAttach(tcpOptions, tcpData)
}

// processApplicationAckPacket processes an application ack packet
func (d *Datapath) processApplicationAckPacket(tcpPacket *packet.Packet, context *pucontext.PUContext, conn *connection.TCPConnection) error {

	// Only process the first Ack of a connection. This means that we have received
	// as SynAck packet and we can now process the ACK.
	if conn.GetState() == connection.TCPSynAckReceived && tcpPacket.IsEmptyTCPPayload() {
		// Create a new token that includes the source and destinatio nonse
		// These are both challenges signed by the secret key and random for every
		// connection minimizing the chances of a replay attack
		token, err := d.tokenAccessor.CreateAckPacketToken(context, &conn.Auth)
		if err != nil {
			return err
		}

		tcpOptions := d.createTCPAuthenticationOption([]byte{})

		// Attach the tags to the packet
		if err := tcpPacket.TCPDataAttach(tcpOptions, token); err != nil {
			return err
		}

		conn.SetState(connection.TCPAckSend)

		// If its not a service connection, we release it to the kernel. Subsequent
		// packets after the first data packet, that might be already in the queue
		// will be transmitted through the kernel directly. Service connections are
		// delegated to the service module
		if !conn.ServiceConnection && tcpPacket.SourceAddress.String() != tcpPacket.DestinationAddress.String() &&
			!(tcpPacket.SourceAddress.IsLoopback() && tcpPacket.DestinationAddress.IsLoopback()) {
			if err := d.conntrackHdl.ConntrackTableUpdateMark(
				tcpPacket.SourceAddress.String(),
				tcpPacket.DestinationAddress.String(),
				tcpPacket.IPProto,
				tcpPacket.SourcePort,
				tcpPacket.DestinationPort,
				constants.DefaultConnMark,
			); err != nil {
				zap.L().Error("Failed to update conntrack table for flow",
					zap.String("context", string(conn.Auth.LocalContext)),
					zap.String("app-conn", tcpPacket.L4ReverseFlowHash()),
					zap.String("state", fmt.Sprintf("%d", conn.GetState())),
				)
			}
		}

		return nil
	}

	// If we are already in the connection.TCPData connection just forward the packet
	if conn.GetState() == connection.TCPData {
		return nil
	}

	if conn.GetState() == connection.UnknownState {
		// Check if the destination is in the external services approved cache
		// and if yes, allow the packet to go and release the flow.
		_, policy, perr := context.ApplicationACLPolicyFromAddr(tcpPacket.DestinationAddress.To4(), tcpPacket.DestinationPort)
		if perr == nil {
			if policy.Action.Rejected() {
				return errors.New("Reject the packet")
			}

			if err := d.conntrackHdl.ConntrackTableUpdateMark(
				tcpPacket.SourceAddress.String(),
				tcpPacket.DestinationAddress.String(),
				tcpPacket.IPProto,
				tcpPacket.SourcePort,
				tcpPacket.DestinationPort,
				constants.DefaultConnMark,
			); err != nil {
				zap.L().Error("Failed to update conntrack entry for flow at Ack packet",
					zap.String("context", string(conn.Auth.LocalContext)),
					zap.String("app-conn", tcpPacket.L4ReverseFlowHash()),
					zap.String("state", fmt.Sprintf("%d", conn.GetState())),
				)
			}
			return nil
		}

		err := tcpPacket.ConvertAcktoFinAck()
		return err

	}

	// Here we capture the first data packet after an ACK packet by modyfing the
	// state. We will not release the caches though to deal with re-transmissions.
	// We will let the caches expire.
	if conn.GetState() == connection.TCPAckSend {
		conn.SetState(connection.TCPData)
		return nil
	}

	return fmt.Errorf("received application ack packet in the wrong state: %d", conn.GetState())
}

// processNetworkTCPPacket processes a network TCP packet and dispatches it to different methods based on the flags
func (d *Datapath) processNetworkTCPPacket(tcpPacket *packet.Packet, context *pucontext.PUContext, conn *connection.TCPConnection) (action interface{}, claims *tokens.ConnectionClaims, err error) {

	if conn == nil {
		return nil, nil, nil
	}

	// Update connection state in the internal state machine tracker
	switch tcpPacket.TCPFlags & packet.TCPSynAckMask {

	case packet.TCPSynMask:
		return d.processNetworkSynPacket(context, conn, tcpPacket)

	case packet.TCPAckMask:
		return d.processNetworkAckPacket(context, conn, tcpPacket)

	case packet.TCPSynAckMask:
		return d.processNetworkSynAckPacket(context, conn, tcpPacket)

	default: // Ignore any other packet
		return nil, nil, nil
	}
}

// processNetworkSynPacket processes a syn packet arriving from the network
func (d *Datapath) processNetworkSynPacket(context *pucontext.PUContext, conn *connection.TCPConnection, tcpPacket *packet.Packet) (action interface{}, claims *tokens.ConnectionClaims, err error) {

	// Incoming packets that don't have our options are candidates to be processed
	// as external services.
	if err = tcpPacket.CheckTCPAuthenticationOption(enforcerconstants.TCPAuthenticationOptionBaseLen); err != nil {

		// If there is no auth option, attempt the ACLs
		report, pkt, perr := context.NetworkACLPolicy(tcpPacket)
		d.reportExternalServiceFlow(context, report, pkt, false, tcpPacket)
		if perr != nil || pkt.Action.Rejected() {
			return nil, nil, fmt.Errorf("no auth or acls: outgoing connection dropped: %s", perr)
		}

		conn.SetState(connection.TCPData)
		d.netOrigConnectionTracker.AddOrUpdate(tcpPacket.L4FlowHash(), conn)
		d.appReplyConnectionTracker.AddOrUpdate(tcpPacket.L4ReverseFlowHash(), conn)

		return pkt, nil, nil
	}

	// Packets that have authorization information go through the auth path
	// Decode the JWT token using the context key
	claims, err = d.tokenAccessor.ParsePacketToken(&conn.Auth, tcpPacket.ReadTCPData())
	// If the token signature is not valid, we must drop the connection and we drop the Syn packet.
	// The source will retry but we have no state to maintain here.
	if err != nil {
		d.reportRejectedFlow(tcpPacket, conn, collector.DefaultEndPoint, context.ManagementID(), context, tokens.CodeFromErr(err), nil, nil, false)
		return nil, nil, fmt.Errorf("Syn packet dropped because of invalid token: %s", err)
	}

	// if there are no claims we must drop the connection and we drop the Syn
	// packet. The source will retry but we have no state to maintain here.
	if claims == nil {
		d.reportRejectedFlow(tcpPacket, conn, collector.DefaultEndPoint, context.ManagementID(), context, collector.InvalidToken, nil, nil, false)
		return nil, nil, errors.New("Syn packet dropped because of no claims")
	}

	txLabel, ok := claims.T.Get(enforcerconstants.TransmitterLabel)
	if err := tcpPacket.CheckTCPAuthenticationOption(enforcerconstants.TCPAuthenticationOptionBaseLen); !ok || err != nil {
		d.reportRejectedFlow(tcpPacket, conn, txLabel, context.ManagementID(), context, collector.InvalidFormat, nil, nil, false)
		return nil, nil, fmt.Errorf("TCP authentication option not found: %s", err)
	}

	// Remove any of our data from the packet. No matter what we don't need the
	// metadata any more.
	if err := tcpPacket.TCPDataDetach(enforcerconstants.TCPAuthenticationOptionBaseLen); err != nil {
		d.reportRejectedFlow(tcpPacket, conn, txLabel, context.ManagementID(), context, collector.InvalidHeader, nil, nil, false)
		return nil, nil, fmt.Errorf("Syn packet dropped because of invalid format: %s", err)
	}

	tcpPacket.DropDetachedBytes()

	// Add the port as a label with an @ prefix. These labels are invalid otherwise
	// If all policies are restricted by port numbers this will allow port-specific policies
	tags := claims.T.Copy()
	tags.AppendKeyValue(enforcerconstants.PortNumberLabelString, strconv.Itoa(int(tcpPacket.DestinationPort)))

	report, pkt := context.SearchRcvRules(tags)

	if pkt.Action.Rejected() && (txLabel != context.ManagementID()) {
		d.reportRejectedFlow(tcpPacket, conn, txLabel, context.ManagementID(), context, collector.PolicyDrop, report, pkt, false)
		return nil, nil, fmt.Errorf("connection rejected because of policy: %s", tags.String())
	}

	hash := tcpPacket.L4FlowHash()
	// Update the connection state and store the Nonse send to us by the host.
	// We use the nonse in the subsequent packets to achieve randomization.
	conn.SetState(connection.TCPSynReceived)

	// conntrack
	d.netOrigConnectionTracker.AddOrUpdate(hash, conn)
	d.appReplyConnectionTracker.AddOrUpdate(tcpPacket.L4ReverseFlowHash(), conn)

	// Cache the action
	conn.ReportFlowPolicy = report
	conn.PacketFlowPolicy = pkt

	if txLabel == context.ManagementID() {
		zap.L().Debug("Traffic to the same pu", zap.String("flow", tcpPacket.L4FlowHash()))
		conn.SetLoopbackConnection(true)
	}

	// Accept the connection
	return pkt, claims, nil
}

// policyPair stores both reporting and actual action taken on packet.
type policyPair struct {
	report *policy.FlowPolicy
	packet *policy.FlowPolicy
}

// processNetworkSynAckPacket processes a SynAck packet arriving from the network
func (d *Datapath) processNetworkSynAckPacket(context *pucontext.PUContext, conn *connection.TCPConnection, tcpPacket *packet.Packet) (action interface{}, claims *tokens.ConnectionClaims, err error) {

	// Packets with no authorization are processed as external services based on the ACLS
	if err = tcpPacket.CheckTCPAuthenticationOption(enforcerconstants.TCPAuthenticationOptionBaseLen); err != nil {

		if _, err := d.puFromContextID.Get(conn.Context.ID()); err != nil {
			// PU has been deleted. Ignore these packets
			return nil, nil, fmt.Errorf("PU is already dead - drop SynAck packet")
		}

		flowHash := tcpPacket.SourceAddress.String() + ":" + strconv.Itoa(int(tcpPacket.SourcePort))
		if plci, plerr := context.RetrieveCachedExternalFlowPolicy(flowHash); plerr == nil {
			plc := plci.(*policyPair)
			d.releaseFlow(context, plc.report, plc.packet, tcpPacket)
			return plc.packet, nil, nil
		}

		// Never seen this IP before, let's parse them.
		report, pkt, perr := context.ApplicationACLPolicyFromAddr(tcpPacket.SourceAddress.To4(), tcpPacket.SourcePort)
		if perr != nil || pkt.Action.Rejected() {
			d.reportReverseExternalServiceFlow(context, report, pkt, true, tcpPacket)
			return nil, nil, fmt.Errorf("no auth or acls: drop synack packet and connection: %s: action=%d", perr, pkt.Action)
		}

		// Added to the cache if we can accept it
		context.CacheExternalFlowPolicy(
			tcpPacket,
			&policyPair{
				report: report,
				packet: pkt,
			},
		)

		// Set the state to Data so the other state machines ignore subsequent packets
		conn.SetState(connection.TCPData)

		d.releaseFlow(context, report, pkt, tcpPacket)

		return pkt, nil, nil
	}

	// This is a corner condition. We are receiving a SynAck packet and we are in
	// a state that indicates that we have already processed one. This means that
	// our ack packet was lost. We need to revert conntrack in this case and get
	// back into the picture.
	if conn.GetState() != connection.TCPSynSend {

		// Revert the connmarks - dealing with retransmissions
		if cerr := d.conntrackHdl.ConntrackTableUpdateMark(
			tcpPacket.DestinationAddress.String(),
			tcpPacket.SourceAddress.String(),
			tcpPacket.IPProto,
			tcpPacket.DestinationPort,
			tcpPacket.SourcePort,
			0,
		); cerr != nil {
			zap.L().Error("Failed to update conntrack table for flow",
				zap.String("context", string(conn.Auth.LocalContext)),
				zap.String("app-conn", tcpPacket.L4ReverseFlowHash()),
				zap.String("state", fmt.Sprintf("%d", conn.GetState())),
			)
		}
	}

	// Now we can process the SynAck packet with its options
	tcpData := tcpPacket.ReadTCPData()
	if len(tcpData) == 0 {
		d.reportRejectedFlow(tcpPacket, nil, context.ManagementID(), collector.DefaultEndPoint, context, collector.MissingToken, nil, nil, true)
		return nil, nil, errors.New("SynAck packet dropped because of missing token")
	}

	claims, err = d.tokenAccessor.ParsePacketToken(&conn.Auth, tcpPacket.ReadTCPData())
	if err != nil {
		d.reportRejectedFlow(tcpPacket, nil, context.ManagementID(), collector.DefaultEndPoint, context, collector.MissingToken, nil, nil, true)
		return nil, nil, fmt.Errorf("SynAck packet dropped because of bad claims: %s", err)
	}

	if claims == nil {
		d.reportRejectedFlow(tcpPacket, nil, context.ManagementID(), collector.DefaultEndPoint, context, collector.MissingToken, nil, nil, true)
		return nil, nil, errors.New("SynAck packet dropped because of no claims")
	}

	tcpPacket.ConnectionMetadata = &conn.Auth

	if err := tcpPacket.CheckTCPAuthenticationOption(enforcerconstants.TCPAuthenticationOptionBaseLen); err != nil {
		d.reportRejectedFlow(tcpPacket, conn, conn.Auth.RemoteContextID, context.ManagementID(), context, collector.InvalidHeader, nil, nil, true)
		return nil, nil, errors.New("TCP authentication option not found")
	}

	// Remove any of our data
	if err := tcpPacket.TCPDataDetach(enforcerconstants.TCPAuthenticationOptionBaseLen); err != nil {
		d.reportRejectedFlow(tcpPacket, conn, conn.Auth.RemoteContextID, context.ManagementID(), context, collector.InvalidPayload, nil, nil, true)
		return nil, nil, fmt.Errorf("SynAck packet dropped because of invalid format: %s", err)
	}

	tcpPacket.DropDetachedBytes()

	if !d.mutualAuthorization {
		// If we dont do mutual authorization, dont lookup txt rules.
		conn.SetState(connection.TCPSynAckReceived)

		// conntrack
		d.netReplyConnectionTracker.AddOrUpdate(tcpPacket.L4FlowHash(), conn)
		return nil, claims, nil
	}

	report, pkt := context.SearchTxtRules(claims.T, !d.mutualAuthorization)

	// Report and release traffic belonging to the same pu
	if conn.Auth.RemoteContextID == context.ManagementID() {
		conn.SetState(connection.TCPData)
		conn.SetLoopbackConnection(true)
		d.reportAcceptedFlow(tcpPacket, conn, conn.Auth.RemoteContextID, context.ManagementID(), context, nil, nil, true)
		d.releaseUnmonitoredFlow(tcpPacket)
		return nil, nil, nil
	}

	// NOTE: For backward compatibility, remove this check later
	if claims.H != nil {
		if claims.H.ToClaimsHeader().Encrypt() != pkt.Action.Encrypted() {
			d.reportRejectedFlow(tcpPacket, conn, conn.Auth.RemoteContextID, context.ManagementID(), context, collector.EncryptionMismatch, nil, nil, true)
			return nil, nil, fmt.Errorf("syn/ack packet dropped because of encryption mismatch")
		}
	}

	if pkt.Action.Rejected() {
		d.reportRejectedFlow(tcpPacket, conn, conn.Auth.RemoteContextID, context.ManagementID(), context, collector.PolicyDrop, report, pkt, true)
		return nil, nil, fmt.Errorf("dropping because of reject rule on transmitter: %s", claims.T.String())
	}

	conn.SetState(connection.TCPSynAckReceived)

	// conntrack
	d.netReplyConnectionTracker.AddOrUpdate(tcpPacket.L4FlowHash(), conn)
	return pkt, claims, nil
}

// processNetworkAckPacket processes an Ack packet arriving from the network
func (d *Datapath) processNetworkAckPacket(context *pucontext.PUContext, conn *connection.TCPConnection, tcpPacket *packet.Packet) (action interface{}, claims *tokens.ConnectionClaims, err error) {

	if conn.GetState() == connection.TCPData || conn.GetState() == connection.TCPAckSend {
		return nil, nil, nil
	}

	if conn.IsLoopbackConnection() {
		conn.SetState(connection.TCPData)
		d.releaseUnmonitoredFlow(tcpPacket)
		return nil, nil, nil
	}

	if conn.GetState() == connection.UnknownState {
		// Check if the destination is in the external servicess approved cache
		// and if yes, allow the packet to go and release the flow.
		_, plcy, perr := context.NetworkACLPolicy(tcpPacket)

		// Ignore FIN packets. Let them go through.
		if tcpPacket.TCPFlags&packet.TCPFinMask != 0 {
			return nil, nil, nil
		}
		if perr != nil {
			err := tcpPacket.ConvertAcktoFinAck()
			return nil, nil, err
		}

		if plcy.Action.Rejected() {
			return nil, nil, errRejectPacket

		}

		if err := d.conntrackHdl.ConntrackTableUpdateMark(
			tcpPacket.DestinationAddress.String(),
			tcpPacket.SourceAddress.String(),
			tcpPacket.IPProto,
			tcpPacket.DestinationPort,
			tcpPacket.SourcePort,
			constants.DefaultConnMark,
		); err != nil {
			zap.L().Error("Failed to update conntrack entry for flow at network Ack packet",
				zap.String("context", string(conn.Auth.LocalContext)),
				zap.String("app-conn", tcpPacket.L4ReverseFlowHash()),
				zap.String("state", fmt.Sprintf("%d", conn.GetState())),
			)
		}
		return nil, nil, nil
	}

	hash := tcpPacket.L4FlowHash()

	// Validate that the source/destination nonse matches. The signature has validated both directions
	if conn.GetState() == connection.TCPSynAckSend || conn.GetState() == connection.TCPSynReceived {

		if err := tcpPacket.CheckTCPAuthenticationOption(enforcerconstants.TCPAuthenticationOptionBaseLen); err != nil {
			// TODO: this needs to be converted to a rejected packet messages. It doesn't mean rejected flow. Disabling.
			// d.reportRejectedFlow(tcpPacket, conn, collector.DefaultEndPoint, context.ManagementID(), context, collector.InvalidHeader, nil, nil)
			return nil, nil, errTCPAuthNotFound
		}

		if _, err := d.tokenAccessor.ParseAckToken(&conn.Auth, tcpPacket.ReadTCPData()); err != nil {
<<<<<<< HEAD
			d.reportRejectedFlow(tcpPacket, conn, collector.DefaultEndPoint, context.ManagementID(), context, collector.InvalidToken, nil, nil)
			zap.L().Debug("Error: Ack Packet dropped because signature validation failed", zap.Error("error", err))
			return nil, nil, errSigValidFailed
=======
			d.reportRejectedFlow(tcpPacket, conn, collector.DefaultEndPoint, context.ManagementID(), context, collector.InvalidToken, nil, nil, false)
			return nil, nil, fmt.Errorf("Ack packet dropped because signature validation failed: %s", err)
>>>>>>> 31f5922d
		}

		// Remove any of our data - adjust the sequence numbers
		if err := tcpPacket.TCPDataDetach(enforcerconstants.TCPAuthenticationOptionBaseLen); err != nil {
<<<<<<< HEAD
			d.reportRejectedFlow(tcpPacket, conn, collector.DefaultEndPoint, context.ManagementID(), context, collector.InvalidPayload, nil, nil)
			zap.L().Debug("Error: Ack packet dropped because of invalid format", zap.Error("error", err))
			return nil, nil, errInvalidFormat
=======
			d.reportRejectedFlow(tcpPacket, conn, collector.DefaultEndPoint, context.ManagementID(), context, collector.InvalidPayload, nil, nil, false)
			return nil, nil, fmt.Errorf("Ack packet dropped because of invalid format: %s", err)
>>>>>>> 31f5922d
		}

		tcpPacket.DropDetachedBytes()

		if conn.PacketFlowPolicy != nil && conn.PacketFlowPolicy.Action.Rejected() {
			if !conn.PacketFlowPolicy.ObserveAction.Observed() {
				zap.L().Error("Flow rejected but not observed", zap.String("conn", context.ManagementID()))
			}
			// Flow has been allowed because we are observing a deny rule's impact on the system. Packets are forwarded, reported as dropped + observed.
			d.reportRejectedFlow(tcpPacket, conn, conn.Auth.RemoteContextID, context.ManagementID(), context, collector.PolicyDrop, conn.ReportFlowPolicy, conn.PacketFlowPolicy, false)
		} else {
			// We accept the packet as a new flow
			d.reportAcceptedFlow(tcpPacket, conn, conn.Auth.RemoteContextID, context.ManagementID(), context, conn.ReportFlowPolicy, conn.PacketFlowPolicy, false)
		}

		conn.SetState(connection.TCPData)

		if !conn.ServiceConnection {
			if err := d.conntrackHdl.ConntrackTableUpdateMark(
				tcpPacket.DestinationAddress.String(),
				tcpPacket.SourceAddress.String(),
				tcpPacket.IPProto,
				tcpPacket.DestinationPort,
				tcpPacket.SourcePort,
				constants.DefaultConnMark,
			); err != nil {
				zap.L().Error("Failed to update conntrack table after ack packet")
			}
		}

		// Accept the packet
		return nil, nil, nil
	}

	if conn.ServiceConnection {
		return nil, nil, nil
	}

	// Everything else is dropped - ACK received in the Syn state without a SynAck
	d.reportRejectedFlow(tcpPacket, conn, conn.Auth.RemoteContextID, context.ManagementID(), context, collector.InvalidState, nil, nil, false)
	zap.L().Error("Invalid state reached",
		zap.String("state", fmt.Sprintf("%d", conn.GetState())),
		zap.String("context", context.ManagementID()),
		zap.String("net-conn", hash),
	)

	return nil, nil, errInvalidConnState
}

// createTCPAuthenticationOption creates the TCP authentication option -
func (d *Datapath) createTCPAuthenticationOption(token []byte) []byte {

	tokenLen := uint8(len(token))
	options := []byte{packet.TCPAuthenticationOption, enforcerconstants.TCPAuthenticationOptionBaseLen + tokenLen, 0, 0}

	if tokenLen != 0 {
		options = append(options, token...)
	}

	return options
}

// appSynRetrieveState retrieves state for the the application Syn packet.
// It creates a new connection by default
func (d *Datapath) appSynRetrieveState(p *packet.Packet) (*connection.TCPConnection, error) {

	context, err := d.contextFromIP(true, p.Mark, p.SourcePort, packet.IPProtocolTCP)
	if err != nil {
		return nil, err
	}

	if conn, err := d.appOrigConnectionTracker.GetReset(p.L4FlowHash(), 0); err == nil {
		return conn.(*connection.TCPConnection), nil
	}
	return connection.NewTCPConnection(context), nil
}

// appSynAckRetrieveState retrieves the state for application syn/ack packet.
func (d *Datapath) appSynAckRetrieveState(p *packet.Packet) (*connection.TCPConnection, error) {
	hash := p.L4FlowHash()

	// Did we see a network syn for this server PU?
	conn, err := d.appReplyConnectionTracker.GetReset(hash, 0)
	if err != nil {
		return nil, errNetSynNotSeen
	}

	if uerr := updateTimer(d.appReplyConnectionTracker, hash, conn.(*connection.TCPConnection)); uerr != nil {
		zap.L().Error("entry expired just before updating the timer", zap.String("flow", hash))
		return nil, uerr
	}

	return conn.(*connection.TCPConnection), nil
}

// appRetrieveState retrieves the state for the rest of the application packets. It
// returns an error if it cannot find the state
func (d *Datapath) appRetrieveState(p *packet.Packet) (*connection.TCPConnection, error) {
	hash := p.L4FlowHash()

	// If this ack packet is from Server, Did we see a network Syn for this server PU?
	conn, err := d.appReplyConnectionTracker.GetReset(hash, 0)
	if err == nil {
		if uerr := updateTimer(d.appReplyConnectionTracker, hash, conn.(*connection.TCPConnection)); uerr != nil {
			zap.L().Error("entry expired just before updating the timer", zap.String("flow", hash))
			return nil, uerr
		}

		return conn.(*connection.TCPConnection), nil
	}

	// If this ack packet is from client, Did we see an Application Syn packet before?
	conn, err = d.appOrigConnectionTracker.GetReset(hash, 0)
	if err == nil {
		if uerr := updateTimer(d.appOrigConnectionTracker, hash, conn.(*connection.TCPConnection)); uerr != nil {
			return nil, uerr
		}
		return conn.(*connection.TCPConnection), nil
	}

	if p.TCPFlags&packet.TCPSynAckMask == packet.TCPAckMask {
		// Let's try if its an existing connection
		context, err := d.contextFromIP(true, p.Mark, p.SourcePort, packet.IPProtocolTCP)
		if err != nil {
			return nil, errors.New("No context in app processing")
		}
		conn = connection.NewTCPConnection(context)
		conn.(*connection.TCPConnection).SetState(connection.UnknownState)
		return conn.(*connection.TCPConnection), nil
	}

	return nil, errNoConnFound
}

// netSynRetrieveState retrieves the state for the Syn packets on the network.
// Obviously if no state is found, it generates a new connection record.
func (d *Datapath) netSynRetrieveState(p *packet.Packet) (*connection.TCPConnection, error) {

	context, err := d.contextFromIP(false, p.Mark, p.DestinationPort, packet.IPProtocolTCP)
	if err == nil {
		if conn, err := d.netOrigConnectionTracker.GetReset(p.L4FlowHash(), 0); err == nil {
			return conn.(*connection.TCPConnection), nil
		}
		return connection.NewTCPConnection(context), nil
	}

	//This needs to hit only for local processes never for containers
	//Don't return an error create a dummy context and return it so we truncate the packet before we send it up
	if d.mode != constants.RemoteContainer {

		//we will create the bare minimum needed to exercise our stack
		//We need this syn to look similar to what we will pass on the retry
		//so we setup enough for us to identify this request in the later stages

		// Remove any of our data from the packet.
		if err = p.CheckTCPAuthenticationOption(enforcerconstants.TCPAuthenticationOptionBaseLen); err != nil {
			zap.L().Error("Syn received with tcp option not set", zap.Error(err))
			return nil, errNonPUTraffic
		}

		if err = p.TCPDataDetach(enforcerconstants.TCPAuthenticationOptionBaseLen); err != nil {
			zap.L().Error("Error removing TCP Data", zap.Error(err))
			return nil, errNonPUTraffic
		}

		p.DropDetachedBytes()

		p.UpdateTCPChecksum()

		return nil, errNonPUTraffic
	}

	return nil, errInvalidState

}

// netSynAckRetrieveState retrieves the state for SynAck packets at the network
// It relies on the source port cache for that
func (d *Datapath) netSynAckRetrieveState(p *packet.Packet) (*connection.TCPConnection, error) {

	conn, err := d.sourcePortConnectionCache.GetReset(p.SourcePortHash(packet.PacketTypeNetwork), 0)
	if err != nil {
		return nil, errNonPUTraffic
	}

	return conn.(*connection.TCPConnection), nil
}

// netRetrieveState retrieves the state of a network connection. Use the flow caches for that
func (d *Datapath) netRetrieveState(p *packet.Packet) (*connection.TCPConnection, error) {
	hash := p.L4FlowHash()

	// Did we see a network syn/ack packet? (PU is a client)
	conn, err := d.netReplyConnectionTracker.GetReset(hash, 0)
	if err == nil {
		if err = updateTimer(d.netReplyConnectionTracker, hash, conn.(*connection.TCPConnection)); err != nil {
			return nil, err
		}

		return conn.(*connection.TCPConnection), nil
	}

	// Did we see a network Syn packet before? (PU is a server)
	conn, err = d.netOrigConnectionTracker.GetReset(hash, 0)
	if err == nil {
		if err = updateTimer(d.netOrigConnectionTracker, hash, conn.(*connection.TCPConnection)); err != nil {
			return nil, err
		}

		return conn.(*connection.TCPConnection), nil
	}

	// We reach in this state for a client PU only when the service connection(encrypt) sends data sparsely.
	// Packets are dropped when this happens, and that is a BUG!!!
	// For the server PU we mark the connection in the unknown state.
	if p.TCPFlags&packet.TCPSynAckMask == packet.TCPAckMask {
		// Let's try if its an existing connection
		context, cerr := d.contextFromIP(false, p.Mark, p.DestinationPort, packet.IPProtocolTCP)
		if cerr != nil {
			return nil, err
		}
		conn = connection.NewTCPConnection(context)
		conn.(*connection.TCPConnection).SetState(connection.UnknownState)
		return conn.(*connection.TCPConnection), nil
	}

	return nil, errInvalidNetState
}

// updateTimer updates the timers for the service connections
func updateTimer(c cache.DataStore, hash string, conn *connection.TCPConnection) error {
	conn.RLock()
	defer conn.RUnlock()

	if conn.ServiceConnection && conn.TimeOut > 0 {
		return c.SetTimeOut(hash, conn.TimeOut)
	}
	return nil
}

// releaseFlow releases the flow and updates the conntrack table
func (d *Datapath) releaseFlow(context *pucontext.PUContext, report *policy.FlowPolicy, action *policy.FlowPolicy, tcpPacket *packet.Packet) {

	if err := d.appOrigConnectionTracker.Remove(tcpPacket.L4ReverseFlowHash()); err != nil {
		zap.L().Debug("Failed to clean cache appOrigConnectionTracker", zap.Error(err))
	}

	if err := d.sourcePortConnectionCache.Remove(tcpPacket.SourcePortHash(packet.PacketTypeNetwork)); err != nil {
		zap.L().Debug("Failed to clean cache sourcePortConnectionCache", zap.Error(err))
	}

	if err := d.conntrackHdl.ConntrackTableUpdateMark(
		tcpPacket.DestinationAddress.String(),
		tcpPacket.SourceAddress.String(),
		tcpPacket.IPProto,
		tcpPacket.DestinationPort,
		tcpPacket.SourcePort,
		constants.DefaultConnMark,
	); err != nil {
		zap.L().Error("Failed to update conntrack table", zap.Error(err))
	}

	d.reportReverseExternalServiceFlow(context, report, action, true, tcpPacket)
}

// releaseUnmonitoredFlow releases the flow and updates the conntrack table
func (d *Datapath) releaseUnmonitoredFlow(tcpPacket *packet.Packet) {

	zap.L().Debug("Releasing flow", zap.String("flow", tcpPacket.L4FlowHash()))
	if err := d.conntrackHdl.ConntrackTableUpdateMark(
		tcpPacket.DestinationAddress.String(),
		tcpPacket.SourceAddress.String(),
		tcpPacket.IPProto,
		tcpPacket.DestinationPort,
		tcpPacket.SourcePort,
		constants.DefaultConnMark,
	); err != nil {
		zap.L().Error("Failed to update conntrack table", zap.Error(err))
	}
}<|MERGE_RESOLUTION|>--- conflicted
+++ resolved
@@ -815,26 +815,16 @@
 		}
 
 		if _, err := d.tokenAccessor.ParseAckToken(&conn.Auth, tcpPacket.ReadTCPData()); err != nil {
-<<<<<<< HEAD
-			d.reportRejectedFlow(tcpPacket, conn, collector.DefaultEndPoint, context.ManagementID(), context, collector.InvalidToken, nil, nil)
+			d.reportRejectedFlow(tcpPacket, conn, collector.DefaultEndPoint, context.ManagementID(), context, collector.InvalidToken, nil, nil, false)
 			zap.L().Debug("Error: Ack Packet dropped because signature validation failed", zap.Error("error", err))
 			return nil, nil, errSigValidFailed
-=======
-			d.reportRejectedFlow(tcpPacket, conn, collector.DefaultEndPoint, context.ManagementID(), context, collector.InvalidToken, nil, nil, false)
-			return nil, nil, fmt.Errorf("Ack packet dropped because signature validation failed: %s", err)
->>>>>>> 31f5922d
 		}
 
 		// Remove any of our data - adjust the sequence numbers
 		if err := tcpPacket.TCPDataDetach(enforcerconstants.TCPAuthenticationOptionBaseLen); err != nil {
-<<<<<<< HEAD
-			d.reportRejectedFlow(tcpPacket, conn, collector.DefaultEndPoint, context.ManagementID(), context, collector.InvalidPayload, nil, nil)
+			d.reportRejectedFlow(tcpPacket, conn, collector.DefaultEndPoint, context.ManagementID(), context, collector.InvalidPayload, nil, nil, false)
 			zap.L().Debug("Error: Ack packet dropped because of invalid format", zap.Error("error", err))
 			return nil, nil, errInvalidFormat
-=======
-			d.reportRejectedFlow(tcpPacket, conn, collector.DefaultEndPoint, context.ManagementID(), context, collector.InvalidPayload, nil, nil, false)
-			return nil, nil, fmt.Errorf("Ack packet dropped because of invalid format: %s", err)
->>>>>>> 31f5922d
 		}
 
 		tcpPacket.DropDetachedBytes()
