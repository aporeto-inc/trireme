package iptablesctrl

import (
	"fmt"
	"strconv"

	"go.uber.org/zap"

	"github.com/aporeto-inc/trireme/constants"
	"github.com/aporeto-inc/trireme/monitor/linuxmonitor/cgnetcls"
	"github.com/aporeto-inc/trireme/policy"

	"github.com/aporeto-inc/trireme/supervisor/provider"
)

const (
	chainPrefix    = "TRIREME-"
	appChainPrefix = chainPrefix + "App-"
	netChainPrefix = chainPrefix + "Net-"
)

// Instance  is the structure holding all information about a implementation
type Instance struct {
	networkQueues              string
	applicationQueues          string
	mark                       int
	ipt                        provider.IptablesProvider
	appPacketIPTableContext    string
	appAckPacketIPTableContext string
	appPacketIPTableSection    string
	netPacketIPTableContext    string
	netPacketIPTableSection    string
	appCgroupIPTableSection    string
	appSynAckIPTableSection    string
	mode                       constants.ModeType
}

// NewInstance creates a new iptables controller instance
func NewInstance(networkQueues, applicationQueues string, mark int, mode constants.ModeType) (*Instance, error) {

	ipt, err := provider.NewGoIPTablesProvider()
	if err != nil {
		return nil, fmt.Errorf("Cannot initialize IPtables provider")
	}

	i := &Instance{
		networkQueues:     networkQueues,
		applicationQueues: applicationQueues,
		mark:              mark,
		ipt:               ipt,
		appPacketIPTableContext:    "raw",
		appAckPacketIPTableContext: "mangle",
		netPacketIPTableContext:    "mangle",
		mode: mode,
	}

	if mode == constants.LocalServer || mode == constants.RemoteContainer {
		i.appPacketIPTableSection = "OUTPUT" //nolint
		i.appCgroupIPTableSection = "OUTPUT" //nolint
		i.netPacketIPTableSection = "INPUT"  //nolint
		i.appSynAckIPTableSection = "INPUT"  //nolint
	} else {
		i.appPacketIPTableSection = "PREROUTING"  //nolint
		i.appCgroupIPTableSection = "OUTPUT"      //nolint
		i.netPacketIPTableSection = "POSTROUTING" //nolint
		i.appSynAckIPTableSection = "INPUT"       //nolint
	}

	return i, nil

}

// chainPrefix returns the chain name for the specific PU
func (i *Instance) chainName(contextID string, version int) (app, net string) {
	app = appChainPrefix + contextID + "-" + strconv.Itoa(version)
	net = netChainPrefix + contextID + "-" + strconv.Itoa(version)
	return app, net
}

// DefaultIPAddress returns the default IP address for the processing unit
func (i *Instance) defaultIP(addresslist map[string]string) (string, bool) {

	if ip, ok := addresslist[policy.DefaultNamespace]; ok && len(ip) > 0 {
		return ip, true
	}

	if i.mode == constants.LocalContainer {
		return "0.0.0.0/0", false
	}

	return "0.0.0.0/0", true
}

// ConfigureRules implmenets the ConfigureRules interface
func (i *Instance) ConfigureRules(version int, contextID string, containerInfo *policy.PUInfo) error {
	policyrules := containerInfo.Policy

	appChain, netChain := i.chainName(contextID, version)
	// policyrules.DefaultIPAddress()

	// Supporting only one ip
	ipAddress, ok := i.defaultIP(policyrules.IPAddresses().IPs)
	if !ok {
		return fmt.Errorf("No ip address found ")
	}

	// Configure all the ACLs
	if err := i.addContainerChain(appChain, netChain); err != nil {
		return err
	}

	if i.mode != constants.LocalServer {

		if err := i.addChainRules(appChain, netChain, ipAddress, "", ""); err != nil {
			return err
		}

	} else {
		mark, ok := containerInfo.Runtime.Options().Get(cgnetcls.CgroupMarkTag)
		if !ok {
			return fmt.Errorf("No Mark value found")
		}

		port, ok := containerInfo.Runtime.Options().Get(cgnetcls.PortTag)
		if !ok {
			port = "0"
		}
		if err := i.addChainRules(appChain, netChain, ipAddress, port, mark); err != nil {
			return err
		}
	}

	if err := i.addPacketTrap(appChain, netChain, ipAddress, containerInfo.Policy.TriremeNetworks()); err != nil {
		return err
	}

	if err := i.addAppACLs(appChain, ipAddress, policyrules.ApplicationACLs()); err != nil {
		return err
	}

	if err := i.addNetACLs(netChain, ipAddress, policyrules.NetworkACLs()); err != nil {
		return err
	}

	if err := i.addExclusionACLs(appChain, netChain, ipAddress, policyrules.ExcludedNetworks()); err != nil {
		return err
	}

	return nil
}

// DeleteRules implements the DeleteRules interface
func (i *Instance) DeleteRules(version int, contextID string, ipAddresses *policy.IPMap, port string, mark string) error {
	var ipAddress string
	var ok bool

	// Supporting only one ip
	if i.mode != constants.LocalServer {
		if ipAddresses == nil {
			return fmt.Errorf("Provided map of IP addresses is nil")
		}

		ipAddress, ok = i.defaultIP(ipAddresses.IPs)
		if !ok {
			return fmt.Errorf("No ip address found ")
		}
	}

	appChain, netChain := i.chainName(contextID, version)
<<<<<<< HEAD
	if derr := i.deleteChainRules(appChain, netChain, ipAddress, port, mark); derr != nil {
		log.WithFields(log.Fields{
			"package": "iptablesctrl",
		}).Warn("Failed to clean rules")
=======
	if i.mode == constants.LocalServer {
		derr = i.deleteChainRules(appChain, netChain, ipAddress, port, mark)
	} else {
		derr = i.deleteChainRules(appChain, netChain, ipAddress, port, mark)
	}

	if derr != nil {
		zap.L().Warn("Failed to clean rules", zap.Error(derr))
>>>>>>> 0c832a30
	}

	if err := i.deleteAllContainerChains(appChain, netChain); err != nil {
		zap.L().Warn("Failed to clean container chains while deleting the rules", zap.Error(err))
	}

	return nil
}

// UpdateRules implements the update part of the interface
func (i *Instance) UpdateRules(version int, contextID string, containerInfo *policy.PUInfo) error {

	if containerInfo == nil {
		return fmt.Errorf("Container info cannot be nil")
	}

	policyrules := containerInfo.Policy
	if policyrules == nil {
		return fmt.Errorf("Policy rules cannot be nil")
	}

	// Supporting only one ip
	ipAddress, ok := i.defaultIP(policyrules.IPAddresses().IPs)
	if !ok {
		return fmt.Errorf("No ip address found ")
	}

	appChain, netChain := i.chainName(contextID, version)

	oldAppChain, oldNetChain := i.chainName(contextID, version-1)

	//Add a new chain for this update and map all rules there
	if err := i.addContainerChain(appChain, netChain); err != nil {
		return err
	}

	if err := i.addPacketTrap(appChain, netChain, ipAddress, containerInfo.Policy.TriremeNetworks()); err != nil {
		return err
	}

	if err := i.addAppACLs(appChain, ipAddress, policyrules.ApplicationACLs()); err != nil {
		return err
	}

	if err := i.addNetACLs(netChain, ipAddress, policyrules.NetworkACLs()); err != nil {
		return err
	}

	if err := i.addExclusionACLs(appChain, netChain, ipAddress, policyrules.ExcludedNetworks()); err != nil {
		return err
	}

	// Add mapping to new chain
	if i.mode != constants.LocalServer {

		if err := i.addChainRules(appChain, netChain, ipAddress, "", ""); err != nil {
			return err
		}
	} else {
		mark, ok := containerInfo.Runtime.Options().Get(cgnetcls.CgroupMarkTag)
		if !ok {
			return fmt.Errorf("No Mark value found")
		}
		portlist, ok := containerInfo.Runtime.Options().Get(cgnetcls.PortTag)
		if !ok {
			portlist = "0"
		}

		if err := i.addChainRules(appChain, netChain, ipAddress, portlist, mark); err != nil {
			return err
		}
	}

	//Remove mapping from old chain
	if i.mode != constants.LocalServer {
		if err := i.deleteChainRules(oldAppChain, oldNetChain, ipAddress, "", ""); err != nil {
			return err
		}
	} else {
		mark, _ := containerInfo.Runtime.Options().Get(cgnetcls.CgroupMarkTag)
		port, ok := containerInfo.Runtime.Options().Get(cgnetcls.PortTag)
		if !ok {
			port = "0"
		}
		if err := i.deleteChainRules(oldAppChain, oldNetChain, ipAddress, port, mark); err != nil {
			return err
		}
	}

	// Delete the old chain to clean up
	if err := i.deleteAllContainerChains(oldAppChain, oldNetChain); err != nil {
		return err
	}

	return nil
}

// Start starts the iptables controller
func (i *Instance) Start() error {

	// Clean any previous ACLs
	if err := i.cleanACLs(); err != nil {
		zap.L().Warn("Failed to clean previous acls while starting the supervisor", zap.Error(err))
	}

	if i.mode == constants.LocalContainer {
		if i.acceptMarkedPackets() != nil {
			return fmt.Errorf("Filter of marked packets was not set")
		}
	}

	// Explicit rule to capture all SynAck packets
	if i.mode != constants.LocalContainer {
		if err := i.CaptureSYNACKPackets(); err != nil {
			return fmt.Errorf("Cannot install rule to match syn ack packets for local services: %s", err)
		}
	}

	zap.L().Debug("Started the iptables controller")

	return nil
}

// Stop stops the supervisor
func (i *Instance) Stop() error {

	zap.L().Debug("Stop the supervisor")

	// Clean any previous ACLs that we have installed
	if err := i.cleanACLs(); err != nil {
		zap.L().Error("Failed to clean acls while stopping the supervisor", zap.Error(err))
	}

	return nil
}<|MERGE_RESOLUTION|>--- conflicted
+++ resolved
@@ -167,21 +167,9 @@
 	}
 
 	appChain, netChain := i.chainName(contextID, version)
-<<<<<<< HEAD
+
 	if derr := i.deleteChainRules(appChain, netChain, ipAddress, port, mark); derr != nil {
-		log.WithFields(log.Fields{
-			"package": "iptablesctrl",
-		}).Warn("Failed to clean rules")
-=======
-	if i.mode == constants.LocalServer {
-		derr = i.deleteChainRules(appChain, netChain, ipAddress, port, mark)
-	} else {
-		derr = i.deleteChainRules(appChain, netChain, ipAddress, port, mark)
-	}
-
-	if derr != nil {
 		zap.L().Warn("Failed to clean rules", zap.Error(derr))
->>>>>>> 0c832a30
 	}
 
 	if err := i.deleteAllContainerChains(appChain, netChain); err != nil {
