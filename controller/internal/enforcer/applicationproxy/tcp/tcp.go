package tcp

import (
	"context"
	"crypto/tls"
	"crypto/x509"
	"encoding/binary"
	"errors"
	"fmt"
	"io"
	"net"
	"strconv"
	"sync"
	"syscall"
	"time"

	"go.uber.org/zap"

	"go.aporeto.io/trireme-lib/collector"
	"go.aporeto.io/trireme-lib/controller/internal/enforcer/applicationproxy/connproc"
	"go.aporeto.io/trireme-lib/controller/internal/enforcer/applicationproxy/markedconn"
	"go.aporeto.io/trireme-lib/controller/internal/enforcer/constants"
	"go.aporeto.io/trireme-lib/controller/internal/enforcer/nfqdatapath/tokenaccessor"
	"go.aporeto.io/trireme-lib/controller/pkg/connection"
	"go.aporeto.io/trireme-lib/controller/pkg/packet"
	"go.aporeto.io/trireme-lib/controller/pkg/pucontext"
	"go.aporeto.io/trireme-lib/controller/pkg/secrets"
	"go.aporeto.io/trireme-lib/policy"
	"go.aporeto.io/trireme-lib/utils/cache"
)

const (
	proxyMarkInt = 0x40 //Duplicated from supervisor/iptablesctrl refer to it
)

// Proxy maintains state for proxies connections from listen to backend.
type Proxy struct {
	tokenaccessor tokenaccessor.TokenAccessor
	collector     collector.EventCollector

	puContext string
	puFromID  cache.DataStore
	portCache map[int]string

	certificate *tls.Certificate
	ca          *x509.CertPool

	// List of local IP's
	localIPs map[string]struct{}

	sync.RWMutex
}

// proxyFlowProperties is a struct used to pass flow information up
type proxyFlowProperties struct {
	SourceIP   string
	DestIP     string
	PolicyID   string
	ServiceID  string
	DestType   collector.EndPointType
	SourceType collector.EndPointType
	SourcePort uint16
	DestPort   uint16
}

// NewTCPProxy creates a new instance of proxy reate a new instance of Proxy
func NewTCPProxy(
	tp tokenaccessor.TokenAccessor,
	c collector.EventCollector,
	puFromID cache.DataStore,
	puContext string,
	certificate *tls.Certificate,
	caPool *x509.CertPool,
) *Proxy {

	localIPs := connproc.GetInterfaces()

	return &Proxy{
		collector:     c,
		tokenaccessor: tp,
		puFromID:      puFromID,
		puContext:     puContext,
		localIPs:      localIPs,
		certificate:   certificate,
		ca:            caPool,
	}
}

// RunNetworkServer implements enforcer.Enforcer interface
func (p *Proxy) RunNetworkServer(ctx context.Context, listener net.Listener, encrypted bool) error {

	// Encryption is done transparently for TCP.
	go p.serve(ctx, listener)

	return nil
}

// UpdateSecrets updates the secrets of the connections.
func (p *Proxy) UpdateSecrets(cert *tls.Certificate, caPool *x509.CertPool, s secrets.Secrets, certPEM, keyPEM string) {
	p.Lock()
	defer p.Unlock()

	p.certificate = cert
	p.ca = caPool
}

func (p *Proxy) serve(ctx context.Context, listener net.Listener) {
	for {
		select {
		case <-ctx.Done():
			return
		default:
			conn, err := listener.Accept()
			if err != nil {
				return
			}
			go p.handle(ctx, conn)
		}
	}
}

// ShutDown shuts down the server.
func (p *Proxy) ShutDown() error {
	return nil
}

// UpdatePortCache updates the port cache
func (p *Proxy) UpdatePortCache(portCache map[int]string) {
	p.Lock()
	defer p.Unlock()
	p.portCache = portCache
}

// handle handles a connection
func (p *Proxy) handle(ctx context.Context, upConn net.Conn) {
	defer upConn.Close() // nolint

	ip, port := upConn.(*markedconn.ProxiedConnection).GetOriginalDestination()

	downConn, err := p.downConnection(ip, port)
	if err != nil {
		flowproperties := &proxyFlowProperties{
			DestIP:     ip.String(),
			DestPort:   uint16(port),
			SourceIP:   upConn.RemoteAddr().(*net.TCPAddr).IP.String(),
			DestType:   collector.EndPointTypeExternalIP,
			SourceType: collector.EnpointTypePU,
		}

		puContext, perr := p.puContextFromContextID(p.puContext)
		if perr != nil {
			zap.L().Error("Unable to find policy context for tcp connection",
				zap.String("Context", p.puContext),
				zap.Error(perr))
			return
		}

		p.reportRejectedFlow(flowproperties, puContext.ManagementID(), "default", puContext, collector.UnableToDial, nil, nil)
		return
	}
	defer downConn.Close() // nolint

	// Now let us handle the state machine for the down connection
	isEncrypted, err := p.CompleteEndPointAuthorization(ip, port, upConn, downConn)
	if err != nil {
		zap.L().Error("Error on Authorization", zap.Error(err))
		return
	}

	if isEncrypted {
		if err := p.handleEncryptedData(ctx, upConn, downConn, ip); err != nil {
			zap.L().Error("Failed to process connection - aborting", zap.Error(err))
		}
		return
	}

	if err := connproc.Pipe(ctx, upConn, downConn); err != nil {
		zap.L().Error("Failed to handle data pipe - aborting", zap.Error(err))
	}
}

func (p *Proxy) startEncryptedClientDataPath(ctx context.Context, downConn net.Conn, serverConn net.Conn, ip net.IP) error {

	p.RLock()
	ca := p.ca
	p.RUnlock()

	tlsConn := tls.Client(downConn, &tls.Config{
		InsecureSkipVerify: true,
		ClientCAs:          ca,
	})
	defer tlsConn.Close() // nolint errcheck

	// TLS will automatically start negotiation on write. Nothing to do for us.
	p.copyData(ctx, serverConn, tlsConn)
	return nil
}

func (p *Proxy) startEncryptedServerDataPath(ctx context.Context, downConn net.Conn, serverConn net.Conn) error {

	p.RLock()
	certs := []tls.Certificate{*p.certificate}
	p.RUnlock()

	tlsConn := tls.Server(serverConn.(*markedconn.ProxiedConnection).GetTCPConnection(), &tls.Config{
		Certificates: certs,
	})
	defer tlsConn.Close() // nolint errcheck

	// TLS will automatically start negotiation on write. Nothing to for us.
	p.copyData(ctx, tlsConn, downConn)
	return nil
}

func (p *Proxy) copyData(ctx context.Context, source, dest net.Conn) {
	var wg sync.WaitGroup
	wg.Add(2)
	go func() {
		dataprocessor(ctx, source, dest)
		wg.Done()
	}()
	go func() {
		dataprocessor(ctx, dest, source)
		wg.Done()
	}()
	wg.Wait()
}

type readwithContext func(p []byte) (n int, err error)

func (r readwithContext) Read(p []byte) (int, error) { return r(p) }

func dataprocessor(ctx context.Context, source, dest net.Conn) { // nolint
	defer func() {
		switch dest.(type) {
		case *tls.Conn:
			dest.(*tls.Conn).CloseWrite() // nolint errcheck
		case *net.TCPConn:
			dest.(*net.TCPConn).CloseWrite() // nolint errcheck
		case *markedconn.ProxiedConnection:
			dest.(*markedconn.ProxiedConnection).GetTCPConnection().CloseWrite() // nolint errcheck
		}
	}()

	if _, err := io.Copy(dest, readwithContext(func(p []byte) (int, error) {
		select {
		case <-ctx.Done():
			return 0, ctx.Err()
		default:
			return source.Read(p)
		}
	})); err != nil { // nolint
		logErr(err)
	}
}

func (p *Proxy) handleEncryptedData(ctx context.Context, upConn net.Conn, downConn net.Conn, ip net.IP) error {
	// If the destination is not a local IP, it means that we are processing a client connection.
	if _, ok := p.localIPs[ip.String()]; !ok {
		return p.startEncryptedClientDataPath(ctx, downConn, upConn, ip)
	}
	return p.startEncryptedServerDataPath(ctx, downConn, upConn)
}

func (p *Proxy) puContextFromContextID(puID string) (*pucontext.PUContext, error) {

	ctx, err := p.puFromID.Get(puID)
	if err != nil {
		return nil, fmt.Errorf("Context not found %s", puID)
	}

	puContext, ok := ctx.(*pucontext.PUContext)
	if !ok {
		return nil, fmt.Errorf("Context not converted %s", puID)
	}

	return puContext, nil
}

// Initiate the downstream connection
func (p *Proxy) downConnection(ip net.IP, port int) (net.Conn, error) {

	raddr := &net.TCPAddr{
		IP:   ip,
		Port: port,
	}

	return markedconn.DialMarkedTCP("tcp", nil, raddr, proxyMarkInt)

}

// CompleteEndPointAuthorization -- Aporeto Handshake on top of a completed connection
// We will define states here equivalent to SYN_SENT AND SYN_RECEIVED
func (p *Proxy) CompleteEndPointAuthorization(downIP net.IP, downPort int, upConn, downConn net.Conn) (bool, error) {

	backendip := downIP.String()

	// If the backend is not a local IP it means that we are a client.
	if _, ok := p.localIPs[backendip]; !ok {
		return p.StartClientAuthStateMachine(downIP, downPort, downConn)
	}

	isEncrypted, err := p.StartServerAuthStateMachine(downIP, downPort, upConn)
	if err != nil {
		return false, err
	}

	return isEncrypted, nil
}

//StartClientAuthStateMachine -- Starts the aporeto handshake for client application
func (p *Proxy) StartClientAuthStateMachine(downIP net.IP, downPort int, downConn net.Conn) (bool, error) {
	// We are running on top of TCP nothing should be lost or come out of order makes the state machines easy....
	puContext, err := p.puContextFromContextID(p.puContext)
	if err != nil {
		return false, fmt.Errorf("Cannot find policy context: %s", err)
	}
	isEncrypted := false
	conn := connection.NewProxyConnection()

	flowproperties := &proxyFlowProperties{
		DestIP:     downIP.String(),
		DestPort:   uint16(downPort),
		SourceIP:   downConn.LocalAddr().(*net.TCPAddr).IP.String(),
		DestType:   collector.EndPointTypeExternalIP,
		SourceType: collector.EnpointTypePU,
	}

	defer downConn.SetDeadline(time.Time{}) // nolint errcheck

	// First validate that L3 policies do not require a reject.
	networkReport, networkPolicy, noNetAccessPolicy := puContext.ApplicationACLPolicyFromAddr(downIP.To4(), uint16(downPort))
	if noNetAccessPolicy == nil && networkPolicy.Action.Rejected() {
<<<<<<< HEAD
		p.reportRejectedFlow(flowproperties, conn, puContext.ManagementID(), networkPolicy.ServiceID, puContext, collector.PolicyDrop, networkReport, networkPolicy)
=======
		p.reportRejectedFlow(flowproperties, puContext.ManagementID(), networkPolicy.ServiceID, puContext, collector.PolicyDrop, networkReport, networkPolicy)
>>>>>>> ab9a2cd6
		return false, fmt.Errorf("Unauthorized by Application ACLs")
	}

	for {
		switch conn.GetState() {
		case connection.ClientTokenSend:
			if err := downConn.SetWriteDeadline(time.Now().Add(5 * time.Second)); err != nil {
				return false, err
			}
			token, err := p.tokenaccessor.CreateSynPacketToken(puContext, &conn.Auth)
			if err != nil {
				return isEncrypted, fmt.Errorf("unable to create syn token: %s", err)
			}
			if n, err := writeMsg(downConn, token); err != nil || n < len(token) {
				return isEncrypted, fmt.Errorf("unable to send auth token: %s", err)
			}
			conn.SetState(connection.ClientPeerTokenReceive)

		case connection.ClientPeerTokenReceive:
			if err := downConn.SetReadDeadline(time.Now().Add(5 * time.Second)); err != nil {
				return false, err
			}
			msg, err := readMsg(downConn)
			if err != nil {
				return false, fmt.Errorf("Failed to read peer token: %s", err)
			}
			claims, err := p.tokenaccessor.ParsePacketToken(&conn.Auth, msg)
			if err != nil || claims == nil {
<<<<<<< HEAD
				p.reportRejectedFlow(flowproperties, conn, puContext.ManagementID(), collector.DefaultEndPoint, puContext, collector.InvalidToken, nil, nil)
=======
				p.reportRejectedFlow(flowproperties, puContext.ManagementID(), collector.DefaultEndPoint, puContext, collector.InvalidToken, nil, nil)
>>>>>>> ab9a2cd6
				return false, fmt.Errorf("peer token reject because of bad claims: error: %s, claims: %v %v", err, claims, string(msg))
			}
			report, packet := puContext.SearchTxtRules(claims.T, false)
			if packet.Action.Rejected() {
				p.reportRejectedFlow(flowproperties, puContext.ManagementID(), conn.Auth.RemoteContextID, puContext, collector.PolicyDrop, report, packet)
				return isEncrypted, errors.New("dropping because of reject rule on transmitter")
			}
			if packet.Action.Encrypted() {
				isEncrypted = true
			}
			conn.SetState(connection.ClientSendSignedPair)

		case connection.ClientSendSignedPair:
			if err := downConn.SetWriteDeadline(time.Now().Add(5 * time.Second)); err != nil {
				return false, err
			}
			token, err := p.tokenaccessor.CreateAckPacketToken(puContext, &conn.Auth)
			if err != nil {
				return isEncrypted, fmt.Errorf("unable to create ack token: %s", err)
			}
			if n, err := writeMsg(downConn, token); err != nil || n < len(token) {
				return isEncrypted, fmt.Errorf("unable to send ack: %s", err)
			}
			return isEncrypted, nil
		}
	}
}

// StartServerAuthStateMachine -- Start the aporeto handshake for a server application
func (p *Proxy) StartServerAuthStateMachine(ip fmt.Stringer, backendport int, upConn net.Conn) (bool, error) {

	puContext, err := p.puContextFromContextID(p.puContext)
	if err != nil {
		return false, err
	}
	isEncrypted := false

	flowProperties := &proxyFlowProperties{
		DestIP:     ip.String(),
		DestPort:   uint16(backendport),
		SourceIP:   getIP(upConn),
		ServiceID:  p.portCache[backendport],
		DestType:   collector.EnpointTypePU,
		SourceType: collector.EnpointTypePU,
	}
	conn := connection.NewProxyConnection()
	conn.SetState(connection.ServerReceivePeerToken)

	// First validate that L3 policies do not require a reject.
	networkReport, networkPolicy, noNetAccessPolicy := puContext.NetworkACLPolicyFromAddr(upConn.RemoteAddr().(*net.TCPAddr).IP.To4(), uint16(backendport))
	if noNetAccessPolicy == nil && networkPolicy.Action.Rejected() {
		flowProperties.SourceType = collector.EndPointTypeExternalIP
<<<<<<< HEAD
		p.reportRejectedFlow(flowProperties, conn, networkPolicy.ServiceID, puContext.ManagementID(), puContext, collector.PolicyDrop, networkReport, networkPolicy)
=======
		p.reportRejectedFlow(flowProperties, networkPolicy.ServiceID, puContext.ManagementID(), puContext, collector.PolicyDrop, networkReport, networkPolicy)
>>>>>>> ab9a2cd6
		return false, fmt.Errorf("Unauthorized by Network ACLs")
	}

	defer upConn.SetDeadline(time.Time{}) // nolint errcheck

	for {
		if err := upConn.SetDeadline(time.Now().Add(5 * time.Second)); err != nil {
			return false, err
		}

		switch conn.GetState() {
		case connection.ServerReceivePeerToken:
			if err := upConn.SetReadDeadline(time.Now().Add(5 * time.Second)); err != nil {
				return false, err
			}
			msg, err := readMsg(upConn)
			if err != nil {
				return false, fmt.Errorf("unable to receive syn token: %s", err)
			}
			claims, err := p.tokenaccessor.ParsePacketToken(&conn.Auth, msg)
			if err != nil || claims == nil {
				p.reportRejectedFlow(flowProperties, collector.DefaultEndPoint, puContext.ManagementID(), puContext, collector.InvalidToken, nil, nil)
				return isEncrypted, fmt.Errorf("reported rejected flow due to invalid token: %s", err)
			}
			tags := claims.T.Copy()
			tags.AppendKeyValue(enforcerconstants.PortNumberLabelString, strconv.Itoa(int(backendport)))
			report, packet := puContext.SearchRcvRules(tags)
			if packet.Action.Rejected() {
<<<<<<< HEAD
				p.reportRejectedFlow(flowProperties, conn, conn.Auth.RemoteContextID, puContext.ManagementID(), puContext, collector.PolicyDrop, report, packet)
=======
				p.reportRejectedFlow(flowProperties, conn.Auth.RemoteContextID, puContext.ManagementID(), puContext, collector.PolicyDrop, report, packet)
>>>>>>> ab9a2cd6
				return isEncrypted, fmt.Errorf("connection dropped by policy %s: ", packet.PolicyID)
			}

			if packet.Action.Encrypted() {
				isEncrypted = true
			}

			conn.ReportFlowPolicy = report
			conn.PacketFlowPolicy = packet
			conn.SetState(connection.ServerSendToken)

		case connection.ServerSendToken:
			if err := upConn.SetWriteDeadline(time.Now().Add(5 * time.Second)); err != nil {
				return false, err
			}
			claims, err := p.tokenaccessor.CreateSynAckPacketToken(puContext, &conn.Auth)
			if err != nil {
				return isEncrypted, fmt.Errorf("unable to create synack token: %s", err)
			}
			if n, err := writeMsg(upConn, claims); err != nil || n < len(claims) {
				zap.L().Error("Failed to write", zap.Error(err))
				return false, fmt.Errorf("Failed to write ack: %s", err)
			}
			conn.SetState(connection.ServerAuthenticatePair)

		case connection.ServerAuthenticatePair:
			if err := upConn.SetReadDeadline(time.Now().Add(5 * time.Second)); err != nil {
				return false, err
			}
			msg, err := readMsg(upConn)
			if err != nil {
				return false, fmt.Errorf("unable to receive ack token: %s", err)
			}
			if _, err := p.tokenaccessor.ParseAckToken(&conn.Auth, msg); err != nil {
				p.reportRejectedFlow(flowProperties, collector.DefaultEndPoint, puContext.ManagementID(), puContext, collector.InvalidFormat, nil, nil)
				return isEncrypted, fmt.Errorf("ack packet dropped because signature validation failed %s", err)
			}
			p.reportAcceptedFlow(flowProperties, conn.Auth.RemoteContextID, puContext.ManagementID(), puContext, conn.ReportFlowPolicy, conn.PacketFlowPolicy)
			return isEncrypted, nil
		}
	}
}

func (p *Proxy) reportFlow(flowproperties *proxyFlowProperties, sourceID string, destID string, context *pucontext.PUContext, mode string, reportAction *policy.FlowPolicy, packetAction *policy.FlowPolicy) {
	c := &collector.FlowRecord{
		ContextID: context.ID(),
		Source: &collector.EndPoint{
			ID:   sourceID,
			IP:   flowproperties.SourceIP,
			Port: flowproperties.SourcePort,
			Type: flowproperties.SourceType,
		},
		Destination: &collector.EndPoint{
			ID:   destID,
			IP:   flowproperties.DestIP,
			Port: flowproperties.DestPort,
			Type: flowproperties.DestType,
		},
		Tags:        context.Annotations(),
		Action:      packetAction.Action,
		DropReason:  mode,
		PolicyID:    reportAction.PolicyID,
		L4Protocol:  packet.IPProtocolTCP,
		ServiceType: policy.ServiceTCP,
		ServiceID:   flowproperties.ServiceID,
	}

	if reportAction.ObserveAction.Observed() {
		c.ObservedAction = packetAction.Action
		c.ObservedPolicyID = packetAction.PolicyID
	}

	p.collector.CollectFlowEvent(c)
}

func (p *Proxy) reportAcceptedFlow(flowproperties *proxyFlowProperties, sourceID string, destID string, context *pucontext.PUContext, report *policy.FlowPolicy, packet *policy.FlowPolicy) {

	p.reportFlow(flowproperties, sourceID, destID, context, "N/A", report, packet)
}

func (p *Proxy) reportRejectedFlow(flowproperties *proxyFlowProperties, sourceID string, destID string, context *pucontext.PUContext, mode string, report *policy.FlowPolicy, packet *policy.FlowPolicy) {

	if report == nil {
		report = &policy.FlowPolicy{
			Action:   policy.Reject,
			PolicyID: "default",
		}
	}
	if packet == nil {
		packet = report
	}
	p.reportFlow(flowproperties, sourceID, destID, context, mode, report, packet)
}

func readMsg(reader io.Reader) ([]byte, error) {

	lread := io.LimitReader(reader, 2)
	lbuf := make([]byte, 2)
	if _, err := lread.Read(lbuf); err != nil {
		return nil, fmt.Errorf("Invalid length: %s", err)
	}

	dataLength := binary.BigEndian.Uint16(lbuf)

	dread := io.LimitReader(reader, int64(dataLength))
	data := make([]byte, dataLength)
	if _, err := dread.Read(data); err != nil {
		return nil, fmt.Errorf("Not enough data to read: %s", err)
	}

	return data, nil
}

func writeMsg(conn io.Writer, data []byte) (n int, err error) {
	lbuf := make([]byte, 2)
	binary.BigEndian.PutUint16(lbuf, uint16(len(data)))
	data = append(lbuf, data...)
	return conn.Write(data)
}

func logErr(err error) bool {
	switch err.(type) {
	case syscall.Errno:
		zap.L().Error("Connection error to destination", zap.Error(err))
	default:
		zap.L().Error("Connection terminated", zap.Error(err))
	}
	return false
}

func getIP(conn net.Conn) string {
	if addr, ok := conn.RemoteAddr().(*net.TCPAddr); ok {
		return addr.IP.String()
	}
	return ""
}<|MERGE_RESOLUTION|>--- conflicted
+++ resolved
@@ -331,11 +331,7 @@
 	// First validate that L3 policies do not require a reject.
 	networkReport, networkPolicy, noNetAccessPolicy := puContext.ApplicationACLPolicyFromAddr(downIP.To4(), uint16(downPort))
 	if noNetAccessPolicy == nil && networkPolicy.Action.Rejected() {
-<<<<<<< HEAD
-		p.reportRejectedFlow(flowproperties, conn, puContext.ManagementID(), networkPolicy.ServiceID, puContext, collector.PolicyDrop, networkReport, networkPolicy)
-=======
 		p.reportRejectedFlow(flowproperties, puContext.ManagementID(), networkPolicy.ServiceID, puContext, collector.PolicyDrop, networkReport, networkPolicy)
->>>>>>> ab9a2cd6
 		return false, fmt.Errorf("Unauthorized by Application ACLs")
 	}
 
@@ -364,11 +360,7 @@
 			}
 			claims, err := p.tokenaccessor.ParsePacketToken(&conn.Auth, msg)
 			if err != nil || claims == nil {
-<<<<<<< HEAD
-				p.reportRejectedFlow(flowproperties, conn, puContext.ManagementID(), collector.DefaultEndPoint, puContext, collector.InvalidToken, nil, nil)
-=======
 				p.reportRejectedFlow(flowproperties, puContext.ManagementID(), collector.DefaultEndPoint, puContext, collector.InvalidToken, nil, nil)
->>>>>>> ab9a2cd6
 				return false, fmt.Errorf("peer token reject because of bad claims: error: %s, claims: %v %v", err, claims, string(msg))
 			}
 			report, packet := puContext.SearchTxtRules(claims.T, false)
@@ -421,11 +413,7 @@
 	networkReport, networkPolicy, noNetAccessPolicy := puContext.NetworkACLPolicyFromAddr(upConn.RemoteAddr().(*net.TCPAddr).IP.To4(), uint16(backendport))
 	if noNetAccessPolicy == nil && networkPolicy.Action.Rejected() {
 		flowProperties.SourceType = collector.EndPointTypeExternalIP
-<<<<<<< HEAD
-		p.reportRejectedFlow(flowProperties, conn, networkPolicy.ServiceID, puContext.ManagementID(), puContext, collector.PolicyDrop, networkReport, networkPolicy)
-=======
 		p.reportRejectedFlow(flowProperties, networkPolicy.ServiceID, puContext.ManagementID(), puContext, collector.PolicyDrop, networkReport, networkPolicy)
->>>>>>> ab9a2cd6
 		return false, fmt.Errorf("Unauthorized by Network ACLs")
 	}
 
@@ -454,11 +442,7 @@
 			tags.AppendKeyValue(enforcerconstants.PortNumberLabelString, strconv.Itoa(int(backendport)))
 			report, packet := puContext.SearchRcvRules(tags)
 			if packet.Action.Rejected() {
-<<<<<<< HEAD
-				p.reportRejectedFlow(flowProperties, conn, conn.Auth.RemoteContextID, puContext.ManagementID(), puContext, collector.PolicyDrop, report, packet)
-=======
 				p.reportRejectedFlow(flowProperties, conn.Auth.RemoteContextID, puContext.ManagementID(), puContext, collector.PolicyDrop, report, packet)
->>>>>>> ab9a2cd6
 				return isEncrypted, fmt.Errorf("connection dropped by policy %s: ", packet.PolicyID)
 			}
 
