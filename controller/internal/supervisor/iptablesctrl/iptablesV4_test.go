--- conflicted
+++ resolved
@@ -282,18 +282,12 @@
 		},
 		"TRI-Net": {
 			"-j TRI-Prx-Net",
-<<<<<<< HEAD
-
 			"-p udp -m set --match-set TRI-v4-TargetUDP src -j HMARK --hmark-tuple src,sport,dst,dport --hmark-offset 0x1 --hmark-rnd 0x1313405 --hmark-mod 4",
 			"-p udp -m set --match-set TRI-v4-TargetUDP src -m string --string n30njxq7bmiwr6dtxq --algo bm --to 65535 -m mark --mark 1/0x3ff -j NFQUEUE --queue-bypass --queue-num 24",
 			"-p udp -m set --match-set TRI-v4-TargetUDP src -m string --string n30njxq7bmiwr6dtxq --algo bm --to 65535 -m mark --mark 2/0x3ff -j NFQUEUE --queue-bypass --queue-num 25",
 			"-p udp -m set --match-set TRI-v4-TargetUDP src -m string --string n30njxq7bmiwr6dtxq --algo bm --to 65535 -m mark --mark 3/0x3ff -j NFQUEUE --queue-bypass --queue-num 26",
 			"-p udp -m set --match-set TRI-v4-TargetUDP src -m string --string n30njxq7bmiwr6dtxq --algo bm --to 65535 -m mark --mark 4/0x3ff -j NFQUEUE --queue-bypass --queue-num 27",
 			"-p tcp -m set --match-set TRI-v4-TargetTCP src -j HMARK --hmark-tuple src,sport,dst,dport --hmark-offset 0x1 --hmark-rnd 0x1313405 --hmark-mod 4",
-=======
-			"-p udp -m set --match-set TRI-v4-TargetUDP src -m string --string n30njxq7bmiwr6dtxq --algo bm --to 65535 -j NFQUEUE --queue-bypass --queue-balance 24:27",
-			"-m set --match-set TRI-v4-TargetTCP src -p tcp --tcp-flags ALL ACK -m tcp --tcp-option 34 -j NFQUEUE --queue-balance 20:23",
->>>>>>> ebfa1b17
 			"-m connmark --mark 61167 -j ACCEPT",
 			"-m connmark --mark 61166 -p tcp ! --tcp-flags SYN,ACK SYN,ACK -j ACCEPT",
 			"-j TRI-UID-Net",
@@ -372,18 +366,12 @@
 		},
 		"TRI-Net": {
 			"-j TRI-Prx-Net",
-<<<<<<< HEAD
-
 			"-p udp -m set --match-set TRI-v4-TargetUDP src -j HMARK --hmark-tuple src,sport,dst,dport --hmark-offset 0x1 --hmark-rnd 0x1313405 --hmark-mod 4",
 			"-p udp -m set --match-set TRI-v4-TargetUDP src -m string --string n30njxq7bmiwr6dtxq --algo bm --to 65535 -m mark --mark 1/0x3ff -j NFQUEUE --queue-bypass --queue-num 24",
 			"-p udp -m set --match-set TRI-v4-TargetUDP src -m string --string n30njxq7bmiwr6dtxq --algo bm --to 65535 -m mark --mark 2/0x3ff -j NFQUEUE --queue-bypass --queue-num 25",
 			"-p udp -m set --match-set TRI-v4-TargetUDP src -m string --string n30njxq7bmiwr6dtxq --algo bm --to 65535 -m mark --mark 3/0x3ff -j NFQUEUE --queue-bypass --queue-num 26",
 			"-p udp -m set --match-set TRI-v4-TargetUDP src -m string --string n30njxq7bmiwr6dtxq --algo bm --to 65535 -m mark --mark 4/0x3ff -j NFQUEUE --queue-bypass --queue-num 27",
 			"-p tcp -m set --match-set TRI-v4-TargetTCP src -j HMARK --hmark-tuple src,sport,dst,dport --hmark-offset 0x1 --hmark-rnd 0x1313405 --hmark-mod 4",
-=======
-			"-p udp -m set --match-set TRI-v4-TargetUDP src -m string --string n30njxq7bmiwr6dtxq --algo bm --to 65535 -j NFQUEUE --queue-bypass --queue-balance 24:27",
-			"-m set --match-set TRI-v4-TargetTCP src -p tcp --tcp-flags ALL ACK -m tcp --tcp-option 34 -j NFQUEUE --queue-balance 20:23",
->>>>>>> ebfa1b17
 			"-m connmark --mark 61167 -j ACCEPT",
 			"-m connmark --mark 61166 -p tcp ! --tcp-flags SYN,ACK SYN,ACK -j ACCEPT",
 			"-j TRI-UID-Net",
@@ -509,18 +497,12 @@
 		},
 		"TRI-Net": {
 			"-j TRI-Prx-Net",
-<<<<<<< HEAD
-
 			"-p udp -m set --match-set TRI-v4-TargetUDP src -j HMARK --hmark-tuple src,sport,dst,dport --hmark-offset 0x1 --hmark-rnd 0x1313405 --hmark-mod 4",
 			"-p udp -m set --match-set TRI-v4-TargetUDP src -m string --string n30njxq7bmiwr6dtxq --algo bm --to 65535 -m mark --mark 1/0x3ff -j NFQUEUE --queue-bypass --queue-num 24",
 			"-p udp -m set --match-set TRI-v4-TargetUDP src -m string --string n30njxq7bmiwr6dtxq --algo bm --to 65535 -m mark --mark 2/0x3ff -j NFQUEUE --queue-bypass --queue-num 25",
 			"-p udp -m set --match-set TRI-v4-TargetUDP src -m string --string n30njxq7bmiwr6dtxq --algo bm --to 65535 -m mark --mark 3/0x3ff -j NFQUEUE --queue-bypass --queue-num 26",
 			"-p udp -m set --match-set TRI-v4-TargetUDP src -m string --string n30njxq7bmiwr6dtxq --algo bm --to 65535 -m mark --mark 4/0x3ff -j NFQUEUE --queue-bypass --queue-num 27",
 			"-p tcp -m set --match-set TRI-v4-TargetTCP src -j HMARK --hmark-tuple src,sport,dst,dport --hmark-offset 0x1 --hmark-rnd 0x1313405 --hmark-mod 4",
-=======
-			"-p udp -m set --match-set TRI-v4-TargetUDP src -m string --string n30njxq7bmiwr6dtxq --algo bm --to 65535 -j NFQUEUE --queue-bypass --queue-balance 24:27",
-			"-m set --match-set TRI-v4-TargetTCP src -p tcp --tcp-flags ALL ACK -m tcp --tcp-option 34 -j NFQUEUE --queue-balance 20:23",
->>>>>>> ebfa1b17
 			"-m connmark --mark 61167 -j ACCEPT",
 			"-m connmark --mark 61166 -p tcp ! --tcp-flags SYN,ACK SYN,ACK -j ACCEPT",
 			"-j TRI-UID-Net",
@@ -639,17 +621,12 @@
 		},
 		"TRI-Net": {
 			"-j TRI-Prx-Net",
-<<<<<<< HEAD
 			"-p udp -m set --match-set TRI-v4-TargetUDP src -j HMARK --hmark-tuple src,sport,dst,dport --hmark-offset 0x1 --hmark-rnd 0x1313405 --hmark-mod 4",
 			"-p udp -m set --match-set TRI-v4-TargetUDP src -m string --string n30njxq7bmiwr6dtxq --algo bm --to 65535 -m mark --mark 1/0x3ff -j NFQUEUE --queue-bypass --queue-num 24",
 			"-p udp -m set --match-set TRI-v4-TargetUDP src -m string --string n30njxq7bmiwr6dtxq --algo bm --to 65535 -m mark --mark 2/0x3ff -j NFQUEUE --queue-bypass --queue-num 25",
 			"-p udp -m set --match-set TRI-v4-TargetUDP src -m string --string n30njxq7bmiwr6dtxq --algo bm --to 65535 -m mark --mark 3/0x3ff -j NFQUEUE --queue-bypass --queue-num 26",
 			"-p udp -m set --match-set TRI-v4-TargetUDP src -m string --string n30njxq7bmiwr6dtxq --algo bm --to 65535 -m mark --mark 4/0x3ff -j NFQUEUE --queue-bypass --queue-num 27",
 			"-p tcp -m set --match-set TRI-v4-TargetTCP src -j HMARK --hmark-tuple src,sport,dst,dport --hmark-offset 0x1 --hmark-rnd 0x1313405 --hmark-mod 4",
-=======
-			"-p udp -m set --match-set TRI-v4-TargetUDP src -m string --string n30njxq7bmiwr6dtxq --algo bm --to 65535 -j NFQUEUE --queue-bypass --queue-balance 24:27",
-			"-m set --match-set TRI-v4-TargetTCP src -p tcp --tcp-flags ALL ACK -m tcp --tcp-option 34 -j NFQUEUE --queue-balance 20:23",
->>>>>>> ebfa1b17
 			"-m connmark --mark 61167 -j ACCEPT",
 			"-m connmark --mark 61166 -p tcp ! --tcp-flags SYN,ACK SYN,ACK -j ACCEPT",
 			"-j TRI-UID-Net",
@@ -768,17 +745,12 @@
 		},
 		"TRI-Net": {
 			"-j TRI-Prx-Net",
-<<<<<<< HEAD
 			"-p udp -m set --match-set TRI-v4-TargetUDP src -j HMARK --hmark-tuple src,sport,dst,dport --hmark-offset 0x1 --hmark-rnd 0x1313405 --hmark-mod 4",
 			"-p udp -m set --match-set TRI-v4-TargetUDP src -m string --string n30njxq7bmiwr6dtxq --algo bm --to 65535 -m mark --mark 1/0x3ff -j NFQUEUE --queue-bypass --queue-num 24",
 			"-p udp -m set --match-set TRI-v4-TargetUDP src -m string --string n30njxq7bmiwr6dtxq --algo bm --to 65535 -m mark --mark 2/0x3ff -j NFQUEUE --queue-bypass --queue-num 25",
 			"-p udp -m set --match-set TRI-v4-TargetUDP src -m string --string n30njxq7bmiwr6dtxq --algo bm --to 65535 -m mark --mark 3/0x3ff -j NFQUEUE --queue-bypass --queue-num 26",
 			"-p udp -m set --match-set TRI-v4-TargetUDP src -m string --string n30njxq7bmiwr6dtxq --algo bm --to 65535 -m mark --mark 4/0x3ff -j NFQUEUE --queue-bypass --queue-num 27",
 			"-p tcp -m set --match-set TRI-v4-TargetTCP src -j HMARK --hmark-tuple src,sport,dst,dport --hmark-offset 0x1 --hmark-rnd 0x1313405 --hmark-mod 4",
-=======
-			"-p udp -m set --match-set TRI-v4-TargetUDP src -m string --string n30njxq7bmiwr6dtxq --algo bm --to 65535 -j NFQUEUE --queue-bypass --queue-balance 24:27",
-			"-m set --match-set TRI-v4-TargetTCP src -p tcp --tcp-flags ALL ACK -m tcp --tcp-option 34 -j NFQUEUE --queue-balance 20:23",
->>>>>>> ebfa1b17
 			"-m connmark --mark 61167 -j ACCEPT",
 			"-m connmark --mark 61166 -p tcp ! --tcp-flags SYN,ACK SYN,ACK -j ACCEPT",
 			"-j TRI-UID-Net",
@@ -934,17 +906,12 @@
 		},
 		"TRI-Net": {
 			"-j TRI-Prx-Net",
-<<<<<<< HEAD
 			"-p udp -m set --match-set TRI-v4-TargetUDP src -j HMARK --hmark-tuple src,sport,dst,dport --hmark-offset 0x1 --hmark-rnd 0x1313405 --hmark-mod 4",
 			"-p udp -m set --match-set TRI-v4-TargetUDP src -m string --string n30njxq7bmiwr6dtxq --algo bm --to 65535 -m mark --mark 1/0x3ff -j NFQUEUE --queue-bypass --queue-num 24",
 			"-p udp -m set --match-set TRI-v4-TargetUDP src -m string --string n30njxq7bmiwr6dtxq --algo bm --to 65535 -m mark --mark 2/0x3ff -j NFQUEUE --queue-bypass --queue-num 25",
 			"-p udp -m set --match-set TRI-v4-TargetUDP src -m string --string n30njxq7bmiwr6dtxq --algo bm --to 65535 -m mark --mark 3/0x3ff -j NFQUEUE --queue-bypass --queue-num 26",
 			"-p udp -m set --match-set TRI-v4-TargetUDP src -m string --string n30njxq7bmiwr6dtxq --algo bm --to 65535 -m mark --mark 4/0x3ff -j NFQUEUE --queue-bypass --queue-num 27",
 			"-p tcp -m set --match-set TRI-v4-TargetTCP src -j HMARK --hmark-tuple src,sport,dst,dport --hmark-offset 0x1 --hmark-rnd 0x1313405 --hmark-mod 4",
-=======
-			"-p udp -m set --match-set TRI-v4-TargetUDP src -m string --string n30njxq7bmiwr6dtxq --algo bm --to 65535 -j NFQUEUE --queue-bypass --queue-balance 24:27",
-			"-m set --match-set TRI-v4-TargetTCP src -p tcp --tcp-flags ALL ACK -m tcp --tcp-option 34 -j NFQUEUE --queue-balance 20:23",
->>>>>>> ebfa1b17
 			"-m connmark --mark 61167 -j ACCEPT",
 			"-m connmark --mark 61166 -p tcp ! --tcp-flags SYN,ACK SYN,ACK -j ACCEPT",
 			"-j TRI-UID-Net",
@@ -1925,17 +1892,12 @@
 		},
 		"TRI-Net": {
 			"-j TRI-Prx-Net",
-<<<<<<< HEAD
 			"-p udp -m set --match-set TRI-v4-TargetUDP src -j HMARK --hmark-tuple src,sport,dst,dport --hmark-offset 0x1 --hmark-rnd 0x1313405 --hmark-mod 4",
 			"-p udp -m set --match-set TRI-v4-TargetUDP src -m string --string n30njxq7bmiwr6dtxq --algo bm --to 65535 -m mark --mark 1/0x3ff -j NFQUEUE --queue-bypass --queue-num 24",
 			"-p udp -m set --match-set TRI-v4-TargetUDP src -m string --string n30njxq7bmiwr6dtxq --algo bm --to 65535 -m mark --mark 2/0x3ff -j NFQUEUE --queue-bypass --queue-num 25",
 			"-p udp -m set --match-set TRI-v4-TargetUDP src -m string --string n30njxq7bmiwr6dtxq --algo bm --to 65535 -m mark --mark 3/0x3ff -j NFQUEUE --queue-bypass --queue-num 26",
 			"-p udp -m set --match-set TRI-v4-TargetUDP src -m string --string n30njxq7bmiwr6dtxq --algo bm --to 65535 -m mark --mark 4/0x3ff -j NFQUEUE --queue-bypass --queue-num 27",
 			"-p tcp -m set --match-set TRI-v4-TargetTCP src -j HMARK --hmark-tuple src,sport,dst,dport --hmark-offset 0x1 --hmark-rnd 0x1313405 --hmark-mod 4",
-=======
-			"-p udp -m set --match-set TRI-v4-TargetUDP src -m string --string n30njxq7bmiwr6dtxq --algo bm --to 65535 -j NFQUEUE --queue-bypass --queue-balance 24:27",
-			"-m set --match-set TRI-v4-TargetTCP src -p tcp --tcp-flags ALL ACK -m tcp --tcp-option 34 -j NFQUEUE --queue-balance 20:23",
->>>>>>> ebfa1b17
 			"-m connmark --mark 61167 -j ACCEPT",
 			"-m connmark --mark 61166 -p tcp ! --tcp-flags SYN,ACK SYN,ACK -j ACCEPT",
 			"-m set --match-set TRI-v4-TargetTCP src -p tcp -m tcp --tcp-flags SYN,ACK SYN,ACK -m mark --mark 1/0x3ff -j NFQUEUE --queue-num 24 --queue-bypass",
@@ -2000,17 +1962,12 @@
 		},
 		"TRI-Net": {
 			"-j TRI-Prx-Net",
-<<<<<<< HEAD
 			"-p udp -m set --match-set TRI-v4-TargetUDP src -j HMARK --hmark-tuple src,sport,dst,dport --hmark-offset 0x1 --hmark-rnd 0x1313405 --hmark-mod 4",
 			"-p udp -m set --match-set TRI-v4-TargetUDP src -m string --string n30njxq7bmiwr6dtxq --algo bm --to 65535 -m mark --mark 1/0x3ff -j NFQUEUE --queue-bypass --queue-num 24",
 			"-p udp -m set --match-set TRI-v4-TargetUDP src -m string --string n30njxq7bmiwr6dtxq --algo bm --to 65535 -m mark --mark 2/0x3ff -j NFQUEUE --queue-bypass --queue-num 25",
 			"-p udp -m set --match-set TRI-v4-TargetUDP src -m string --string n30njxq7bmiwr6dtxq --algo bm --to 65535 -m mark --mark 3/0x3ff -j NFQUEUE --queue-bypass --queue-num 26",
 			"-p udp -m set --match-set TRI-v4-TargetUDP src -m string --string n30njxq7bmiwr6dtxq --algo bm --to 65535 -m mark --mark 4/0x3ff -j NFQUEUE --queue-bypass --queue-num 27",
 			"-p tcp -m set --match-set TRI-v4-TargetTCP src -j HMARK --hmark-tuple src,sport,dst,dport --hmark-offset 0x1 --hmark-rnd 0x1313405 --hmark-mod 4",
-=======
-			"-p udp -m set --match-set TRI-v4-TargetUDP src -m string --string n30njxq7bmiwr6dtxq --algo bm --to 65535 -j NFQUEUE --queue-bypass --queue-balance 24:27",
-			"-m set --match-set TRI-v4-TargetTCP src -p tcp --tcp-flags ALL ACK -m tcp --tcp-option 34 -j NFQUEUE --queue-balance 20:23",
->>>>>>> ebfa1b17
 			"-m connmark --mark 61167 -j ACCEPT",
 			"-m connmark --mark 61166 -p tcp ! --tcp-flags SYN,ACK SYN,ACK -j ACCEPT",
 			"-m set --match-set TRI-v4-TargetTCP src -p tcp -m tcp --tcp-flags SYN,ACK SYN,ACK -m mark --mark 1/0x3ff -j NFQUEUE --queue-num 24 --queue-bypass",
