package iptablesctrl

import (
	"crypto/md5"
	"encoding/base64"
	"fmt"
	"io"
	"strconv"

	"go.uber.org/zap"

	"github.com/aporeto-inc/trireme/constants"
	"github.com/aporeto-inc/trireme/enforcer/utils/fqconfig"
	"github.com/aporeto-inc/trireme/policy"
	"github.com/bvandewalle/go-ipset/ipset"

	"github.com/aporeto-inc/trireme/supervisor/provider"
)

const (
	uidchain         = "UIDCHAIN"
	chainPrefix      = "TRIREME-"
	appChainPrefix   = chainPrefix + "App-"
	netChainPrefix   = chainPrefix + "Net-"
	targetNetworkSet = "TargetNetSet"
	//PuPortSet The prefix for portset names
	PuPortSet                 = "PUPort-"
	proxyPortSet              = "Proxy-"
	ipTableSectionOutput      = "OUTPUT"
	ipTableSectionInput       = "INPUT"
	ipTableSectionPreRouting  = "PREROUTING"
	ipTableSectionPostRouting = "POSTROUTING"
	natProxyOutputChain       = "RedirProxy-App"
	natProxyInputChain        = "RedirProxy-Net"
	proxyOutputChain          = "Proxy-App"
	proxyInputChain           = "Proxy-Net"
	destProxyServiceSet       = "Service-VIP"
	srcProxyServiceSet        = "Service-PIP"
	proxyMark                 = "0x40"
	//ProxyPort DefaultProxyPort
	ProxyPort = "5000"
)

// Instance  is the structure holding all information about a implementation
type Instance struct {
	fqc                        *fqconfig.FilterQueue
	ipt                        provider.IptablesProvider
	ipset                      provider.IpsetProvider
	vipTargetSet               provider.Ipset
	pipTargetSet               provider.Ipset
	targetSet                  provider.Ipset
	appPacketIPTableContext    string
	appAckPacketIPTableContext string
	appProxyIPTableContext     string
	appPacketIPTableSection    string
	netPacketIPTableContext    string
	netPacketIPTableSection    string
	appCgroupIPTableSection    string
	appSynAckIPTableSection    string
	mode                       constants.ModeType
}

// NewInstance creates a new iptables controller instance
func NewInstance(fqc *fqconfig.FilterQueue, mode constants.ModeType) (*Instance, error) {

	ipt, err := provider.NewGoIPTablesProvider()
	if err != nil {
		return nil, fmt.Errorf("Cannot initialize IPtables provider: %s", err)
	}

	ips := provider.NewGoIPsetProvider()
	if err != nil {
		return nil, fmt.Errorf("Cannot initialize ipsets")
	}

	i := &Instance{
		fqc:   fqc,
		ipt:   ipt,
		ipset: ips,
		appPacketIPTableContext:    "raw",
		appAckPacketIPTableContext: "mangle",
		netPacketIPTableContext:    "mangle",
		appProxyIPTableContext:     "nat",
		mode: mode,
	}

	if mode == constants.LocalServer || mode == constants.RemoteContainer {
		i.appPacketIPTableSection = ipTableSectionOutput
		i.appCgroupIPTableSection = ipTableSectionOutput
		i.netPacketIPTableSection = ipTableSectionInput
		i.appSynAckIPTableSection = ipTableSectionOutput
	} else {
		i.appPacketIPTableSection = ipTableSectionPreRouting
		i.appCgroupIPTableSection = ipTableSectionOutput
		i.netPacketIPTableSection = ipTableSectionPostRouting
		i.appSynAckIPTableSection = ipTableSectionInput
	}

	return i, nil

}

// chainPrefix returns the chain name for the specific PU
func (i *Instance) chainName(contextID string, version int) (app, net string, err error) {
	hash := md5.New()

	if _, err := io.WriteString(hash, contextID); err != nil {
		return "", "", err
	}
	output := base64.URLEncoding.EncodeToString(hash.Sum(nil))
	if len(contextID) > 4 {
		contextID = contextID[:4] + string(output[:6])
	} else {
		contextID = contextID + string(output[:6])
	}

	app = appChainPrefix + contextID + "-" + strconv.Itoa(version)
	net = netChainPrefix + contextID + "-" + strconv.Itoa(version)

	return app, net, nil
}

//PuPortSetName returns the name of the pu portset
<<<<<<< HEAD
func PuPortSetName(contextID string, mark string, prefix string) string {
=======
func PuPortSetName(contextID string, mark string) (string, error) {
>>>>>>> 85d781d2
	hash := md5.New()

	if _, err := io.WriteString(hash, contextID); err != nil {
		return "", err
	}

	output := base64.URLEncoding.EncodeToString(hash.Sum(nil))

	if len(contextID) > 4 {
		contextID = contextID[:4] + string(output[:4])
	} else {
		contextID = contextID + string(output[:4])
	}

<<<<<<< HEAD
	return (prefix + contextID + mark)
=======
	return PuPortSet + contextID + mark, nil
>>>>>>> 85d781d2
}

// DefaultIPAddress returns the default IP address for the processing unit
func (i *Instance) defaultIP(addresslist map[string]string) (string, bool) {

	if ip, ok := addresslist[policy.DefaultNamespace]; ok && len(ip) > 0 {
		return ip, true
	}

	if i.mode == constants.LocalContainer {
		return "0.0.0.0/0", false
	}

	return "0.0.0.0/0", true
}

// ConfigureRules implmenets the ConfigureRules interface
func (i *Instance) ConfigureRules(version int, contextID string, containerInfo *policy.PUInfo) error {
	policyrules := containerInfo.Policy

	appChain, netChain, err := i.chainName(contextID, version)

	if err != nil {
		return err
	}

	// policyrules.DefaultIPAddress()

	// Supporting only one ip
	ipAddress, ok := i.defaultIP(policyrules.IPAddresses())

	if !ok {
		return fmt.Errorf("No ip address found ")
	}
	proxyPort := containerInfo.Runtime.Options().ProxyPort
	zap.L().Error("COnfigureRules", zap.String("proxyPort", proxyPort))
	proxiedServices := containerInfo.Policy.ProxiedServices()

	// Configure all the ACLs
	if err := i.addContainerChain(appChain, netChain); err != nil {
		return err
	}

	if i.mode != constants.LocalServer {
		proxyPortSetName := PuPortSetName(contextID, "", proxyPortSet)
		if len(proxiedServices) > 0 {

			if err := i.createProxySets(proxiedServices[0], proxiedServices[1], proxyPortSetName); err != nil {
				zap.L().Error("Failed to create ProxySets", zap.Error(err))
			}
		}
		if err := i.addChainRules("", appChain, netChain, ipAddress, "", "", "", proxyPort, proxyPortSetName); err != nil {
			return err
		}

	} else {
		mark := containerInfo.Runtime.Options().CgroupMark
		if mark == "" {
			return fmt.Errorf("No Mark value found")
		}

		port := policy.ConvertServicesToPortList(containerInfo.Runtime.Options().Services)

		uid := containerInfo.Runtime.Options().UserID
		if uid != "" {

			portSetName, err := PuPortSetName(contextID, mark)

			if err != nil {
				return err
			}

			//We are about to create a uid login pu
			//This set will be empty and we will only fill it when we find a port for it
			//The reason to use contextID here is to ensure that we don't need to talk between supervisor and enforcer to share names the id is derivable from information available in the enforcer
<<<<<<< HEAD
			if puseterr := i.createPUPortSet(PuPortSetName(contextID, mark, PuPortSet)); puseterr != nil {
=======
			if puseterr := i.createPUPortSet(portSetName); puseterr != nil {
>>>>>>> 85d781d2
				return puseterr
			}
		}

<<<<<<< HEAD
		portSetName := PuPortSetName(contextID, mark, PuPortSet)
		proxyPortSetName := PuPortSetName(contextID, mark, proxyPortSet)
		if len(proxiedServices) > 0 {

			if err := i.createProxySets(proxiedServices[0], proxiedServices[1], proxyPortSetName); err != nil {
				zap.L().Error("Failed to create ProxySets", zap.Error(err))
			}
		}
		if err := i.addChainRules(portSetName, appChain, netChain, ipAddress, port, mark, uid, proxyPort, proxyPortSetName); err != nil {

=======
		portSetName, err := PuPortSetName(contextID, mark)

		if err != nil {
			return err
		}

		if err = i.addChainRules(portSetName, appChain, netChain, ipAddress, port, mark, uid); err != nil {
>>>>>>> 85d781d2
			return err
		}
	}

	if err := i.addPacketTrap(appChain, netChain, ipAddress, containerInfo.Policy.TriremeNetworks()); err != nil {
		return err
	}

	if err := i.addAppACLs(contextID, appChain, ipAddress, policyrules.ApplicationACLs()); err != nil {
		return err
	}

	if err := i.addNetACLs(contextID, netChain, ipAddress, policyrules.NetworkACLs()); err != nil {
		return err
	}

	if err := i.addExclusionACLs(appChain, netChain, ipAddress, policyrules.ExcludedNetworks()); err != nil {
		return err
	}

	return nil
}

// DeleteRules implements the DeleteRules interface
func (i *Instance) DeleteRules(version int, contextID string, ipAddresses policy.ExtendedMap, port string, mark string, uid string, proxyPort string, proxyPortSetName string) error {
	var ipAddress string
	var ok bool

	// Supporting only one ip
	if i.mode != constants.LocalServer {
		if ipAddresses == nil {
			return fmt.Errorf("Provided map of IP addresses is nil")
		}

		ipAddress, ok = i.defaultIP(ipAddresses)
		if !ok {
			return fmt.Errorf("No ip address found ")
		}
	}

<<<<<<< HEAD
	appChain, netChain := i.chainName(contextID, version)
	portSetName := PuPortSetName(contextID, mark, PuPortSet)
	//	proxyPortSetName := PUPortSetName(contextID, mark, proxyPortSet)
	if derr := i.deleteChainRules(portSetName, appChain, netChain, ipAddress, port, mark, uid, proxyPort, proxyPortSetName); derr != nil {
=======
	appChain, netChain, err := i.chainName(contextID, version)

	if err != nil {
		return err
	}

	portSetName, err := PuPortSetName(contextID, mark)

	if err != nil {
		return err
	}

	if derr := i.deleteChainRules(portSetName, appChain, netChain, ipAddress, port, mark, uid); derr != nil {
>>>>>>> 85d781d2
		zap.L().Warn("Failed to clean rules", zap.Error(derr))
	}

	if err := i.deleteAllContainerChains(appChain, netChain); err != nil {
		zap.L().Warn("Failed to clean container chains while deleting the rules", zap.Error(err))
	}
	if uid != "" {

		portSetName, err := PuPortSetName(contextID, mark)

		if err != nil {
			return err
		}

		ips := ipset.IPSet{
<<<<<<< HEAD
			Name: PuPortSetName(contextID, mark, PuPortSet),
=======
			Name: portSetName,
>>>>>>> 85d781d2
		}
		if err := ips.Destroy(); err != nil {
			zap.L().Warn("Failed to clear puport set", zap.Error(err))
		}
	}
	dstPortSetName, srcPortSetName := i.getSetNamePair(proxyPortSetName)
	ips := ipset.IPSet{
		Name: dstPortSetName,
	}
	if err := ips.Destroy(); err != nil {
		zap.L().Warn("Failed to destroy proxyPortSet", zap.String("SetName", proxyPortSetName), zap.Error(err))
	}
	ips = ipset.IPSet{
		Name: srcPortSetName,
	}
	if err := ips.Destroy(); err != nil {
		zap.L().Warn("Failed to destroy proxyPortSet", zap.String("SetName", proxyPortSetName), zap.Error(err))
	}
	return nil
}

// UpdateRules implements the update part of the interface
func (i *Instance) UpdateRules(version int, contextID string, containerInfo *policy.PUInfo, oldContainerInfo *policy.PUInfo) error {

	if containerInfo == nil {
		return fmt.Errorf("Container info cannot be nil")
	}

	policyrules := containerInfo.Policy
	if policyrules == nil {
		return fmt.Errorf("Policy rules cannot be nil")
	}

	// Supporting only one ip
	ipAddress, ok := i.defaultIP(policyrules.IPAddresses())
	if !ok {
		return fmt.Errorf("No ip address found ")
	}
	proxyPort := containerInfo.Runtime.Options().ProxyPort

	appChain, netChain, err := i.chainName(contextID, version)

	if err != nil {
		return err
	}

	oldAppChain, oldNetChain, err := i.chainName(contextID, version^1)

	if err != nil {
		return err
	}

	//Add a new chain for this update and map all rules there
	if err := i.addContainerChain(appChain, netChain); err != nil {
		return err
	}

	if err := i.addPacketTrap(appChain, netChain, ipAddress, containerInfo.Policy.TriremeNetworks()); err != nil {
		return err
	}

	if err := i.addAppACLs(contextID, appChain, ipAddress, policyrules.ApplicationACLs()); err != nil {
		return err
	}

	if err := i.addNetACLs(contextID, netChain, ipAddress, policyrules.NetworkACLs()); err != nil {
		return err
	}

	if err := i.addExclusionACLs(appChain, netChain, ipAddress, policyrules.ExcludedNetworks()); err != nil {
		return err
	}

	// Add mapping to new chain
	if i.mode != constants.LocalServer {
		proxyPortSetName := PuPortSetName(contextID, "", proxyPortSet)
		if err := i.addChainRules("", appChain, netChain, ipAddress, "", "", "", proxyPort, proxyPortSetName); err != nil {
			return err
		}
	} else {
		mark := containerInfo.Runtime.Options().CgroupMark
		if mark == "" {
			return fmt.Errorf("No Mark value found")
		}
		portlist := policy.ConvertServicesToPortList(containerInfo.Runtime.Options().Services)
		uid := containerInfo.Runtime.Options().UserID

<<<<<<< HEAD
		portSetName := PuPortSetName(contextID, mark, PuPortSet)
		proxyPortSetName := PuPortSetName(contextID, mark, proxyPortSet)
		if err := i.addChainRules(portSetName, appChain, netChain, ipAddress, portlist, mark, uid, proxyPort, proxyPortSetName); err != nil {

=======
		portSetName, err := PuPortSetName(contextID, mark)

		if err != nil {
			return err
		}

		if err := i.addChainRules(portSetName, appChain, netChain, ipAddress, portlist, mark, uid); err != nil {
>>>>>>> 85d781d2
			return err
		}
	}

	//Remove mapping from old chain
	if i.mode != constants.LocalServer {
		proxyPortSetName := PuPortSetName(contextID, "", proxyPortSet)
		if err := i.deleteChainRules("", oldAppChain, oldNetChain, ipAddress, "", "", "", proxyPort, proxyPortSetName); err != nil {

			return err
		}
	} else {
		mark := containerInfo.Runtime.Options().CgroupMark
		port := policy.ConvertServicesToPortList(containerInfo.Runtime.Options().Services)
		uid := containerInfo.Runtime.Options().UserID
<<<<<<< HEAD
		portSetName := PuPortSetName(contextID, mark, PuPortSet)
		proxyPortSetName := PuPortSetName(contextID, mark, proxyPortSet)
		if err := i.deleteChainRules(portSetName, oldAppChain, oldNetChain, ipAddress, port, mark, uid, proxyPort, proxyPortSetName); err != nil {
=======

		portSetName, err := PuPortSetName(contextID, mark)

		if err != nil {
			return err
		}

		if err := i.deleteChainRules(portSetName, oldAppChain, oldNetChain, ipAddress, port, mark, uid); err != nil {
>>>>>>> 85d781d2
			return err
		}
	}
	//Update Proxy Ports
	if i.mode != constants.LocalServer {
		proxyPortSetName := PuPortSetName(contextID, "", proxyPortSet)
		proxiedServiceList := containerInfo.Policy.ProxiedServices()
		i.updateProxySet(proxiedServiceList[0], proxiedServiceList[1], proxyPortSetName)

	} else {
		mark := containerInfo.Runtime.Options().CgroupMark
		proxyPortSetName := PuPortSetName(contextID, mark, proxyPortSet)
		proxiedServiceList := containerInfo.Policy.ProxiedServices()
		i.updateProxySet(proxiedServiceList[0], proxiedServiceList[1], proxyPortSetName)

	}
	// Delete the old chain to clean up
	if err := i.deleteAllContainerChains(oldAppChain, oldNetChain); err != nil {
		return err
	}

	return nil
}

// Start starts the iptables controller
func (i *Instance) Start() error {

	// Clean any previous ACLs
	if err := i.cleanACLs(); err != nil {
		zap.L().Warn("Failed to clean previous acls while starting the supervisor", zap.Error(err))
	}

	if i.mode == constants.LocalContainer {
		if i.acceptMarkedPackets() != nil {
			return fmt.Errorf("Filter of marked packets was not set")
		}
	}

	zap.L().Debug("Started the iptables controller")

	return nil
}

// SetTargetNetworks updates ths target networks for SynAck packets
func (i *Instance) SetTargetNetworks(current, networks []string) error {

	if len(networks) == 0 {
		networks = []string{"0.0.0.0/1", "128.0.0.0/1"}
	}

	// Cleanup old ACLs
	if len(current) > 0 {
		return i.updateTargetNetworks(current, networks)
	}

	// Create the target network set
	if err := i.createTargetSet(networks); err != nil {
		return err
	}

	// if err := i.createProxySets([]string{}, []string{}); err != nil {
	// 	return err
	// }
	i.ipt.NewChain(i.appAckPacketIPTableContext, uidchain)
	i.ipt.NewChain(i.appProxyIPTableContext, natProxyInputChain)
	i.ipt.NewChain(i.appProxyIPTableContext, natProxyOutputChain)
	i.ipt.NewChain(i.appAckPacketIPTableContext, proxyOutputChain)
	i.ipt.NewChain(i.appAckPacketIPTableContext, proxyInputChain)
	i.ipt.Insert(i.appAckPacketIPTableContext, i.appPacketIPTableSection, 1, "-j", uidchain)

	// Insert the ACLS that point to the target networks
	if err := i.setGlobalRules(i.appPacketIPTableSection, i.netPacketIPTableSection); err != nil {
		return fmt.Errorf("Failed to update synack networks")
	}

	return nil
}

// Stop stops the supervisor
func (i *Instance) Stop() error {

	zap.L().Debug("Stop the supervisor")

	// Clean any previous ACLs that we have installed
	if err := i.cleanACLs(); err != nil {
		zap.L().Error("Failed to clean acls while stopping the supervisor", zap.Error(err))
	}

	if err := i.ipset.DestroyAll(); err != nil {
		zap.L().Error("Failed to clean up ipsets", zap.Error(err))
	}

	return nil
}<|MERGE_RESOLUTION|>--- conflicted
+++ resolved
@@ -121,11 +121,8 @@
 }
 
 //PuPortSetName returns the name of the pu portset
-<<<<<<< HEAD
+
 func PuPortSetName(contextID string, mark string, prefix string) string {
-=======
-func PuPortSetName(contextID string, mark string) (string, error) {
->>>>>>> 85d781d2
 	hash := md5.New()
 
 	if _, err := io.WriteString(hash, contextID); err != nil {
@@ -140,11 +137,7 @@
 		contextID = contextID + string(output[:4])
 	}
 
-<<<<<<< HEAD
 	return (prefix + contextID + mark)
-=======
-	return PuPortSet + contextID + mark, nil
->>>>>>> 85d781d2
 }
 
 // DefaultIPAddress returns the default IP address for the processing unit
@@ -220,16 +213,11 @@
 			//We are about to create a uid login pu
 			//This set will be empty and we will only fill it when we find a port for it
 			//The reason to use contextID here is to ensure that we don't need to talk between supervisor and enforcer to share names the id is derivable from information available in the enforcer
-<<<<<<< HEAD
 			if puseterr := i.createPUPortSet(PuPortSetName(contextID, mark, PuPortSet)); puseterr != nil {
-=======
-			if puseterr := i.createPUPortSet(portSetName); puseterr != nil {
->>>>>>> 85d781d2
 				return puseterr
 			}
 		}
 
-<<<<<<< HEAD
 		portSetName := PuPortSetName(contextID, mark, PuPortSet)
 		proxyPortSetName := PuPortSetName(contextID, mark, proxyPortSet)
 		if len(proxiedServices) > 0 {
@@ -240,15 +228,6 @@
 		}
 		if err := i.addChainRules(portSetName, appChain, netChain, ipAddress, port, mark, uid, proxyPort, proxyPortSetName); err != nil {
 
-=======
-		portSetName, err := PuPortSetName(contextID, mark)
-
-		if err != nil {
-			return err
-		}
-
-		if err = i.addChainRules(portSetName, appChain, netChain, ipAddress, port, mark, uid); err != nil {
->>>>>>> 85d781d2
 			return err
 		}
 	}
@@ -289,26 +268,9 @@
 		}
 	}
 
-<<<<<<< HEAD
 	appChain, netChain := i.chainName(contextID, version)
 	portSetName := PuPortSetName(contextID, mark, PuPortSet)
-	//	proxyPortSetName := PUPortSetName(contextID, mark, proxyPortSet)
 	if derr := i.deleteChainRules(portSetName, appChain, netChain, ipAddress, port, mark, uid, proxyPort, proxyPortSetName); derr != nil {
-=======
-	appChain, netChain, err := i.chainName(contextID, version)
-
-	if err != nil {
-		return err
-	}
-
-	portSetName, err := PuPortSetName(contextID, mark)
-
-	if err != nil {
-		return err
-	}
-
-	if derr := i.deleteChainRules(portSetName, appChain, netChain, ipAddress, port, mark, uid); derr != nil {
->>>>>>> 85d781d2
 		zap.L().Warn("Failed to clean rules", zap.Error(derr))
 	}
 
@@ -324,11 +286,7 @@
 		}
 
 		ips := ipset.IPSet{
-<<<<<<< HEAD
-			Name: PuPortSetName(contextID, mark, PuPortSet),
-=======
 			Name: portSetName,
->>>>>>> 85d781d2
 		}
 		if err := ips.Destroy(); err != nil {
 			zap.L().Warn("Failed to clear puport set", zap.Error(err))
@@ -416,22 +374,12 @@
 		portlist := policy.ConvertServicesToPortList(containerInfo.Runtime.Options().Services)
 		uid := containerInfo.Runtime.Options().UserID
 
-<<<<<<< HEAD
 		portSetName := PuPortSetName(contextID, mark, PuPortSet)
 		proxyPortSetName := PuPortSetName(contextID, mark, proxyPortSet)
 		if err := i.addChainRules(portSetName, appChain, netChain, ipAddress, portlist, mark, uid, proxyPort, proxyPortSetName); err != nil {
-
-=======
-		portSetName, err := PuPortSetName(contextID, mark)
-
-		if err != nil {
-			return err
-		}
-
-		if err := i.addChainRules(portSetName, appChain, netChain, ipAddress, portlist, mark, uid); err != nil {
->>>>>>> 85d781d2
-			return err
-		}
+			return err
+		}
+
 	}
 
 	//Remove mapping from old chain
@@ -445,22 +393,13 @@
 		mark := containerInfo.Runtime.Options().CgroupMark
 		port := policy.ConvertServicesToPortList(containerInfo.Runtime.Options().Services)
 		uid := containerInfo.Runtime.Options().UserID
-<<<<<<< HEAD
+
 		portSetName := PuPortSetName(contextID, mark, PuPortSet)
 		proxyPortSetName := PuPortSetName(contextID, mark, proxyPortSet)
 		if err := i.deleteChainRules(portSetName, oldAppChain, oldNetChain, ipAddress, port, mark, uid, proxyPort, proxyPortSetName); err != nil {
-=======
-
-		portSetName, err := PuPortSetName(contextID, mark)
-
-		if err != nil {
-			return err
-		}
-
-		if err := i.deleteChainRules(portSetName, oldAppChain, oldNetChain, ipAddress, port, mark, uid); err != nil {
->>>>>>> 85d781d2
-			return err
-		}
+			return err
+		}
+
 	}
 	//Update Proxy Ports
 	if i.mode != constants.LocalServer {
