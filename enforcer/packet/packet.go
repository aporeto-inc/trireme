--- conflicted
+++ resolved
@@ -151,17 +151,7 @@
 	logPkt := false
 	detailed := false
 
-<<<<<<< HEAD
-	if !flag.Parsed() {
-		log.WithFields(log.Fields{
-			"package": "packet",
-		}).Error("ERROR: packet logging before flag.Parse: ")
-	}
-
 	if (log.GetLevel() == log.DebugLevel || context == 0) || (dbgContext&PacketTypeApplication != 0 && dbgContext&debugContextApp != 0) || (dbgContext&PacketTypeNetwork != 0 && dbgContext&debugContextNet != 0) {
-=======
-	if glog.V(10) || context == 0 {
->>>>>>> 87c8faf2
 		logPkt = true
 		detailed = true
 	} else if dbgContext&debugContext != 0 {
