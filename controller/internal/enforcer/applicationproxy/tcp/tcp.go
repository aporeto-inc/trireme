package tcp

import (
	"bufio"
	"context"
	"crypto/tls"
	"crypto/x509"
	"errors"
	"fmt"
	"io"
	"net"
	"strconv"
	"sync"
	"time"

	"go.uber.org/zap"

	"github.com/aporeto-inc/trireme-lib/collector"
	"github.com/aporeto-inc/trireme-lib/controller/internal/enforcer/applicationproxy/connproc"
	"github.com/aporeto-inc/trireme-lib/controller/internal/enforcer/applicationproxy/markedconn"
	"github.com/aporeto-inc/trireme-lib/controller/internal/enforcer/constants"
	"github.com/aporeto-inc/trireme-lib/controller/internal/enforcer/nfqdatapath/tokenaccessor"
	"github.com/aporeto-inc/trireme-lib/controller/pkg/connection"
	"github.com/aporeto-inc/trireme-lib/controller/pkg/pucontext"
	"github.com/aporeto-inc/trireme-lib/controller/pkg/secrets"
	"github.com/aporeto-inc/trireme-lib/policy"
	"github.com/aporeto-inc/trireme-lib/utils/cache"
)

const (
	proxyMarkInt = 0x40 //Duplicated from supervisor/iptablesctrl refer to it
)

// Proxy maintains state for proxies connections from listen to backend.
type Proxy struct {
	wg sync.WaitGroup

	tokenaccessor tokenaccessor.TokenAccessor
	collector     collector.EventCollector

	puContext string
	puFromID  cache.DataStore

	certificate *tls.Certificate
	ca          *x509.CertPool

	// List of local IP's
	localIPs map[string]struct{}

	sync.Mutex
}

// proxyFlowProperties is a struct used to pass flow information up
type proxyFlowProperties struct {
	SourceIP   string
	DestIP     string
	SourcePort uint16
	DestPort   uint16
}

// NewTCPProxy creates a new instance of proxy reate a new instance of Proxy
func NewTCPProxy(
	tp tokenaccessor.TokenAccessor,
	c collector.EventCollector,
	puFromID cache.DataStore,
	puContext string,
	certificate *tls.Certificate,
	caPool *x509.CertPool,
) *Proxy {

	localIPs := connproc.GetInterfaces()

	return &Proxy{
		wg:            sync.WaitGroup{},
		collector:     c,
		tokenaccessor: tp,
		puFromID:      puFromID,
		puContext:     puContext,
		localIPs:      localIPs,
		certificate:   certificate,
		ca:            caPool,
	}
}

// RunNetworkServer implements enforcer.Enforcer interface
func (p *Proxy) RunNetworkServer(ctx context.Context, listener net.Listener, encrypted bool) error {

	// Encryption is done transparently for TCP.
	go p.serve(ctx, listener)

	return nil
}

// UpdateSecrets updates the secrets of the connections.
func (p *Proxy) UpdateSecrets(cert *tls.Certificate, caPool *x509.CertPool, s secrets.Secrets, certPEM, keyPEM string) {
	p.Lock()
	defer p.Unlock()

	p.certificate = cert
	p.ca = caPool
}

func (p *Proxy) serve(ctx context.Context, listener net.Listener) {
	for {
		select {
		case <-ctx.Done():
			return
		default:
			if conn, err := listener.Accept(); err == nil {
				if err := markedconn.MarkConnection(conn, proxyMarkInt); err != nil {
					zap.L().Error("Failed to mark connection", zap.Error(err))
				}

				go p.handle(ctx, conn)
			} else {
				return
			}
		}
	}
}

// ShutDown shuts down the server.
func (p *Proxy) ShutDown() error {
	return nil
}

// handle handles a connection
func (p *Proxy) handle(ctx context.Context, upConn net.Conn) {

	defer upConn.Close() // nolint

	ip, port, err := connproc.GetOriginalDestination(upConn)
	if err != nil {
		return
	}

	downConn, err := p.downConnection(ip, port)
	if err != nil {
		return
	}
	defer downConn.Close() // nolint

	// Before we start the process, listen to context signals and cancel
	// everything
	go func() {
		select {
		case <-ctx.Done():
			upConn.Close()   // nolint
			downConn.Close() // nolint
		}
	}()

	var isEncrypted bool
	// Now let us handle the state machine for the down connection
<<<<<<< HEAD
	backendIP := fmt.Sprintf("%d.%d.%d.%d", ip[0], ip[1], ip[2], ip[3])
	if isEncrypted, err = p.CompleteEndPointAuthorization(backendIP, port, upConn, downConn, contextID); err != nil {
=======
	if isEncrypted, err = p.CompleteEndPointAuthorization(ip, port, upConn, downConn); err != nil {
>>>>>>> 75216490
		zap.L().Error("Error on Authorization", zap.Error(err))
		return
	}

	if isEncrypted {
		if err := p.handleEncryptedData(ctx, upConn, downConn, ip); err != nil {
			zap.L().Error("Failed to process connection - aborting", zap.Error(err))
		}
		return
	}
<<<<<<< HEAD
	for _, ip := range iplist {
		if ip == net.IPv4(backendip[0], backendip[1], backendip[2], backendip[3]).String() {
			return true
		}
=======

	if err := connproc.Pipe(ctx, upConn, downConn); err != nil {
		zap.L().Error("Failed to handle data pipe - aborting", zap.Error(err))
>>>>>>> 75216490
	}
}

func (p *Proxy) startEncryptedClientDataPath(ctx context.Context, downConn net.Conn, serverConn io.ReadWriter) error {

	tlsConn := tls.Client(downConn, &tls.Config{
		ClientCAs: p.ca,
	})

	if tlsConn == nil {
		return fmt.Errorf("Cannot convert to tls Connection")
	}

	if err := tlsConn.Handshake(); err != nil {
		return err
	}

	p.copyData(ctx, serverConn, tlsConn)
	return nil
}

func (p *Proxy) startEncryptedServerDataPath(ctx context.Context, downConn io.ReadWriter, serverConn net.Conn) error {

	p.Lock()
	certs := []tls.Certificate{*p.certificate}
	p.Unlock()

	tlsConn := tls.Server(serverConn, &tls.Config{
		Certificates: certs,
	})
	defer tlsConn.Close() // nolint

	if err := tlsConn.Handshake(); err != nil {
		return err
	}

	p.copyData(ctx, downConn, tlsConn)

	return nil
}

func (p *Proxy) copyData(ctx context.Context, netConn io.ReadWriter, tlsConn io.ReadWriter) {
	var wg sync.WaitGroup
	wg.Add(2)
	go func() {
		defer wg.Done()
		b := make([]byte, 1024)
		for {
			select {
			case <-ctx.Done():
				return
			default:
				if n, err := tlsConn.Read(b); err == nil {
					if _, err = netConn.Write(b[:n]); err != nil {
						return
					}
					continue
				}
				return
			}
		}
	}()

	go func() {
		defer wg.Done()
		b := make([]byte, 1024)
		for {
			select {
			case <-ctx.Done():
				return
			default:
				if n, err := netConn.Read(b); err == nil {
					if _, err = tlsConn.Write(b[:n]); err != nil {
						return
					}
					continue
				}
				return
			}
		}
	}()
	wg.Wait()
}

func (p *Proxy) handleEncryptedData(ctx context.Context, upConn net.Conn, downConn net.Conn, ip net.IP) error {
	// If the destination is not a local IP, it means that we are processing a client connection.
	if _, ok := p.localIPs[ip.String()]; !ok {
		return p.startEncryptedClientDataPath(ctx, downConn, upConn)
	}
	return p.startEncryptedServerDataPath(ctx, downConn, upConn)
}

func (p *Proxy) puContextFromContextID(puID string) (*pucontext.PUContext, error) {

	ctx, err := p.puFromID.Get(puID)
	if err != nil {
		return nil, fmt.Errorf("Context not found %s", puID)
	}

	puContext, ok := ctx.(*pucontext.PUContext)
	if !ok {
		return nil, fmt.Errorf("Context not converted %s", puID)
	}

	return puContext, nil
}

// Initiate the downstream connection
func (p *Proxy) downConnection(ip net.IP, port int) (net.Conn, error) {

	raddr := &net.TCPAddr{
		IP:   ip,
		Port: port,
	}

	return markedconn.DialMarkedTCP("tcp", nil, raddr, proxyMarkInt)

}

// CompleteEndPointAuthorization -- Aporeto Handshake on top of a completed connection
// We will define states here equivalent to SYN_SENT AND SYN_RECEIVED
func (p *Proxy) CompleteEndPointAuthorization(downIP fmt.Stringer, downPort int, upConn, downConn net.Conn) (bool, error) {

	backendip := downIP.String()

	// If the backend is not a local IP it means that we are a client.
	if _, ok := p.localIPs[backendip]; !ok {
		return p.StartClientAuthStateMachine(downIP, downPort, downConn)
	}

	isEncrypted, reader, err := p.StartServerAuthStateMachine(downIP, downPort, upConn)
	if err != nil {
		return false, err
	}
<<<<<<< HEAD
	//Assumption within a container two applications talking to each other won't be proxied.
	//If backend ip is non local we are client else we are server
	islocalIP := func() bool {
		fmt.Println("Backend IP:", backendip, "IPList:", p.IPList)
		for _, ip := range p.IPList {
			if ip == backendip {
				return true
			}
=======

	if length := reader.Buffered(); length > 0 {
		if err := flushBuffer(reader, downConn, length); err != nil {
			return false, err
>>>>>>> 75216490
		}
	}
	return isEncrypted, nil
}

//StartClientAuthStateMachine -- Starts the aporeto handshake for client application
func (p *Proxy) StartClientAuthStateMachine(downIP fmt.Stringer, downPort int, downConn net.Conn) (bool, error) {

	// We are running on top of TCP nothing should be lost or come out of order makes the state machines easy....
	puContext, err := p.puContextFromContextID(p.puContext)
	if err != nil {
		return false, fmt.Errorf("Cannot find policy context: %s", err)
	}
	isEncrypted := false
	conn := connection.NewProxyConnection()

	flowproperties := &proxyFlowProperties{
		DestIP: downIP.String(),
		// SourceIP: downConn.LocalAddr().Network(),
	}

	reader := bufio.NewReader(downConn)

	for {
		if err := downConn.SetDeadline(time.Now().Add(2 * time.Second)); err != nil {
			return false, err
		}

		switch conn.GetState() {
		case connection.ClientTokenSend:

			token, err := p.tokenaccessor.CreateSynPacketToken(puContext, &conn.Auth)
			if err != nil {
				return isEncrypted, fmt.Errorf("unable to create syn token: %s", err)
			}

			if n, err := writeMsg(downConn, token); err != nil || n < len(token) {
				return isEncrypted, fmt.Errorf("unable to send auth token: %s", err)
			}

			conn.SetState(connection.ClientPeerTokenReceive)

		case connection.ClientPeerTokenReceive:
			msg, err := readMsg(reader)
			if err != nil {
				return false, fmt.Errorf("Failed to read peer token: %s", err)
			}

			claims, err := p.tokenaccessor.ParsePacketToken(&conn.Auth, msg)
			if err != nil || claims == nil {
				p.reportRejectedFlow(flowproperties, conn, collector.DefaultEndPoint, puContext.ManagementID(), puContext, collector.InvalidToken, nil, nil)
				return false, fmt.Errorf("peer token reject because of bad claims: error: %s, claims: %v %v", err, claims, string(msg))
			}

			report, packet := puContext.SearchTxtRules(claims.T, false)
			if packet.Action.Rejected() {
				p.reportRejectedFlow(flowproperties, conn, puContext.ManagementID(), conn.Auth.RemoteContextID, puContext, collector.PolicyDrop, report, packet)
				return isEncrypted, errors.New("dropping because of reject rule on transmitter")
			}

			if packet.Action.Encrypted() {
				isEncrypted = true
			}

			conn.SetState(connection.ClientSendSignedPair)

		case connection.ClientSendSignedPair:
			token, err := p.tokenaccessor.CreateAckPacketToken(puContext, &conn.Auth)
			if err != nil {
				return isEncrypted, fmt.Errorf("unable to create ack token: %s", err)
			}

			if n, err := writeMsg(downConn, token); err != nil || n < len(token) {
				return isEncrypted, fmt.Errorf("unable to send ack: %s", err)
			}

			// time.Sleep(1000 * time.Microsecond)
			return isEncrypted, nil
		}
	}
}

// StartServerAuthStateMachine -- Start the aporeto handshake for a server application
func (p *Proxy) StartServerAuthStateMachine(ip fmt.Stringer, backendport int, upConn net.Conn) (bool, *bufio.Reader, error) {

	puContext, err := p.puContextFromContextID(p.puContext)
	if err != nil {
		return false, nil, err
	}
	isEncrypted := false

	flowProperties := &proxyFlowProperties{
		DestIP:   ip.String(),
		DestPort: uint16(backendport),
	}

	conn := connection.NewProxyConnection()
	conn.SetState(connection.ServerReceivePeerToken)

	reader := bufio.NewReader(upConn)

	for {
		if err := upConn.SetDeadline(time.Now().Add(2 * time.Second)); err != nil {
			return false, nil, err
		}

		switch conn.GetState() {
		case connection.ServerReceivePeerToken:

			msg, err := readMsg(reader)
			if err != nil {
				return false, nil, fmt.Errorf("unable to receive syn token: %s", err)
			}

			claims, err := p.tokenaccessor.ParsePacketToken(&conn.Auth, msg)
			if err != nil || claims == nil {
				p.reportRejectedFlow(flowProperties, conn, collector.DefaultEndPoint, puContext.ManagementID(), puContext, collector.InvalidToken, nil, nil)
				return isEncrypted, nil, fmt.Errorf("reported rejected flow due to invalid token: %s", err)
			}

			claims.T.AppendKeyValue(enforcerconstants.PortNumberLabelString, strconv.Itoa(int(backendport)))
			report, packet := puContext.SearchRcvRules(claims.T)
			if packet.Action.Rejected() {
				p.reportRejectedFlow(flowProperties, conn, collector.DefaultEndPoint, puContext.ManagementID(), puContext, collector.PolicyDrop, report, packet)
				return isEncrypted, nil, fmt.Errorf("connection dropped by policy %s: %s", packet.PolicyID, err)
			}

			if packet.Action.Encrypted() {
				isEncrypted = true
			}

			conn.ReportFlowPolicy = report
			conn.PacketFlowPolicy = packet

			conn.SetState(connection.ServerSendToken)

		case connection.ServerSendToken:

			claims, err := p.tokenaccessor.CreateSynAckPacketToken(puContext, &conn.Auth)
			if err != nil {
				return isEncrypted, nil, fmt.Errorf("unable to create synack token: %s", err)
			}

			if n, err := writeMsg(upConn, claims); err != nil || n < len(claims) {
				zap.L().Error("Failed to write", zap.Error(err))
				return false, nil, fmt.Errorf("Failed to write ack: %s", err)
			}

			conn.SetState(connection.ServerAuthenticatePair)

		case connection.ServerAuthenticatePair:
			msg, err := readMsg(reader)
			if err != nil {
				return false, nil, fmt.Errorf("unable to receive ack token: %s", err)
			}

			if _, err := p.tokenaccessor.ParseAckToken(&conn.Auth, msg); err != nil {
				p.reportRejectedFlow(flowProperties, conn, collector.DefaultEndPoint, puContext.ManagementID(), puContext, collector.InvalidFormat, nil, nil)
				return isEncrypted, nil, fmt.Errorf("ack packet dropped because signature validation failed %s", err)
			}
			p.reportAcceptedFlow(flowProperties, conn, conn.Auth.RemoteContextID, puContext.ManagementID(), puContext, conn.ReportFlowPolicy, conn.PacketFlowPolicy)
			return isEncrypted, reader, nil
		}
	}
}

func (p *Proxy) reportFlow(flowproperties *proxyFlowProperties, conn *connection.ProxyConnection, sourceID string, destID string, context *pucontext.PUContext, mode string, report *policy.FlowPolicy, packet *policy.FlowPolicy) {
	c := &collector.FlowRecord{
		ContextID: context.ID(),
		Source: &collector.EndPoint{
			ID:   sourceID,
			IP:   flowproperties.SourceIP,
			Port: flowproperties.SourcePort,
			Type: collector.PU,
		},
		Destination: &collector.EndPoint{
			ID:   destID,
			IP:   flowproperties.DestIP,
			Port: flowproperties.DestPort,
			Type: collector.PU,
		},
		Tags:       context.Annotations(),
		Action:     report.Action,
		DropReason: mode,
		PolicyID:   report.PolicyID,
	}

	if report.ObserveAction.Observed() {
		c.ObservedAction = packet.Action
		c.ObservedPolicyID = packet.PolicyID
	}

	p.collector.CollectFlowEvent(c)
}

func (p *Proxy) reportAcceptedFlow(flowproperties *proxyFlowProperties, conn *connection.ProxyConnection, sourceID string, destID string, context *pucontext.PUContext, report *policy.FlowPolicy, packet *policy.FlowPolicy) {

	p.reportFlow(flowproperties, conn, sourceID, destID, context, "N/A", report, packet)
}

func (p *Proxy) reportRejectedFlow(flowproperties *proxyFlowProperties, conn *connection.ProxyConnection, sourceID string, destID string, context *pucontext.PUContext, mode string, report *policy.FlowPolicy, packet *policy.FlowPolicy) {

	if report == nil {
		report = &policy.FlowPolicy{
			Action:   policy.Reject,
			PolicyID: "",
		}
	}
	if packet == nil {
		packet = report
	}
	p.reportFlow(flowproperties, conn, sourceID, destID, context, mode, report, packet)
}

func readMsg(reader *bufio.Reader) ([]byte, error) {
	msg := []byte{}
	for i := 0; i < 20; {
		data, err := reader.ReadBytes('\n')
		if err != nil {
			return []byte{}, fmt.Errorf("unable to recv reply token: %s", err)
		}
		msg = append(msg, data...)
		i = i + len(data)
	}

	return msg[:len(msg)-1], nil
}

func writeMsg(conn io.Writer, data []byte) (n int, err error) {

	data = append(data, '\n')
	n, err = conn.Write(data)
	return n - 1, err
}

func flushBuffer(reader io.Reader, downConn io.Writer, length int) error {
	data := make([]byte, length)
	for n := 0; n < length; {
		l, err := reader.Read(data)
		if err != nil {
			return err
		}
		n = n + l
		if _, err := downConn.Write(data); err != nil {
			return err
		}
	}
	return nil
}<|MERGE_RESOLUTION|>--- conflicted
+++ resolved
@@ -152,12 +152,7 @@
 
 	var isEncrypted bool
 	// Now let us handle the state machine for the down connection
-<<<<<<< HEAD
-	backendIP := fmt.Sprintf("%d.%d.%d.%d", ip[0], ip[1], ip[2], ip[3])
-	if isEncrypted, err = p.CompleteEndPointAuthorization(backendIP, port, upConn, downConn, contextID); err != nil {
-=======
 	if isEncrypted, err = p.CompleteEndPointAuthorization(ip, port, upConn, downConn); err != nil {
->>>>>>> 75216490
 		zap.L().Error("Error on Authorization", zap.Error(err))
 		return
 	}
@@ -168,16 +163,9 @@
 		}
 		return
 	}
-<<<<<<< HEAD
-	for _, ip := range iplist {
-		if ip == net.IPv4(backendip[0], backendip[1], backendip[2], backendip[3]).String() {
-			return true
-		}
-=======
 
 	if err := connproc.Pipe(ctx, upConn, downConn); err != nil {
 		zap.L().Error("Failed to handle data pipe - aborting", zap.Error(err))
->>>>>>> 75216490
 	}
 }
 
@@ -312,21 +300,10 @@
 	if err != nil {
 		return false, err
 	}
-<<<<<<< HEAD
-	//Assumption within a container two applications talking to each other won't be proxied.
-	//If backend ip is non local we are client else we are server
-	islocalIP := func() bool {
-		fmt.Println("Backend IP:", backendip, "IPList:", p.IPList)
-		for _, ip := range p.IPList {
-			if ip == backendip {
-				return true
-			}
-=======
 
 	if length := reader.Buffered(); length > 0 {
 		if err := flushBuffer(reader, downConn, length); err != nil {
 			return false, err
->>>>>>> 75216490
 		}
 	}
 	return isEncrypted, nil
