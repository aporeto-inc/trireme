package iptablesctrl

var triremChains = `
{{if isLocalServer}}-t {{.MangleTable}} -N {{.HostInput}}
-t {{.MangleTable}} -N {{.HostOutput}}
-t {{.MangleTable}} -N {{.NetworkSvcInput}}
-t {{.MangleTable}} -N {{.NetworkSvcOutput}}
-t {{.MangleTable}} -N {{.TriremeInput}}
-t {{.MangleTable}} -N {{.TriremeOutput}}
-t {{.MangleTable}} -N {{.UIDInput}}
-t {{.MangleTable}} -N {{.UIDOutput}}
{{end}}-t {{.MangleTable}} -N {{.MangleProxyAppChain}}
-t {{.MangleTable}} -N {{.MainAppChain}}
-t {{.MangleTable}} -N {{.MainNetChain}}
-t {{.MangleTable}} -N {{.MangleProxyNetChain}}
-t {{.NatTable}} -N {{.NatProxyAppChain}}
-t {{.NatTable}} -N {{.NatProxyNetChain}}
`

var globalRules = `
{{.MangleTable}} INPUT -m set ! --match-set {{.ExclusionsSet}} src -j {{.MainNetChain}}
{{.MangleTable}} {{.MainNetChain}} -j {{ .MangleProxyNetChain }}
{{.MangleTable}} {{.MainNetChain}} -p udp -m set --match-set {{.TargetUDPNetSet}} src -m string --string {{.UDPSignature}} --algo bm --to 65535 -j NFQUEUE --queue-bypass --queue-balance {{.QueueBalanceNetSynAck}}
{{.MangleTable}} {{.MainNetChain}} -m connmark --mark {{.DefaultConnmark}} -j ACCEPT
{{if isLocalServer}}
{{.MangleTable}} {{.MainNetChain}} -j {{.UIDInput}}
{{end}}
{{.MangleTable}} {{.MainNetChain}} -m set --match-set {{.TargetTCPNetSet}} src -p tcp -m tcp --tcp-flags SYN,ACK SYN,ACK -j NFQUEUE --queue-balance {{.QueueBalanceNetSynAck}} --queue-bypass
{{.MangleTable}} {{.MainNetChain}} -p tcp -m set --match-set {{.TargetTCPNetSet}} src -m tcp --tcp-option 34 --tcp-flags SYN,ACK SYN -j NFQUEUE --queue-balance {{.QueueBalanceNetSyn}} --queue-bypass
{{if isLocalServer}}
{{.MangleTable}} {{.MainNetChain}} -j {{.TriremeInput}}
{{.MangleTable}} {{.MainNetChain}} -j {{.NetworkSvcInput}}
{{.MangleTable}} {{.MainNetChain}} -j {{.HostInput}}
{{end}}

{{.MangleTable}} OUTPUT -m set ! --match-set {{.ExclusionsSet}} dst -j {{.MainAppChain}}
{{.MangleTable}} {{.MainAppChain}} -j {{.MangleProxyAppChain}}
{{.MangleTable}} {{.MainAppChain}} -m mark --mark {{.RawSocketMark}} -j ACCEPT
{{.MangleTable}} {{.MainAppChain}} -m connmark --mark {{.DefaultConnmark}} -j ACCEPT
{{if isLocalServer}}
{{.MangleTable}} {{.MainAppChain}} -j {{.UIDOutput}}{{end}}
{{.MangleTable}} {{.MainAppChain}} -p tcp -m set --match-set {{.TargetTCPNetSet}} dst -m tcp --tcp-flags SYN,ACK SYN,ACK -j MARK --set-mark {{.InitialMarkVal}}
{{.MangleTable}} {{.MainAppChain}} -p tcp -m set --match-set {{.TargetTCPNetSet}} dst -m tcp --tcp-flags SYN,ACK SYN,ACK -j NFQUEUE --queue-balance {{.QueueBalanceAppSynAck}} --queue-bypass
{{if isLocalServer}}
{{.MangleTable}} {{.MainAppChain}} -j {{.TriremeOutput}}
{{.MangleTable}} {{.MainAppChain}} -j {{.NetworkSvcOutput}}
{{.MangleTable}} {{.MainAppChain}} -j {{.HostOutput}}{{end}}

{{.MangleTable}} {{.MangleProxyAppChain}} -m mark --mark {{.ProxyMark}} -j ACCEPT
{{.MangleTable}} {{.MangleProxyNetChain}} -m mark --mark {{.ProxyMark}} -j ACCEPT

{{.NatTable}} {{.NatProxyAppChain}} -m mark --mark {{.ProxyMark}} -j ACCEPT
{{.NatTable}} {{.NatProxyNetChain}} -m mark --mark {{.ProxyMark}} -j ACCEPT
`

// cgroupCaptureTemplate are the list of iptables commands that will hook traffic and send it to a PU specific
// chain. The hook method depends on the type of PU.
var cgroupCaptureTemplate = `
{{if isTCPPorts}}
{{.MangleTable}} {{.NetSection}} -p tcp -m multiport --destination-ports {{.TCPPorts}} -m comment --comment PU-Chain -j {{.NetChain}}
{{else}}
{{.MangleTable}} {{.NetSection}} -p tcp -m set --match-set {{.TCPPortSet}} dst -m comment --comment PU-Chain -j {{.NetChain}}
{{end}}

{{if isHostPU}}
{{.MangleTable}} {{.NetSection}} -p udp -m comment --comment traffic-same-pu -m mark --mark {{.Mark}} -m addrtype --src-type LOCAL -m addrtype --dst-type LOCAL -j ACCEPT
{{.MangleTable}} {{.NetSection}} -m comment --comment PU-Chain -j {{.NetChain}}
{{end}}

{{if isUDPPorts}}
{{.MangleTable}} {{.NetSection}} -p udp -m multiport --destination-ports {{.UDPPorts}} -m comment --comment PU-Chain -j {{.NetChain}}
{{end}}

{{.MangleTable}} {{.AppSection}} -m cgroup --cgroup {{.Mark}} -m comment --comment PU-Chain -j MARK --set-mark {{.Mark}}
{{if isHostPU}}
{{.MangleTable}} {{.AppSection}} -p udp -m mark --mark {{.Mark}} -m addrtype --src-type LOCAL -m addrtype --dst-type LOCAL -m state --state NEW -j NFLOG --nflog-prefix {{.NFLOGAcceptPrefix}} --nflog-group 10
{{.MangleTable}} {{.AppSection}} -p udp -m comment --comment traffic-same-pu -m mark --mark {{.Mark}} -m addrtype --src-type LOCAL -m addrtype --dst-type LOCAL -j ACCEPT
{{end}}
{{.MangleTable}} {{.AppSection}} -m mark --mark {{.Mark}} -m comment --comment PU-Chain -j {{.AppChain}}
`

// containerChainTemplate will hook traffic towards the container specific chains.
var containerChainTemplate = `
{{.MangleTable}} {{.AppSection}} -m comment --comment Container-specific-chain -j {{.AppChain}}
{{.MangleTable}} {{.NetSection}} -m comment --comment Container-specific-chain -j {{.NetChain}}`

var uidChainTemplate = `
{{.MangleTable}} {{.UIDOutput}} -m owner --uid-owner {{.UID}} -j MARK --set-mark {{.Mark}}
{{.MangleTable}} {{.UIDOutput}} -m mark --mark {{.Mark}} -m comment --comment Server-specific-chain -j {{.AppChain}}
{{.MangleTable}} {{.UIDInput}} -m set --match-set {{.PortSet}} dst -j MARK --set-mark {{.Mark}}
{{.MangleTable}} {{.UIDInput}} -p tcp -m mark --mark {{.Mark}} -m comment --comment Container-specific-chain -j {{.NetChain}}
`

var acls = `
{{range .RejectObserveContinue}}
{{joinRule .}}
{{end}}

{{range .RejectNotObserved}}
{{joinRule .}}
{{end}}

{{range .RejectObserveApply}}
{{joinRule .}}
{{end}}

{{range .AcceptObserveContinue}}
{{joinRule .}}
{{end}}

{{range .AcceptNotObserved}}
{{joinRule .}}
{{end}}

{{range .AcceptObserveApply}}
{{joinRule .}}
{{end}}

{{range .ReverseRules}}
{{joinRule .}}
{{end}}
`

// packetCaptureTemplate are the rules that trap traffic towards the user space.
var packetCaptureTemplate = `
{{if needICMP}}
{{.MangleTable}} {{.AppChain}} -p icmpv6 -j ACCEPT
{{end}}
{{if needDnsRules}}
{{.MangleTable}} {{.AppChain}} -p udp -m udp --dport 53 -j ACCEPT
{{end}}
{{.MangleTable}} {{.AppChain}} -p tcp -m tcp --tcp-flags SYN,ACK SYN -j NFQUEUE --queue-balance {{.QueueBalanceAppSyn}}
{{.MangleTable}} {{.AppChain}} -p tcp -m tcp --tcp-flags SYN,ACK ACK -j NFQUEUE --queue-balance {{.QueueBalanceAppAck}}
{{if isUIDProcess}}
{{.MangleTable}} {{.AppChain}} -p tcp -m tcp --tcp-flags SYN,ACK SYN,ACK -j NFQUEUE --queue-balance {{.QueueBalanceAppSynAck}}
{{end}}
{{.MangleTable}} {{.AppChain}} -p udp -m set --match-set {{.TargetUDPNetSet}} dst -j NFQUEUE --queue-balance {{.QueueBalanceAppSyn}}
{{.MangleTable}} {{.AppChain}} -p udp -m set --match-set {{.TargetUDPNetSet}} dst -m state --state ESTABLISHED -m comment --comment UDP-Established-Connections -j ACCEPT
{{.MangleTable}} {{.AppChain}} -p tcp -m state --state ESTABLISHED -m comment --comment TCP-Established-Connections -j ACCEPT
<<<<<<< HEAD
{{.MangleTable}} {{.AppChain}} -d {{.DefaultIP}} -m state --state NEW -j NFLOG --nflog-group 10 --nflog-prefix {{.NFLOGPrefix}}
{{.MangleTable}} {{.AppChain}} -d {{.DefaultIP}} -j DROP
=======
{{.MangleTable}} {{.AppChain}} -d 0.0.0.0/0 -m state --state NEW -p tcp --tcp-flags RST,FIN,ACK ACK -j NFLOG  --nflog-group 10 --nflog-prefix {{.NFLOGPrefix}}
{{.MangleTable}} {{.AppChain}} -d 0.0.0.0/0 -p tcp -j DROP
{{.MangleTable}} {{.AppChain}} -d 0.0.0.0/0 -j NFLOG --nflog-group 10 --nflog-prefix {{.NFLOGPrefix}}
{{.MangleTable}} {{.AppChain}} -d 0.0.0.0/0 -j DROP
>>>>>>> fbfb0560

{{if needICMP}}
{{.MangleTable}} {{.NetChain}} -p icmpv6 -j ACCEPT
{{end}}
{{if needDnsRules}}
{{.MangleTable}} {{.NetChain}} -p udp -m udp --sport 53 -j ACCEPT
{{end}}
{{.MangleTable}} {{.NetChain}} -p tcp -m set --match-set {{.TargetTCPNetSet}} src -m tcp --tcp-flags SYN,ACK SYN -j NFQUEUE --queue-balance {{.QueueBalanceNetSyn}}
{{.MangleTable}} {{.NetChain}} -p tcp -m set --match-set {{.TargetTCPNetSet}} src -m tcp --tcp-flags SYN,ACK ACK -j NFQUEUE --queue-balance {{.QueueBalanceNetAck}}
{{if isUIDProcess}}
{{.MangleTable}} {{.NetChain}} -p tcp -m set --match-set {{.TargetTCPNetSet}} src -m tcp --tcp-flags SYN,ACK SYN,ACK -j NFQUEUE --queue-balance {{.QueueBalanceNetSynAck}}
{{end}}
{{.MangleTable}} {{.NetChain}} -p udp -m set --match-set {{.TargetUDPNetSet}} src -m state --state ESTABLISHED -j NFQUEUE --queue-balance {{.QueueBalanceNetSyn}}
{{.MangleTable}} {{.NetChain}} -p tcp -m state --state ESTABLISHED -m comment --comment TCP-Established-Connections -j ACCEPT
<<<<<<< HEAD
{{.MangleTable}} {{.NetChain}} -s {{.DefaultIP}} -m state --state NEW -j NFLOG --nflog-group 11 --nflog-prefix {{.NFLOGPrefix}}
{{.MangleTable}} {{.NetChain}} -s {{.DefaultIP}} -j DROP
=======
{{.MangleTable}} {{.NetChain}} -s 0.0.0.0/0 -m state --state NEW -p tcp --tcp-flags RST,FIN,ACK ACK -j NFLOG --nflog-group 11 --nflog-prefix {{.NFLOGPrefix}}
{{.MangleTable}} {{.NetChain}} -d 0.0.0.0/0 -p tcp -j DROP
{{.MangleTable}} {{.NetChain}} -d 0.0.0.0/0 -j NFLOG --nflog-group 11 --nflog-prefix {{.NFLOGPrefix}}
{{.MangleTable}} {{.NetChain}} -s 0.0.0.0/0 -j DROP
>>>>>>> fbfb0560
`

var proxyChainTemplate = `
{{.MangleTable}} {{.MangleProxyAppChain}} -p tcp -m tcp --sport {{.ProxyPort}} -j ACCEPT
{{.MangleTable}} {{.MangleProxyAppChain}} -p tcp -m set --match-set {{.SrvIPSet}} src -j ACCEPT
{{.MangleTable}} {{.MangleProxyAppChain}} -p tcp -m set --match-set {{.DestIPSet}} dst,dst -m mark ! --mark {{.ProxyMark}} -j ACCEPT

{{.MangleTable}} {{.MangleProxyNetChain}} -p tcp -m set --match-set {{.DestIPSet}} src,src -j ACCEPT
{{.MangleTable}} {{.MangleProxyNetChain}} -p tcp -m set --match-set {{.SrvIPSet}} src -m addrtype --src-type LOCAL -j ACCEPT
{{.MangleTable}} {{.MangleProxyNetChain}} -p tcp -m tcp --dport {{.ProxyPort}} -j ACCEPT


{{if isCgroupSet}}
{{.NatTable}} {{.NatProxyAppChain}} -p tcp -m set --match-set {{.DestIPSet}} dst,dst -m mark ! --mark {{.ProxyMark}} -m cgroup --cgroup {{.CgroupMark}} -j REDIRECT --to-ports {{.ProxyPort}}
{{else}}
{{.NatTable}} {{.NatProxyAppChain}} -p tcp -m set --match-set {{.DestIPSet}} dst,dst -m mark ! --mark {{.ProxyMark}} -j REDIRECT --to-ports {{.ProxyPort}}
{{end}}

{{.NatTable}} {{.NatProxyNetChain}} -p tcp -m set --match-set {{.SrvIPSet}} dst -m mark ! --mark {{.ProxyMark}} -j REDIRECT --to-ports {{.ProxyPort}}`

var deleteChains = `
-t {{.MangleTable}} -F {{.MainAppChain}}
-t {{.MangleTable}} -X {{.MainAppChain}}
-t {{.MangleTable}} -F {{.MainNetChain}}
-t {{.MangleTable}} -X {{.MainNetChain}}

{{if isLocalServer}}
-t {{.MangleTable}} -F {{.HostInput}}
-t {{.MangleTable}} -X {{.HostInput}}

-t {{.MangleTable}} -F {{.HostOutput}}
-t {{.MangleTable}} -X {{.HostOutput}}

-t {{.MangleTable}} -F {{.TriremeInput}}
-t {{.MangleTable}} -X {{.TriremeInput}}

-t {{.MangleTable}} -F {{.TriremeOutput}}
-t {{.MangleTable}} -X {{.TriremeOutput}}

-t {{.MangleTable}} -F {{.NetworkSvcInput}}
-t {{.MangleTable}} -X {{.NetworkSvcInput}}

-t {{.MangleTable}} -F {{.NetworkSvcOutput}}
-t {{.MangleTable}} -X {{.NetworkSvcOutput}}

-t {{.MangleTable}} -F {{.UIDInput}}
-t {{.MangleTable}} -X {{.UIDInput}}

-t {{.MangleTable}} -F {{.UIDOutput}}
-t {{.MangleTable}} -X {{.UIDOutput}}
{{end}}

-t {{.MangleTable}} -F {{.MangleProxyAppChain}}
-t {{.MangleTable}} -X {{.MangleProxyAppChain}}

-t {{.MangleTable}} -F {{.MangleProxyNetChain}}
-t {{.MangleTable}} -X {{.MangleProxyNetChain}}

-t {{.NatTable}} -F {{.NatProxyAppChain}}
-t {{.NatTable}} -X {{.NatProxyAppChain}}

-t {{.NatTable}} -F {{.NatProxyNetChain}}
-t {{.NatTable}} -X {{.NatProxyNetChain}}
`

var globalHooks = `
{{.MangleTable}} INPUT -m set ! --match-set {{.ExclusionsSet}} src -j {{.MainNetChain}}
{{.MangleTable}} OUTPUT -m set ! --match-set {{.ExclusionsSet}} dst -j {{.MainAppChain}}
{{.NatTable}} PREROUTING -p tcp  -m addrtype --dst-type LOCAL -m set ! --match-set {{.ExclusionsSet}} src -j {{.NatProxyNetChain}}
{{.NatTable}} OUTPUT -m set ! --match-set {{.ExclusionsSet}} dst -j {{.NatProxyAppChain}}
`

var legacyProxyRules = `
{{.MangleTable}} {{.MangleProxyAppChain}} -p tcp -m tcp --sport {{.ProxyPort}} -j ACCEPT
{{.MangleTable}} {{.MangleProxyAppChain}} -p tcp -m set --match-set {{.SrvIPSet}} src -j ACCEPT
{{.MangleTable}} {{.MangleProxyAppChain}} -p tcp -m set --match-set {{.DestIPSet}} dst,dst -m mark ! --mark {{.ProxyMark}} -j ACCEPT

{{.MangleTable}} {{.MangleProxyNetChain}} -p tcp -m set --match-set {{.DestIPSet}} src,src -j ACCEPT
{{.MangleTable}} {{.MangleProxyNetChain}} -p tcp -m set --match-set {{.SrvIPSet}} src -m addrtype --src-type LOCAL -j ACCEPT
{{.MangleTable}} {{.MangleProxyNetChain}} -p tcp -m tcp --dport {{.ProxyPort}} -j ACCEPT


{{if isCgroupSet}}
{{.NatTable}} {{.NatProxyAppChain}} -p tcp -m set --match-set {{.DestIPSet}} dst,dst -m mark ! --mark {{.ProxyMark}} -m multiport --source-ports {{.TCPPorts}} -j REDIRECT --to-ports {{.ProxyPort}}
{{else}}
{{.NatTable}} {{.NatProxyAppChain}} -p tcp -m set --match-set {{.DestIPSet}} dst,dst -m mark ! --mark {{.ProxyMark}} -j REDIRECT --to-ports {{.ProxyPort}}
{{end}}

{{.NatTable}} {{.NatProxyNetChain}} -p tcp -m set --match-set {{.SrvIPSet}} dst -m mark ! --mark {{.ProxyMark}} -j REDIRECT --to-ports {{.ProxyPort}}`<|MERGE_RESOLUTION|>--- conflicted
+++ resolved
@@ -137,15 +137,10 @@
 {{.MangleTable}} {{.AppChain}} -p udp -m set --match-set {{.TargetUDPNetSet}} dst -j NFQUEUE --queue-balance {{.QueueBalanceAppSyn}}
 {{.MangleTable}} {{.AppChain}} -p udp -m set --match-set {{.TargetUDPNetSet}} dst -m state --state ESTABLISHED -m comment --comment UDP-Established-Connections -j ACCEPT
 {{.MangleTable}} {{.AppChain}} -p tcp -m state --state ESTABLISHED -m comment --comment TCP-Established-Connections -j ACCEPT
-<<<<<<< HEAD
-{{.MangleTable}} {{.AppChain}} -d {{.DefaultIP}} -m state --state NEW -j NFLOG --nflog-group 10 --nflog-prefix {{.NFLOGPrefix}}
+{{.MangleTable}} {{.AppChain}} -d {{.DefaultIP}} -m state --state NEW -p tcp --tcp-flags RST,FIN,ACK ACK -j NFLOG  --nflog-group 10 --nflog-prefix {{.NFLOGPrefix}}
+{{.MangleTable}} {{.AppChain}} -d {{.DefaultIP}} -p tcp -j DROP
+{{.MangleTable}} {{.AppChain}} -d {{.DefaultIP}} -j NFLOG --nflog-group 10 --nflog-prefix {{.NFLOGPrefix}}
 {{.MangleTable}} {{.AppChain}} -d {{.DefaultIP}} -j DROP
-=======
-{{.MangleTable}} {{.AppChain}} -d 0.0.0.0/0 -m state --state NEW -p tcp --tcp-flags RST,FIN,ACK ACK -j NFLOG  --nflog-group 10 --nflog-prefix {{.NFLOGPrefix}}
-{{.MangleTable}} {{.AppChain}} -d 0.0.0.0/0 -p tcp -j DROP
-{{.MangleTable}} {{.AppChain}} -d 0.0.0.0/0 -j NFLOG --nflog-group 10 --nflog-prefix {{.NFLOGPrefix}}
-{{.MangleTable}} {{.AppChain}} -d 0.0.0.0/0 -j DROP
->>>>>>> fbfb0560
 
 {{if needICMP}}
 {{.MangleTable}} {{.NetChain}} -p icmpv6 -j ACCEPT
@@ -160,15 +155,10 @@
 {{end}}
 {{.MangleTable}} {{.NetChain}} -p udp -m set --match-set {{.TargetUDPNetSet}} src -m state --state ESTABLISHED -j NFQUEUE --queue-balance {{.QueueBalanceNetSyn}}
 {{.MangleTable}} {{.NetChain}} -p tcp -m state --state ESTABLISHED -m comment --comment TCP-Established-Connections -j ACCEPT
-<<<<<<< HEAD
-{{.MangleTable}} {{.NetChain}} -s {{.DefaultIP}} -m state --state NEW -j NFLOG --nflog-group 11 --nflog-prefix {{.NFLOGPrefix}}
+{{.MangleTable}} {{.NetChain}} -s {{.DefaultIP}} -m state --state NEW -p tcp --tcp-flags RST,FIN,ACK ACK -j NFLOG --nflog-group 11 --nflog-prefix {{.NFLOGPrefix}}
+{{.MangleTable}} {{.NetChain}} -d {{.DefaultIP}} -p tcp -j DROP
+{{.MangleTable}} {{.NetChain}} -d {{.DefaultIP}} -j NFLOG --nflog-group 11 --nflog-prefix {{.NFLOGPrefix}}
 {{.MangleTable}} {{.NetChain}} -s {{.DefaultIP}} -j DROP
-=======
-{{.MangleTable}} {{.NetChain}} -s 0.0.0.0/0 -m state --state NEW -p tcp --tcp-flags RST,FIN,ACK ACK -j NFLOG --nflog-group 11 --nflog-prefix {{.NFLOGPrefix}}
-{{.MangleTable}} {{.NetChain}} -d 0.0.0.0/0 -p tcp -j DROP
-{{.MangleTable}} {{.NetChain}} -d 0.0.0.0/0 -j NFLOG --nflog-group 11 --nflog-prefix {{.NFLOGPrefix}}
-{{.MangleTable}} {{.NetChain}} -s 0.0.0.0/0 -j DROP
->>>>>>> fbfb0560
 `
 
 var proxyChainTemplate = `
