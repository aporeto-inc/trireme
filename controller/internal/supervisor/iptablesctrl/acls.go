// +build linux windows

package iptablesctrl

import (
	"errors"
	"fmt"
	"strconv"
	"strings"
	"text/template"

	"github.com/mattn/go-shellwords"
	"go.aporeto.io/trireme-lib/common"
	"go.aporeto.io/trireme-lib/controller/constants"
	"go.aporeto.io/trireme-lib/policy"
	"go.uber.org/zap"
)

const (
	tcpProto     = "tcp"
	udpProto     = "udp"
	numPackets   = "100"
	initialCount = "99"
)

type rulesInfo struct {
	RejectObserveApply    [][]string
	RejectNotObserved     [][]string
	RejectObserveContinue [][]string

	AcceptObserveApply    [][]string
	AcceptNotObserved     [][]string
	AcceptObserveContinue [][]string

	ReverseRules [][]string
}

// cgroupChainRules provides the rules for redirecting to a processing unit
// specific chain based for Linux processed and based on the cgroups and net_cls
// configuration.
func (i *iptables) cgroupChainRules(cfg *ACLInfo) [][]string {

	// Rules for older distros (eg RH 6.9/Ubuntu 14.04), due to absence of
	// cgroup match modules, source ports are used  to trap outgoing traffic.
	if i.isLegacyKernel && (cfg.PUType == common.HostNetworkPU || cfg.PUType == common.HostPU) {
		return i.legacyPuChainRules(
			cfg.ContextID,
			cfg.AppChain,
			cfg.NetChain,
			cfg.CgroupMark,
			cfg.TCPPorts,
			cfg.UDPPorts,
			cfg.ProxyPort,
			cfg.ProxySetName,
			cfg.AppSection,
			cfg.NetSection,
			cfg.PUType,
			cfg.DNSProxyPort,
			cfg.DNSServerIP,
		)
	}

	tmpl := template.Must(template.New(cgroupCaptureTemplate).Funcs(template.FuncMap{
		"isUDPPorts": func() bool {
			return cfg.UDPPorts != "0"
		},
		"isTCPPorts": func() bool {
			return cfg.TCPPorts != "0"
		},
		"isHostPU": func() bool {
			return cfg.AppSection == HostModeOutput && cfg.NetSection == HostModeInput
		},
	}).Parse(cgroupCaptureTemplate))

	rules, err := extractRulesFromTemplate(tmpl, cfg)
	if err != nil {
		zap.L().Warn("unable to extract rules", zap.Error(err))
	}

	return append(rules, i.proxyRules(cfg)...)
}

func (i *iptables) uidChainRules(cfg *ACLInfo) [][]string {

	tmpl := template.Must(template.New(uidChainTemplate).Parse(uidChainTemplate))

	rules, err := extractRulesFromTemplate(tmpl, cfg)
	if err != nil {
		zap.L().Warn("unable to extract rules", zap.Error(err))
	}

	if i.isLegacyKernel {
		return append(rules, i.legacyProxyRules(cfg.TCPPorts, cfg.ProxyPort, cfg.ProxySetName, cfg.CgroupMark, cfg.DNSProxyPort, cfg.DNSServerIP)...)
	}
	return append(rules, i.proxyRules(cfg)...)
}

// containerChainRules provides the list of rules that are used to send traffic to
// a particular chain
func (i *iptables) containerChainRules(cfg *ACLInfo) [][]string {

	tmpl := template.Must(template.New(containerChainTemplate).Parse(containerChainTemplate))

	rules, err := extractRulesFromTemplate(tmpl, cfg)
	if err != nil {
		zap.L().Warn("unable to extract rules", zap.Error(err))
	}

	return append(rules, i.proxyRules(cfg)...)
}

// proxyRules creates the rules that allow traffic to go through if it is handled
// by the services.
func (i *iptables) proxyRules(cfg *ACLInfo) [][]string {

	tmpl := template.Must(template.New(proxyChainTemplate).Funcs(template.FuncMap{
		"isCgroupSet": func() bool {
			return cfg.CgroupMark != ""
		},
		"enableDNSProxy": func() bool {
			return cfg.DNSServerIP != ""
		},
	}).Parse(proxyChainTemplate))

	rules, err := extractRulesFromTemplate(tmpl, cfg)
	if err != nil {
		zap.L().Warn("unable to extract rules", zap.Error(err))
	}
	return rules
}

// trapRules provides the packet capture rules that are defined for each processing unit.
func (i *iptables) trapRules(cfg *ACLInfo, isHostPU bool, appAnyRules, netAnyRules [][]string) [][]string {

	tmpl := template.Must(template.New(packetCaptureTemplate).Funcs(template.FuncMap{
		"needDnsRules": func() bool {
			return i.mode == constants.Sidecar || isHostPU || i.isLegacyKernel
		},
		"isUIDProcess": func() bool {
			return cfg.UID != ""
		},
		"needICMP": func() bool {
			return cfg.needICMPRules
		},
		"appAnyRules": func() [][]string {
			return appAnyRules
		},
		"netAnyRules": func() [][]string {
			return netAnyRules
		},
		"joinRule": func(rule []string) string {
			return strings.Join(rule, " ")
		},
<<<<<<< HEAD
		"isBPFEnabled": func() bool {
			return i.bpf != nil
=======
		"isHostPU": func() bool {
			return isHostPU
>>>>>>> 00b3a780
		},
	}).Parse(packetCaptureTemplate))

	rules, err := extractRulesFromTemplate(tmpl, cfg)
	if err != nil {
		zap.L().Warn("unable to extract rules", zap.Error(err))
	}

	return rules
}

// getProtocolAnyRules returns app any acls and net any acls.
func (i *iptables) getProtocolAnyRules(cfg *ACLInfo, appRules, netRules []aclIPset) ([][]string, [][]string, error) {

	appAnyRules, _ := extractProtocolAnyRules(appRules)
	netAnyRules, _ := extractProtocolAnyRules(netRules)

	sortedAppAnyRulesBuckets := i.sortACLsInBuckets(cfg, cfg.AppChain, cfg.NetChain, appAnyRules, true)
	sortedNetAnyRulesBuckets := i.sortACLsInBuckets(cfg, cfg.NetChain, cfg.AppChain, netAnyRules, false)

	sortedAppAnyRules, err := extractACLsFromTemplate(sortedAppAnyRulesBuckets)
	if err != nil {
		return nil, nil, fmt.Errorf("unable extract app protocol any rules: %v", err)
	}

	sortedNetAnyRules, err := extractACLsFromTemplate(sortedNetAnyRulesBuckets)
	if err != nil {
		return nil, nil, fmt.Errorf("unable extract net protocol any rules: %v", err)
	}

	sortedAppAnyRules = transformACLRules(sortedAppAnyRules, cfg, sortedAppAnyRulesBuckets, true)
	sortedNetAnyRules = transformACLRules(sortedNetAnyRules, cfg, sortedNetAnyRulesBuckets, false)

	return sortedAppAnyRules, sortedNetAnyRules, nil
}

func extractACLsFromTemplate(rulesBucket *rulesInfo) ([][]string, error) {

	tmpl := template.Must(template.New(acls).Funcs(template.FuncMap{
		"joinRule": func(rule []string) string {
			return strings.Join(rule, " ")
		},
	}).Parse(acls))

	aclRules, err := extractRulesFromTemplate(tmpl, *rulesBucket)
	if err != nil {
		return nil, fmt.Errorf("unable to extract rules from template: %s", err)
	}

	return aclRules, nil
}

// extractProtocolAnyRules extracts protocol any rules from the set and returns
// protocol any rules and all other rules without any.
func extractProtocolAnyRules(rules []aclIPset) (anyRules []aclIPset, otherRules []aclIPset) {

	for _, rule := range rules {
		for _, proto := range rule.Protocols {

			if proto != constants.AllProtoString {
				otherRules = append(otherRules, rule)
				continue
			}

			anyRules = append(anyRules, rule)
		}
	}

	return anyRules, otherRules
}

// processRulesFromList is a generic helper that parses a set of rules and sends the corresponding
// ACL commands.
func (i *iptables) processRulesFromList(rulelist [][]string, methodType string) error {
	var err error
	for _, cr := range rulelist {
		// HACK: Adding a retry loop to avoid iptables error of "invalid argument"
		// Once in a while iptables
	L:
		for retry := 0; retry < 3; retry++ {
			switch methodType {
			case "Append":
				if err = i.impl.Append(cr[0], cr[1], cr[2:]...); err == nil {
					break L
				}
			case "Insert":
				order, err := strconv.Atoi(cr[2])
				if err != nil {
					zap.L().Error("Incorrect format for iptables insert")
					return errors.New("invalid format")
				}
				if err = i.impl.Insert(cr[0], cr[1], order, cr[3:]...); err == nil {
					break L
				}

			case "Delete":
				if err = i.impl.Delete(cr[0], cr[1], cr[2:]...); err == nil {
					break L
				}

			default:
				return errors.New("invalid method type")
			}
		}
		if err != nil && methodType != "Delete" {
			return fmt.Errorf("unable to %s rule for table %s and chain %s with error %s", methodType, cr[0], cr[1], err)
		}
	}

	return nil
}

// addChainrules implements all the iptable rules that redirect traffic to a chain
func (i *iptables) addChainRules(cfg *ACLInfo) error {

	if i.mode != constants.LocalServer {
		return i.processRulesFromList(i.containerChainRules(cfg), "Append")
	}

	if cfg.UID != "" {
		return i.processRulesFromList(i.uidChainRules(cfg), "Append")
	}

	return i.processRulesFromList(i.cgroupChainRules(cfg), "Append")
}

// addPacketTrap adds the necessary iptables rules to capture control packets to user space
func (i *iptables) addPacketTrap(cfg *ACLInfo, isHostPU bool, appAnyRules, netAnyRules [][]string) error {

	return i.processRulesFromList(i.trapRules(cfg, isHostPU, appAnyRules, netAnyRules), "Append")
}

func (i *iptables) generateACLRules(cfg *ACLInfo, rule *aclIPset, chain string, reverseChain string, nfLogGroup, proto, ipMatchDirection string, reverseDirection string) ([][]string, [][]string) {
	iptRules := [][]string{}
	reverseRules := [][]string{}

	ipsetPrefix := i.impl.GetIPSetPrefix()
	observeContinue := rule.Policy.ObserveAction.ObserveContinue()
	contextID := cfg.ContextID

	baseRule := func(proto string) []string {
		iptRule := []string{
			appPacketIPTableContext,
			chain,
			"-p", proto,
			"-m", "set", "--match-set", rule.ipset, ipMatchDirection,
		}

		if proto == constants.TCPProtoNum || proto == constants.TCPProtoString {
			stateMatch := []string{"-m", "state", "--state", "NEW"}
			iptRule = append(iptRule, stateMatch...)
		}

		// only tcp uses target networks
		if proto == constants.TCPProtoNum || proto == constants.TCPProtoString {
			targetNet := []string{"-m", "set", "!", "--match-set", ipsetPrefix + targetTCPNetworkSet, ipMatchDirection}
			iptRule = append(iptRule, targetNet...)
		}

		// port match is required only for tcp and udp protocols
		if proto == constants.TCPProtoNum || proto == constants.UDPProtoNum || proto == constants.TCPProtoString || proto == constants.UDPProtoString {
			portMatchSet := []string{"--match", "multiport", "--dports", strings.Join(rule.Ports, ",")}
			iptRule = append(iptRule, portMatchSet...)
		}

		return iptRule
	}

	if err := i.programExtensionsRules(contextID, rule, chain, proto, ipMatchDirection, nfLogGroup); err != nil {
		zap.L().Warn("unable to program extension rules",
			zap.Error(err),
		)
	}

	if rule.Policy.Action&policy.Log > 0 || observeContinue {
		state := []string{}
		if proto == constants.TCPProtoNum || proto == constants.UDPProtoNum || proto == constants.TCPProtoString || proto == constants.UDPProtoString {
			state = []string{"-m", "state", "--state", "NEW"}
		}

		nflog := append(state, []string{"-j", "NFLOG", "--nflog-group", nfLogGroup, "--nflog-prefix", rule.Policy.LogPrefix(contextID)}...)
		nfLogRule := append(baseRule(proto), nflog...)

		iptRules = append(iptRules, nfLogRule)
	}

	if !observeContinue {
		if (rule.Policy.Action & policy.Accept) != 0 {
			acceptRule := append(baseRule(proto), []string{"-j", "ACCEPT"}...)
			iptRules = append(iptRules, acceptRule)
		}

		if rule.Policy.Action&policy.Reject != 0 {
			reject := []string{"-j", "DROP"}
			rejectRule := append(baseRule(proto), reject...)
			iptRules = append(iptRules, rejectRule)
		}

		if rule.Policy.Action&policy.Accept != 0 && (proto == constants.UDPProtoNum || proto == constants.UDPProtoString) {
			reverseRules = append(reverseRules, []string{
				appPacketIPTableContext,
				reverseChain,
				"-p", proto,
				"-m", "set", "--match-set", rule.ipset, reverseDirection,
				"-m", "state", "--state", "ESTABLISHED",
				"-j", "ACCEPT",
			})
		}
	}

	return iptRules, reverseRules
}

// programExtensionsRules programs iptable rules for the given extensions
func (i *iptables) programExtensionsRules(contextID string, rule *aclIPset, chain, proto, ipMatchDirection, nfLogGroup string) error {

	rulesspec := []string{
		"-p", proto,
		"-m", "set", "--match-set", rule.ipset, ipMatchDirection,
	}

	for _, ext := range rule.Extensions {
		if rule.Policy.Action&policy.Log > 0 {
			if err := i.programNflogExtensionRule(contextID, rule, rulesspec, ext, chain, nfLogGroup); err != nil {
				return fmt.Errorf("unable to program nflog extension: %v", err)
			}
		}

		args, err := shellwords.Parse(ext)
		if err != nil {
			return fmt.Errorf("unable to parse extension %s: %v", ext, err)
		}

		extRulesSpec := append(rulesspec, args...)
		if err := i.impl.Append(appPacketIPTableContext, chain, extRulesSpec...); err != nil {
			return fmt.Errorf("unable to program extension rules: %v", err)
		}
	}

	return nil
}

// WARNING: The extension should always contain the action at the end else,
// the function returns error.
func (i *iptables) programNflogExtensionRule(contextID string, rule *aclIPset, rulesspec []string, ext string, chain, nfLogGroup string) error {

	parts := strings.SplitN(ext, " -j ", 2)
	if len(parts) != 2 {
		return fmt.Errorf("invalid extension format: %s", ext)
	}
	filter, target := parts[0], parts[1]

	if filter == "" || target == "" {
		return fmt.Errorf("filter or target is empty: %s", ext)
	}

	filterArgs, err := shellwords.Parse(filter)
	if err != nil {
		return fmt.Errorf("unable to parse extension %s: %v", ext, err)
	}

	action := "3"
	if target == "DROP" {
		action = "6"
	}

	defaultNflogSuffix := []string{"-m", "state", "--state", "NEW",
		"-j", "NFLOG", "--nflog-group", nfLogGroup, "--nflog-prefix", rule.Policy.LogPrefixAction(contextID, action)}
	filterArgs = append(filterArgs, defaultNflogSuffix...)

	nflogRulesspec := append(rulesspec, filterArgs...)
	return i.impl.Append(appPacketIPTableContext, chain, nflogRulesspec...)
}

// sortACLsInBuckets will process all the rules and add them in a list of buckets
// based on their priority. We need an explicit order of these buckets
// in order to support observation only of ACL actions. The parameters
// must provide the chain and whether it is App or Net ACLs so that the rules
// can be created accordingly.
func (i *iptables) sortACLsInBuckets(cfg *ACLInfo, chain string, reverseChain string, rules []aclIPset, isAppACLs bool) *rulesInfo {

	rulesBucket := &rulesInfo{
		RejectObserveApply:    [][]string{},
		RejectNotObserved:     [][]string{},
		RejectObserveContinue: [][]string{},
		AcceptObserveApply:    [][]string{},
		AcceptNotObserved:     [][]string{},
		AcceptObserveContinue: [][]string{},
		ReverseRules:          [][]string{},
	}

	direction := "src"
	reverse := "dst"
	nflogGroup := "11"
	if isAppACLs {
		direction = "dst"
		reverse = "src"
		nflogGroup = "10"
	}

	for _, rule := range rules {

		for _, proto := range rule.Protocols {

			if !i.impl.ProtocolAllowed(proto) {
				continue
			}

			acls, r := i.generateACLRules(cfg, &rule, chain, reverseChain, nflogGroup, proto, direction, reverse)
			rulesBucket.ReverseRules = append(rulesBucket.ReverseRules, r...)

			if testReject(rule.Policy) && testObserveApply(rule.Policy) {
				rulesBucket.RejectObserveApply = append(rulesBucket.RejectObserveApply, acls...)
			}

			if testReject(rule.Policy) && testNotObserved(rule.Policy) {
				rulesBucket.RejectNotObserved = append(rulesBucket.RejectNotObserved, acls...)
			}

			if testReject(rule.Policy) && testObserveContinue(rule.Policy) {
				rulesBucket.RejectObserveContinue = append(rulesBucket.RejectObserveContinue, acls...)
			}

			if testAccept(rule.Policy) && testObserveContinue(rule.Policy) {
				rulesBucket.AcceptObserveContinue = append(rulesBucket.AcceptObserveContinue, acls...)
			}

			if testAccept(rule.Policy) && testNotObserved(rule.Policy) {
				rulesBucket.AcceptNotObserved = append(rulesBucket.AcceptNotObserved, acls...)
			}

			if testAccept(rule.Policy) && testObserveApply(rule.Policy) {
				rulesBucket.AcceptObserveApply = append(rulesBucket.AcceptObserveApply, acls...)
			}
		}
	}

	return rulesBucket
}

// addExternalACLs adds a set of rules to the external services that are initiated
// by an application. The allow rules are inserted with highest priority.
func (i *iptables) addExternalACLs(cfg *ACLInfo, chain string, reverseChain string, rules []aclIPset, isAppAcls bool) error {

	_, rules = extractProtocolAnyRules(rules)

	rulesBucket := i.sortACLsInBuckets(cfg, chain, reverseChain, rules, isAppAcls)

	aclRules, err := extractACLsFromTemplate(rulesBucket)
	if err != nil {
		return fmt.Errorf("unable to extract rules from template: %s", err)
	}

	aclRules = transformACLRules(aclRules, cfg, rulesBucket, isAppAcls)

	if err := i.processRulesFromList(aclRules, "Append"); err != nil {
		return fmt.Errorf("unable to install rules - mode :%s %v", err, isAppAcls)
	}

	return nil
}

// deleteChainRules deletes the rules that send traffic to our chain
func (i *iptables) deleteChainRules(cfg *ACLInfo) error {

	if i.mode != constants.LocalServer {
		return i.processRulesFromList(i.containerChainRules(cfg), "Delete")
	}

	if cfg.UID != "" {
		return i.processRulesFromList(i.uidChainRules(cfg), "Delete")
	}

	return i.processRulesFromList(i.cgroupChainRules(cfg), "Delete")
}

// setGlobalRules installs the global rules
func (i *iptables) setGlobalRules() error {

	cfg, err := i.newACLInfo(0, "", nil, 0)
	if err != nil {
		return err
	}
	ipsetPrefix := i.impl.GetIPSetPrefix()

	tmpl := template.Must(template.New(globalRules).Funcs(template.FuncMap{
		"isLocalServer": func() bool {
			return i.mode == constants.LocalServer
		},
<<<<<<< HEAD
		"isBPFEnabled": func() bool {
			return i.bpf != nil
=======
		"enableDNSProxy": func() bool {
			return cfg.DNSServerIP != ""
>>>>>>> 00b3a780
		},
	}).Parse(globalRules))

	rules, err := extractRulesFromTemplate(tmpl, cfg)
	if err != nil {
		zap.L().Warn("unable to extract rules", zap.Error(err))
	}

	if err := i.processRulesFromList(rules, "Append"); err != nil {
		return fmt.Errorf("unable to install global rules:%s", err)
	}

	// nat rules cannot be templated, since they interfere with Docker.
	err = i.impl.Insert(appProxyIPTableContext,
		ipTableSectionPreRouting, 1,
		"-p", "tcp",
		"-m", "addrtype", "--dst-type", "LOCAL",
		"-m", "set", "!", "--match-set", ipsetPrefix+excludedNetworkSet, "src",
		"-j", natProxyInputChain)
	if err != nil {
		return fmt.Errorf("unable to add default allow for marked packets at net: %s", err)
	}

	err = i.impl.Insert(appProxyIPTableContext,
		ipTableSectionOutput, 1,
		"-m", "set", "!", "--match-set", ipsetPrefix+excludedNetworkSet, "dst",
		"-j", natProxyOutputChain)
	if err != nil {
		return fmt.Errorf("unable to add default allow for marked packets at net: %s", err)
	}

	return nil
}

func (i *iptables) removeGlobalHooks(cfg *ACLInfo) error {
	// This func is a chance to remove rules that don't fit in your templates.
	// This should ideally not be used
	i.removeGlobalHooksPre()

	tmpl := template.Must(template.New(globalHooks).Funcs(template.FuncMap{
		"isLocalServer": func() bool {
			return i.mode == constants.LocalServer
		},
	}).Parse(globalHooks))

	rules, err := extractRulesFromTemplate(tmpl, cfg)
	if err != nil {
		return fmt.Errorf("unable to create trireme chains:%s", err)
	}

	i.processRulesFromList(rules, "Delete") // nolint
	return nil
}

func (i *iptables) cleanACLs() error { // nolint
	cfg, err := i.newACLInfo(0, "", nil, 0)
	if err != nil {
		return err
	}

	// First clear the nat rules
	if err := i.removeGlobalHooks(cfg); err != nil {
		zap.L().Error("unable to remove nat proxy rules")
	}

	// Clean Application Rules/Chains
	i.cleanACLSection(appPacketIPTableContext, chainPrefix)
	i.cleanACLSection(appProxyIPTableContext, chainPrefix)

	i.impl.Commit() // nolint

	// Always return nil here. No reason to block anything if cleans fail.
	return nil
}

// cleanACLSection flushes and deletes all chains with Prefix - Trireme
func (i *iptables) cleanACLSection(context, chainPrefix string) {

	rules, err := i.impl.ListChains(context)
	if err != nil {
		zap.L().Warn("Failed to list chains",
			zap.String("context", context),
			zap.Error(err),
		)
	}

	for _, rule := range rules {
		if strings.Contains(rule, chainPrefix) {
			if err := i.impl.ClearChain(context, rule); err != nil {
				zap.L().Warn("Can not clear the chain",
					zap.String("context", context),
					zap.String("section", rule),
					zap.Error(err),
				)
			}
		}
	}

	for _, rule := range rules {
		if strings.Contains(rule, chainPrefix) {
			if err := i.impl.DeleteChain(context, rule); err != nil {
				zap.L().Warn("Can not delete the chain",
					zap.String("context", context),
					zap.String("section", rule),
					zap.Error(err),
				)
			}
		}
	}
}<|MERGE_RESOLUTION|>--- conflicted
+++ resolved
@@ -151,13 +151,11 @@
 		"joinRule": func(rule []string) string {
 			return strings.Join(rule, " ")
 		},
-<<<<<<< HEAD
 		"isBPFEnabled": func() bool {
 			return i.bpf != nil
-=======
+		},
 		"isHostPU": func() bool {
 			return isHostPU
->>>>>>> 00b3a780
 		},
 	}).Parse(packetCaptureTemplate))
 
@@ -547,13 +545,11 @@
 		"isLocalServer": func() bool {
 			return i.mode == constants.LocalServer
 		},
-<<<<<<< HEAD
 		"isBPFEnabled": func() bool {
 			return i.bpf != nil
-=======
+		},
 		"enableDNSProxy": func() bool {
 			return cfg.DNSServerIP != ""
->>>>>>> 00b3a780
 		},
 	}).Parse(globalRules))
 
