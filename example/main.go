package main

import (
	"fmt"
	"os"
	"os/signal"

	log "github.com/Sirupsen/logrus"
	"github.com/aporeto-inc/trireme"
	"github.com/aporeto-inc/trireme/cmd/remoteenforcer"
	"github.com/aporeto-inc/trireme/cmd/systemdutil"
	"github.com/aporeto-inc/trireme/example/common"
	"github.com/aporeto-inc/trireme/monitor"
	"github.com/aporeto-inc/trireme/monitor/cliextractor"
	"github.com/aporeto-inc/trireme/monitor/dockermonitor"
	docopt "github.com/docopt/docopt-go"
)

func main() {

	usage := `Command for launching programs with Trireme policy.

  Usage:
    trireme run
      [--service-name=<sname>]
      [[--label=<keyvalue>]...]
<<<<<<< HEAD
			[--ports=<ports>]
=======
      [--ports=<ports>]
>>>>>>> 89cc3049
      <command> [--] [<params>...]
    trireme daemon
      [--target-networks=<networks>...]
      [--usePKI]
      [--hybrid|--remote|--local]
      [--swarm|--extractor <metadatafile>]
      [--keyFile=<keyFile>]
      [--certFile=<certFile>]
      [--caCert=<caFile>]
    trireme enforce
    trireme  <cgroup>
    trireme -h | --help
    trireme --version

  Options:
    -h --help                              Show this help message and exit.
    --service-name=<sname>                 The name of the service to be launched.
    --label=<keyvalue>                     The metadata/labels associated with a service.
    --usePKI                               Use PKI for Trireme [default: false].
    --certFile=<certfile>                  Certificate file [default: cert.pem].
    --keyFile=<keyFile>                    Key file [default: key.pem].
    --caCert=<caFile>                      CA certificate [default: ca.crt].
    --hybrid                               Hybrid mode of deployment [default: false]
    --remote                               Remote mode of deployment [default: false]
    --local                                Local mode of deployment [default: true]
    --swarm                                Deploy Doccker Swarm metadata extractor [default: false]
    --extractor                            External metadata extractor [default: ]
    --version                              show version and exit.
    --target-networks=<networks>...        The target networks that Trireme should apply authentication [default: 172.17.0.0/24]
  `

	arguments, _ := docopt.Parse(usage, nil, true, "1.0.0rc2", false)
	fmt.Println(arguments)

	var t trireme.Trireme
	var m monitor.Monitor
	var rm monitor.Monitor
	var err error

	log.SetLevel(log.InfoLevel)
	log.SetFormatter(&log.TextFormatter{})

	// If in enforce mode then just launch in this mode and exit
	if arguments["enforce"].(bool) {
		remoteenforcer.LaunchRemoteEnforcer()
	}

	if arguments["run"].(bool) || arguments["<cgroup>"] != nil {
		systemdutil.ExecuteCommand(arguments)
	}

	if !arguments["daemon"].(bool) {
		os.Exit(0)
	}

	var customExtractor dockermonitor.DockerMetadataExtractor

	if arguments["--extractor"].(bool) {
		extractorfile := arguments["<metadatafile>"].(string)
		customExtractor, err = cliextractor.NewExternalExtractor(extractorfile)
		if err != nil {
			log.Fatalf("External metadata extractor cannot be accessed: %s", err)
		}
	}

	if arguments["--swarm"].(bool) {
		log.WithFields(log.Fields{
			"Package":   "main",
			"Extractor": "Swarm",
		}).Debug("Using Docker Swarm extractor")
		customExtractor = common.SwarmExtractor
	}

	targetNetworks := []string{"172.17.0.0/24", "10.0.0.0/8"}
	if len(arguments["--target-networks"].([]string)) > 0 {
		log.WithFields(log.Fields{
			"Package":         "main",
			"target networks": arguments["--target-networks"].([]string),
		}).Info("Target Networks")
		targetNetworks = arguments["--target-networks"].([]string)
	}

	if !arguments["--hybrid"].(bool) {
		remote := arguments["--remote"].(bool)
		if arguments["--usePKI"].(bool) {
			log.Infof("Setting up trireme with PKI")

			keyFile := arguments["--keyFile"].(string)
			certFile := arguments["--certFile"].(string)
			caCertFile := arguments["--caCert"].(string)

			t, m, _ = common.TriremeWithPKI(keyFile, certFile, caCertFile, targetNetworks, &customExtractor, remote)

		} else {

			log.Infof("Setting up trireme with PSK")
			t, m, _ = common.TriremeWithPSK(targetNetworks, &customExtractor, remote)

		}
	} else { // Hybrid mode
		t, m, rm, _ = common.HybridTriremeWithPSK(targetNetworks, &customExtractor)
	}

	if t == nil {
		log.Fatalln("Failed to create Trireme")
	}

	if m == nil {
		log.Fatalln("Failed to create Monitor")
	}

	if arguments["--hybrid"].(bool) && rm == nil {
		log.Fatalln("Failed to create remote monitor for hybrid")
	}

	c := make(chan os.Signal, 1)
	signal.Notify(c, os.Interrupt)

	// Start services
	t.Start()
	m.Start()
	if rm != nil {
		rm.Start()
	}
	t.AddExcludedIPList([]string{"192.168.0.2"})
	// Wait for Ctrl-C
	<-c

	fmt.Println("Bye!")
	m.Stop()
	t.Stop()
	if rm != nil {
		rm.Stop()
	}
}<|MERGE_RESOLUTION|>--- conflicted
+++ resolved
@@ -24,11 +24,7 @@
     trireme run
       [--service-name=<sname>]
       [[--label=<keyvalue>]...]
-<<<<<<< HEAD
-			[--ports=<ports>]
-=======
       [--ports=<ports>]
->>>>>>> 89cc3049
       <command> [--] [<params>...]
     trireme daemon
       [--target-networks=<networks>...]
