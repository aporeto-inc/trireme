--- conflicted
+++ resolved
@@ -53,10 +53,6 @@
 	// CleanUp requests the implementor to clean up all ACLs
 	CleanUp() error
 
-<<<<<<< HEAD
-	// ACLProviderV4 returns the ACL provider used by the implementor
-=======
 	// ACLProvider returns the ACL provider used by the implementor
->>>>>>> 123a8170
 	ACLProvider() []provider.IptablesProvider
 }