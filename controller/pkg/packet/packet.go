--- conflicted
+++ resolved
@@ -59,6 +59,9 @@
 
 	var p Packet
 
+	// Buffer Setup
+	p.Buffer = bytes
+
 	// Get the mark value
 	p.Mark = mark
 
@@ -66,34 +69,16 @@
 	p.context = context
 
 	if bytes[ipv4HdrLenPos]&ipv4ProtoMask == 0x40 {
-<<<<<<< HEAD
 		p.IPHdr.version = v4
 		return &p, p.parseIPv4Packet(bytes, lengthValidate)
 	}
 
 	p.IPHdr.version = v6
 	return &p, p.parseIPv6Packet(bytes, lengthValidate)
-=======
-		return &p, p.parseIPv4Packet(bytes, lengthValidate)
-	}
-
-	return p.parseIPv6Packet()
->>>>>>> 40a263a6
 }
 
 func (p *Packet) parseTCP(bytes []byte) {
 	// TCP Header Processing
-<<<<<<< HEAD
-	tcpBuffer := bytes[p.IPHdr.IPHeaderLen:]
-
-	p.TCPHdr.TCPChecksum = binary.BigEndian.Uint16(tcpBuffer[TCPChecksumPos : TCPChecksumPos+2])
-	p.TCPHdr.SourcePort = binary.BigEndian.Uint16(tcpBuffer[tcpSourcePortPos : tcpSourcePortPos+2])
-	p.TCPHdr.DestinationPort = binary.BigEndian.Uint16(tcpBuffer[tcpDestPortPos : tcpDestPortPos+2])
-	p.TCPHdr.TCPAck = binary.BigEndian.Uint32(tcpBuffer[tcpAckPos : tcpAckPos+4])
-	p.TCPHdr.TCPSeq = binary.BigEndian.Uint32(tcpBuffer[tcpSeqPos : tcpSeqPos+4])
-	p.TCPHdr.tcpDataOffset = (tcpBuffer[tcpDataOffsetPos] & tcpDataOffsetMask) >> 4
-	p.TCPHdr.TCPFlags = tcpBuffer[tcpFlagsOffsetPos]
-=======
 	tcpBuffer := bytes[p.IPHdr.ipHeaderLen:]
 
 	p.TCPHdr.tcpChecksum = binary.BigEndian.Uint16(tcpBuffer[TCPChecksumPos : TCPChecksumPos+2])
@@ -103,7 +88,6 @@
 	p.TCPHdr.tcpSeq = binary.BigEndian.Uint32(tcpBuffer[tcpSeqPos : tcpSeqPos+4])
 	p.TCPHdr.tcpDataOffset = (tcpBuffer[tcpDataOffsetPos] & tcpDataOffsetMask) >> 4
 	p.SetTCPFlags(tcpBuffer[tcpFlagsOffsetPos])
->>>>>>> 40a263a6
 
 	// Options and Payload that maybe added
 	p.TCPHdr.tcpOptions = []byte{}
@@ -112,15 +96,6 @@
 
 func (p *Packet) parseUDP(bytes []byte) {
 	// UDP Header Processing
-<<<<<<< HEAD
-	udpBuffer := bytes[p.IPHdr.IPHeaderLen:]
-
-	p.UDPHdr.UDPChecksum = binary.BigEndian.Uint16(udpBuffer[UDPChecksumPos : UDPChecksumPos+2])
-	p.UDPHdr.udpData = []byte{}
-
-	p.UDPHdr.SourcePort = binary.BigEndian.Uint16(udpBuffer[udpSourcePortPos : udpSourcePortPos+2])
-	p.UDPHdr.DestinationPort = binary.BigEndian.Uint16(udpBuffer[udpDestPortPos : udpDestPortPos+2])
-=======
 	udpBuffer := bytes[p.IPHdr.ipHeaderLen:]
 
 	p.UDPHdr.udpChecksum = binary.BigEndian.Uint16(udpBuffer[UDPChecksumPos : UDPChecksumPos+2])
@@ -128,49 +103,11 @@
 
 	p.UDPHdr.sourcePort = binary.BigEndian.Uint16(udpBuffer[udpSourcePortPos : udpSourcePortPos+2])
 	p.UDPHdr.destinationPort = binary.BigEndian.Uint16(udpBuffer[udpDestPortPos : udpDestPortPos+2])
->>>>>>> 40a263a6
 }
 
 func (p *Packet) parseIPv4Packet(bytes []byte, lengthValidate bool) (err error) {
 
 	// IP Header Processing
-<<<<<<< HEAD
-	p.IPHdr.IPHeaderLen = (bytes[ipv4HdrLenPos] & ipv4HdrLenMask) * 4
-	p.IPHdr.IPProto = bytes[ipv4ProtoPos]
-	p.IPHdr.IPTotalLength = binary.BigEndian.Uint16(bytes[ipv4LengthPos : ipv4LengthPos+2])
-	p.IPHdr.ipID = binary.BigEndian.Uint16(bytes[IPv4IDPos : IPv4IDPos+2])
-	p.IPHdr.ipChecksum = binary.BigEndian.Uint16(bytes[ipv4ChecksumPos : ipv4ChecksumPos+2])
-	p.IPHdr.SourceAddress = net.IP(bytes[ipv4SourceAddrPos : ipv4SourceAddrPos+4])
-	p.IPHdr.DestinationAddress = net.IP(bytes[ipv4DestAddrPos : ipv4DestAddrPos+4])
-
-	if p.IPHdr.IPHeaderLen != minIPv4HdrSize {
-		return fmt.Errorf("packets with ip options not supported: hdrlen=%d", p.IPHdr.IPHeaderLen)
-	}
-
-	p.IPHdr.Buffer = bytes
-
-	if lengthValidate && p.IPHdr.IPTotalLength != uint16(len(p.IPHdr.Buffer)) {
-		if p.IPHdr.IPTotalLength < uint16(len(p.IPHdr.Buffer)) {
-			p.IPHdr.Buffer = p.IPHdr.Buffer[:p.IPHdr.IPTotalLength]
-		} else {
-			return fmt.Errorf("stated ip packet length %d differs from bytes available %d", p.IPHdr.IPTotalLength, len(p.IPHdr.Buffer))
-		}
-	}
-
-	// Some sanity checking for TCP.
-	if p.IPHdr.IPProto == IPProtocolTCP {
-		if p.IPHdr.IPTotalLength-uint16(p.IPHdr.IPHeaderLen) < minTCPIPPacketLen {
-			return fmt.Errorf("tcp ip packet too small: hdrlen=%d", p.IPHdr.IPHeaderLen)
-		}
-
-		p.parseTCP(bytes)
-	}
-
-	// Some sanity checking for UDP.
-	if p.IPHdr.IPProto == IPProtocolUDP {
-		if p.IPHdr.IPTotalLength-uint16(p.IPHdr.IPHeaderLen) < minUDPIPPacketLen {
-			return fmt.Errorf("udp ip packet too small: hdrlen=%d", p.IPHdr.IPHeaderLen)
-=======
 	if len(bytes) < minIPv4HdrSize {
 		return errIPPacketCorrupt
 	}
@@ -194,85 +131,72 @@
 			p.IPHdr.Buffer = p.IPHdr.Buffer[:p.IPHdr.ipTotalLength]
 		} else {
 			return fmt.Errorf("stated ip packet length %d differs from bytes available %d", p.IPHdr.ipTotalLength, len(p.IPHdr.Buffer))
->>>>>>> 40a263a6
-		}
-
-		p.parseUDP(bytes)
-	}
-
-<<<<<<< HEAD
-	return nil
-}
-
-func (p *Packet) parseIPv6Packet(bytes []byte, lengthValidate bool) (err error) {
-	// IP Header Processing
-	p.IPHdr.IPHeaderLen = ipv6HeaderLen
-	p.IPHdr.IPProto = bytes[ipv6ProtoPos]
-	p.IPHdr.IPTotalLength = ipv6HeaderLen + binary.BigEndian.Uint16(bytes[ipv6PayloadLenPos:ipv6PayloadLenPos+2])
-	p.IPHdr.SourceAddress = net.IP(bytes[ipv6SourceAddrPos : ipv6SourceAddrPos+16])
-	p.IPHdr.DestinationAddress = net.IP(bytes[ipv6DestAddrPos : ipv6DestAddrPos+16])
-
-	p.IPHdr.Buffer = bytes
-
-	if lengthValidate && p.IPHdr.IPTotalLength != uint16(len(p.IPHdr.Buffer)) {
-		if p.IPHdr.IPTotalLength < uint16(len(p.IPHdr.Buffer)) {
-			p.IPHdr.Buffer = p.IPHdr.Buffer[:p.IPHdr.IPTotalLength]
-		} else {
-			return fmt.Errorf("stated ip packet length %d differs from bytes available %d", p.IPHdr.IPTotalLength, len(p.IPHdr.Buffer))
-=======
+		}
+	}
+
 	// Some sanity checking for TCP.
 	if p.IPHdr.ipProto == IPProtocolTCP {
 		if p.IPHdr.ipTotalLength-uint16(p.IPHdr.ipHeaderLen) < minTCPIPPacketLen {
 			return fmt.Errorf("tcp ip packet too small: hdrlen=%d", p.IPHdr.ipHeaderLen)
->>>>>>> 40a263a6
 		}
 
 		p.parseTCP(bytes)
 	}
 
-<<<<<<< HEAD
-	// Some sanity checking for TCP.
-	if p.IPHdr.IPProto == IPProtocolTCP {
-		if p.IPHdr.IPTotalLength-uint16(p.IPHdr.IPHeaderLen) < minTCPIPPacketLen {
-			return fmt.Errorf("tcp ip packet too small: hdrlen=%d", p.IPHdr.IPHeaderLen)
-		}
-
-		p.parseTCP(bytes)
-	}
-
-	// Some sanity checking for UDP.
-	if p.IPHdr.IPProto == IPProtocolUDP {
-		if p.IPHdr.IPTotalLength-uint16(p.IPHdr.IPHeaderLen) < minUDPIPPacketLen {
-			return fmt.Errorf("udp ip packet too small: hdrlen=%d", p.IPHdr.IPHeaderLen)
-		}
-=======
 	// Some sanity checking for UDP.
 	if p.IPHdr.ipProto == IPProtocolUDP {
 		if p.IPHdr.ipTotalLength-uint16(p.IPHdr.ipHeaderLen) < minUDPIPPacketLen {
 			return fmt.Errorf("udp ip packet too small: hdrlen=%d", p.IPHdr.ipHeaderLen)
 		}
 
->>>>>>> 40a263a6
 		p.parseUDP(bytes)
 	}
 
 	return nil
-<<<<<<< HEAD
-=======
-}
-
-func (p *Packet) parseIPv6Packet() (packet *Packet, err error) {
-	return nil, nil
->>>>>>> 40a263a6
+}
+
+
+func (p *Packet) parseIPv6Packet(bytes []byte, lengthValidate bool) (err error) {
+	// IP Header Processing
+	p.IPHdr.ipHeaderLen = ipv6HeaderLen
+	p.IPHdr.ipProto = bytes[ipv6ProtoPos]
+	p.IPHdr.ipTotalLength = ipv6HeaderLen + binary.BigEndian.Uint16(bytes[ipv6PayloadLenPos:ipv6PayloadLenPos+2])
+	p.IPHdr.sourceAddress = net.IP(bytes[ipv6SourceAddrPos : ipv6SourceAddrPos+16])
+	p.IPHdr.destinationAddress = net.IP(bytes[ipv6DestAddrPos : ipv6DestAddrPos+16])
+
+	p.IPHdr.Buffer = bytes
+
+	if lengthValidate && p.IPHdr.ipTotalLength != uint16(len(p.IPHdr.Buffer)) {
+		if p.IPHdr.ipTotalLength < uint16(len(p.IPHdr.Buffer)) {
+			p.IPHdr.Buffer = p.IPHdr.Buffer[:p.IPHdr.ipTotalLength]
+		} else {
+			return fmt.Errorf("stated ip packet length %d differs from bytes available %d", p.IPHdr.IPTotalLength, len(p.IPHdr.Buffer))
+		}
+	}
+
+	// Some sanity checking for TCP.
+	if p.IPHdr.IPProto == IPProtocolTCP {
+		if p.IPHdr.ipTotalLength-uint16(p.IPHdr.ipHeaderLen) < minTCPIPPacketLen {
+			return fmt.Errorf("tcp ip packet too small: hdrlen=%d", p.IPHdr.ipHeaderLen)
+		}
+
+		p.parseTCP(bytes)
+	}
+
+	// Some sanity checking for UDP.
+	if p.IPHdr.ipProto == IPProtocolUDP {
+		if p.IPHdr.ipTotalLength-uint16(p.IPHdr.ipHeaderLen) < minUDPIPPacketLen {
+			return fmt.Errorf("udp ip packet too small: hdrlen=%d", p.IPHdr.ipHeaderLen)
+		}
+		p.parseUDP(bytes)
+	}
+
+	return nil
 }
 
 // IsEmptyTCPPayload returns the TCP data offset
 func (p *Packet) IsEmptyTCPPayload() bool {
-<<<<<<< HEAD
-	return p.TCPDataStartBytes() == uint16(len(p.IPHdr.Buffer[p.IPHdr.IPHeaderLen:]))
-=======
 	return p.TCPDataStartBytes() == uint16(len(p.IPHdr.Buffer[p.IPHdr.ipHeaderLen:]))
->>>>>>> 40a263a6
 }
 
 // GetTCPData returns any additional data in the packet
@@ -282,15 +206,14 @@
 
 // GetUDPData return additional data in packet
 func (p *Packet) GetUDPData() []byte {
-<<<<<<< HEAD
-	return p.IPHdr.Buffer[p.IPHdr.IPHeaderLen+UDPDataPos:]
-=======
 	return p.IPHdr.Buffer[p.IPHdr.ipHeaderLen+UDPDataPos:]
->>>>>>> 40a263a6
 }
 
 // GetUDPDataStartBytes return start of UDP data
 func (p *Packet) GetUDPDataStartBytes() uint16 {
+
+	// UDP packet will be atleast 28 bytes. checked during packet
+	// creation.
 	return UDPDataPos
 }
 
@@ -328,21 +251,13 @@
 
 // GetIPLength returns the IP length
 func (p *Packet) GetIPLength() uint16 {
-<<<<<<< HEAD
-	return p.IPHdr.IPTotalLength
-=======
 	return p.IPHdr.ipTotalLength
->>>>>>> 40a263a6
 }
 
 // Print is a print helper function
 func (p *Packet) Print(context uint64) {
 
-<<<<<<< HEAD
-	if p.IPHdr.IPProto != IPProtocolTCP {
-=======
 	if p.IPHdr.ipProto != IPProtocolTCP {
->>>>>>> 40a263a6
 		return
 	}
 
@@ -368,17 +283,6 @@
 		printCount++
 		offset := 0
 
-<<<<<<< HEAD
-		if (p.TCPHdr.TCPFlags & TCPSynMask) == TCPSynMask {
-			offset = 1
-		}
-
-		expAck := p.TCPHdr.TCPSeq + uint32(uint16(len(p.IPHdr.Buffer[p.IPHdr.IPHeaderLen:]))-p.TCPDataStartBytes()) + uint32(offset)
-		ccsum := p.computeTCPChecksum()
-		csumValidationStr := ""
-
-		if p.TCPHdr.TCPChecksum != ccsum {
-=======
 		if (p.GetTCPFlags() & TCPSynMask) == TCPSynMask {
 			offset = 1
 		}
@@ -388,7 +292,6 @@
 		csumValidationStr := ""
 
 		if p.TCPHdr.tcpChecksum != ccsum {
->>>>>>> 40a263a6
 			csumValidationStr = "Bad Checksum"
 		}
 
@@ -396,21 +299,12 @@
 			p.IPHdr.ipID,
 			flagsToDir(p.context|context),
 			flagsToStr(p.context|context),
-<<<<<<< HEAD
-			p.IPHdr.SourceAddress.To4().String(), p.TCPHdr.SourcePort,
-			p.IPHdr.DestinationAddress.To4().String(), p.TCPHdr.DestinationPort,
-			tcpFlagsToStr(p.TCPHdr.TCPFlags),
-			p.TCPHdr.TCPSeq, p.TCPHdr.TCPAck, uint16(len(p.IPHdr.Buffer[p.IPHdr.IPHeaderLen:]))-p.TCPDataStartBytes(),
-			expAck, expAck, p.TCPHdr.tcpDataOffset,
-			p.TCPHdr.TCPChecksum, ccsum, csumValidationStr)
-=======
 			p.IPHdr.sourceAddress.To4().String(), p.TCPHdr.sourcePort,
 			p.IPHdr.destinationAddress.To4().String(), p.TCPHdr.destinationPort,
 			tcpFlagsToStr(p.GetTCPFlags()),
 			p.TCPHdr.tcpSeq, p.TCPHdr.tcpAck, uint16(len(p.IPHdr.Buffer[p.IPHdr.ipHeaderLen:]))-p.TCPDataStartBytes(),
 			expAck, expAck, p.TCPHdr.tcpDataOffset,
 			p.TCPHdr.tcpChecksum, ccsum, csumValidationStr)
->>>>>>> 40a263a6
 		print = true
 	}
 
@@ -447,34 +341,20 @@
 // ReadTCPData returns ths payload in a string variable
 // It does not remove the payload from the packet
 func (p *Packet) ReadTCPData() []byte {
-<<<<<<< HEAD
-	return p.IPHdr.Buffer[uint16(p.IPHdr.IPHeaderLen)+p.TCPDataStartBytes():]
-=======
 	return p.IPHdr.Buffer[uint16(p.IPHdr.ipHeaderLen)+p.TCPDataStartBytes():]
->>>>>>> 40a263a6
 }
 
 // CheckTCPAuthenticationOption ensures authentication option exists at the offset provided
 func (p *Packet) CheckTCPAuthenticationOption(iOptionLength int) (err error) {
 
 	tcpDataStart := p.TCPDataStartBytes()
-<<<<<<< HEAD
 
 	if tcpDataStart <= minTCPIPPacketLen {
 		return errTCPAuthOption
 	}
 
 	optionLength := uint16(iOptionLength)
-	buffer := p.IPHdr.Buffer[p.IPHdr.IPHeaderLen:]
-=======
-
-	if tcpDataStart <= minTCPIPPacketLen {
-		return errTCPAuthOption
-	}
-
-	optionLength := uint16(iOptionLength)
-	buffer := p.IPHdr.Buffer[p.IPHdr.ipHeaderLen:]
->>>>>>> 40a263a6
+	buffer := p.IPHdr.Buffer[p.IPHdr.ipHeaderLen:]
 	// Our option was not found in the right place. We don't do anything
 	// for this packet.
 	if buffer[tcpDataStart-optionLength] != TCPAuthenticationOption {
@@ -487,11 +367,11 @@
 // FixupIPHdrOnDataModify modifies the IP header fields and checksum
 func (p *Packet) FixupIPHdrOnDataModify(old, new uint16) {
 	// IP Header Processing
-<<<<<<< HEAD
 	// IP chekcsum fixup. Ipv6 doesn't require any checksum
 
 	p.IPHdr.ipChecksum = incCsum16(p.IPHdr.ipChecksum, old, new)
 	// Update IP Total Length.
+	p.IPHdr.ipTotalLength = p.IPHdr.ipTotalLength + new - old
 
 	p.IPHdr.IPTotalLength = p.IPHdr.IPTotalLength + new - old
 	if p.IPHdr.version == v6 {
@@ -500,78 +380,41 @@
 		binary.BigEndian.PutUint16(p.IPHdr.Buffer[ipv4LengthPos:ipv4LengthPos+2], p.IPHdr.IPTotalLength)
 		binary.BigEndian.PutUint16(p.IPHdr.Buffer[ipv4ChecksumPos:ipv4ChecksumPos+2], p.IPHdr.ipChecksum)
 	}
-=======
-	// IP chekcsum fixup.
-	p.IPHdr.ipChecksum = incCsum16(p.IPHdr.ipChecksum, old, new)
-	// Update IP Total Length.
-	p.IPHdr.ipTotalLength = p.IPHdr.ipTotalLength + new - old
-
-	binary.BigEndian.PutUint16(p.IPHdr.Buffer[ipv4LengthPos:ipv4LengthPos+2], p.IPHdr.ipTotalLength)
-	binary.BigEndian.PutUint16(p.IPHdr.Buffer[ipv4ChecksumPos:ipv4ChecksumPos+2], p.IPHdr.ipChecksum)
->>>>>>> 40a263a6
 }
 
 // IncreaseTCPSeq increases TCP seq number by incr
 func (p *Packet) IncreaseTCPSeq(incr uint32) {
-<<<<<<< HEAD
-	buffer := p.IPHdr.Buffer[p.IPHdr.IPHeaderLen:]
-	p.TCPHdr.TCPSeq = p.TCPHdr.TCPSeq + incr
-	binary.BigEndian.PutUint32(buffer[tcpSeqPos:tcpSeqPos+4], p.TCPHdr.TCPSeq)
-=======
 	buffer := p.IPHdr.Buffer[p.IPHdr.ipHeaderLen:]
 	p.TCPHdr.tcpSeq = p.TCPHdr.tcpSeq + incr
 	binary.BigEndian.PutUint32(buffer[tcpSeqPos:tcpSeqPos+4], p.TCPHdr.tcpSeq)
->>>>>>> 40a263a6
 }
 
 // DecreaseTCPSeq decreases TCP seq number by decr
 func (p *Packet) DecreaseTCPSeq(decr uint32) {
-<<<<<<< HEAD
-	buffer := p.IPHdr.Buffer[p.IPHdr.IPHeaderLen:]
-	p.TCPHdr.TCPSeq = p.TCPHdr.TCPSeq - decr
-	binary.BigEndian.PutUint32(buffer[tcpSeqPos:tcpSeqPos+4], p.TCPHdr.TCPSeq)
-=======
 	buffer := p.IPHdr.Buffer[p.IPHdr.ipHeaderLen:]
 	p.TCPHdr.tcpSeq = p.TCPHdr.tcpSeq - decr
 	binary.BigEndian.PutUint32(buffer[tcpSeqPos:tcpSeqPos+4], p.TCPHdr.tcpSeq)
->>>>>>> 40a263a6
 }
 
 // IncreaseTCPAck increases TCP ack number by incr
 func (p *Packet) IncreaseTCPAck(incr uint32) {
-<<<<<<< HEAD
-	buffer := p.IPHdr.Buffer[p.IPHdr.IPHeaderLen:]
-	p.TCPHdr.TCPAck = p.TCPHdr.TCPAck + incr
-	binary.BigEndian.PutUint32(buffer[tcpAckPos:tcpAckPos+4], p.TCPHdr.TCPAck)
-=======
 	buffer := p.IPHdr.Buffer[p.IPHdr.ipHeaderLen:]
 	p.TCPHdr.tcpAck = p.TCPHdr.tcpAck + incr
 	binary.BigEndian.PutUint32(buffer[tcpAckPos:tcpAckPos+4], p.TCPHdr.tcpAck)
->>>>>>> 40a263a6
 }
 
 // DecreaseTCPAck decreases TCP ack number by decr
 func (p *Packet) DecreaseTCPAck(decr uint32) {
-<<<<<<< HEAD
-	buffer := p.IPHdr.Buffer[p.IPHdr.IPHeaderLen:]
-	p.TCPHdr.TCPAck = p.TCPHdr.TCPAck - decr
-	binary.BigEndian.PutUint32(buffer[tcpAckPos:tcpAckPos+4], p.TCPHdr.TCPAck)
-=======
 	buffer := p.IPHdr.Buffer[p.IPHdr.ipHeaderLen:]
 	p.TCPHdr.tcpAck = p.TCPHdr.tcpAck - decr
 	binary.BigEndian.PutUint32(buffer[tcpAckPos:tcpAckPos+4], p.TCPHdr.tcpAck)
->>>>>>> 40a263a6
 }
 
 // FixupTCPHdrOnTCPDataDetach modifies the TCP header fields and checksum
 func (p *Packet) FixupTCPHdrOnTCPDataDetach(dataLength uint16, optionLength uint16) {
 
 	// Update DataOffset
-<<<<<<< HEAD
-	buffer := p.IPHdr.Buffer[p.IPHdr.IPHeaderLen:]
-=======
-	buffer := p.IPHdr.Buffer[p.IPHdr.ipHeaderLen:]
->>>>>>> 40a263a6
+	buffer := p.IPHdr.Buffer[p.IPHdr.ipHeaderLen:]
 	p.TCPHdr.tcpDataOffset = p.TCPHdr.tcpDataOffset - uint8(optionLength/4)
 	buffer[tcpDataOffsetPos] = p.TCPHdr.tcpDataOffset << 4
 }
@@ -579,11 +422,7 @@
 // tcpDataDetach splits the p.Buffer into p.Buffer (header + some options), p.tcpOptions (optionLength) and p.TCPData (dataLength)
 func (p *Packet) tcpDataDetach(optionLength uint16, dataLength uint16) (err error) {
 
-<<<<<<< HEAD
-	buffer := p.IPHdr.Buffer[p.IPHdr.IPHeaderLen:]
-=======
-	buffer := p.IPHdr.Buffer[p.IPHdr.ipHeaderLen:]
->>>>>>> 40a263a6
+	buffer := p.IPHdr.Buffer[p.IPHdr.ipHeaderLen:]
 	// Setup buffer for Options, Data and reduce the original buffer
 	if dataLength != 0 {
 		p.TCPHdr.tcpData = buffer[p.TCPDataStartBytes():]
@@ -593,11 +432,7 @@
 		p.TCPHdr.tcpOptions = buffer[p.TCPDataStartBytes()-optionLength : p.TCPDataStartBytes()]
 	}
 
-<<<<<<< HEAD
-	p.IPHdr.Buffer = p.IPHdr.Buffer[:uint16(p.IPHdr.IPHeaderLen)+p.TCPDataStartBytes()-optionLength]
-=======
 	p.IPHdr.Buffer = p.IPHdr.Buffer[:uint16(p.IPHdr.ipHeaderLen)+p.TCPDataStartBytes()-optionLength]
->>>>>>> 40a263a6
 
 	return
 }
@@ -610,11 +445,7 @@
 func (p *Packet) TCPDataDetach(optionLength uint16) (err error) {
 
 	// Length
-<<<<<<< HEAD
-	dataLength := uint16(len(p.IPHdr.Buffer[p.IPHdr.IPHeaderLen:])) - p.TCPDataStartBytes()
-=======
 	dataLength := uint16(len(p.IPHdr.Buffer[p.IPHdr.ipHeaderLen:])) - p.TCPDataStartBytes()
->>>>>>> 40a263a6
 
 	// detach TCP data
 	if err = p.tcpDataDetach(optionLength, dataLength); err != nil {
@@ -626,43 +457,26 @@
 	p.FixupTCPHdrOnTCPDataDetach(dataLength, optionLength)
 
 	// Process IP Header fields
-<<<<<<< HEAD
-	p.FixupIPHdrOnDataModify(p.IPHdr.IPTotalLength, p.IPHdr.IPTotalLength-(dataLength+optionLength))
-=======
 	p.FixupIPHdrOnDataModify(p.IPHdr.ipTotalLength, p.IPHdr.ipTotalLength-(dataLength+optionLength))
->>>>>>> 40a263a6
 	return
 }
 
 // FixupTCPHdrOnTCPDataAttach modifies the TCP header fields and checksum
 func (p *Packet) FixupTCPHdrOnTCPDataAttach(tcpOptions []byte, tcpData []byte) {
-<<<<<<< HEAD
-	buffer := p.IPHdr.Buffer[p.IPHdr.IPHeaderLen:]
-=======
-	buffer := p.IPHdr.Buffer[p.IPHdr.ipHeaderLen:]
->>>>>>> 40a263a6
+	buffer := p.IPHdr.Buffer[p.IPHdr.ipHeaderLen:]
 	numberOfOptions := len(tcpOptions) / 4
 
 	// Modify the fields
 	p.TCPHdr.tcpDataOffset = p.TCPHdr.tcpDataOffset + uint8(numberOfOptions)
-<<<<<<< HEAD
-	binary.BigEndian.PutUint16(buffer[TCPChecksumPos:TCPChecksumPos+2], p.TCPHdr.TCPChecksum)
-=======
 	binary.BigEndian.PutUint16(buffer[TCPChecksumPos:TCPChecksumPos+2], p.TCPHdr.tcpChecksum)
->>>>>>> 40a263a6
 	buffer[tcpDataOffsetPos] = p.TCPHdr.tcpDataOffset << 4
 }
 
 // tcpDataAttach splits the p.Buffer into p.Buffer (header + some options), p.tcpOptions (optionLength) and p.TCPData (dataLength)
 func (p *Packet) tcpDataAttach(options []byte, data []byte) (err error) {
 
-<<<<<<< HEAD
-	if p.TCPDataStartBytes() != uint16(len(p.IPHdr.Buffer[p.IPHdr.IPHeaderLen:])) && len(options) != 0 {
-		return fmt.Errorf("cannot insert options with existing data: optionlength=%d, iptotallength=%d", len(options), p.IPHdr.IPTotalLength)
-=======
 	if p.TCPDataStartBytes() != uint16(len(p.IPHdr.Buffer[p.IPHdr.ipHeaderLen:])) && len(options) != 0 {
 		return fmt.Errorf("cannot insert options with existing data: optionlength=%d, iptotallength=%d", len(options), p.IPHdr.ipTotalLength)
->>>>>>> 40a263a6
 	}
 
 	p.TCPHdr.tcpOptions = append(p.TCPHdr.tcpOptions, options...)
@@ -677,53 +491,37 @@
 	if err = p.tcpDataAttach(tcpOptions, tcpData); err != nil {
 		return fmt.Errorf("tcp data attachment failed: %s", err)
 	}
+
 	// We are increasing tcpOptions by 1 32-bit word. We are always adding
 	// our option last.
 	packetLenIncrease := uint16(len(tcpData) + len(tcpOptions))
+
 	// IP Header Processing
-<<<<<<< HEAD
-	p.FixupIPHdrOnDataModify(p.IPHdr.IPTotalLength, p.IPHdr.IPTotalLength+packetLenIncrease)
-=======
 	p.FixupIPHdrOnDataModify(p.IPHdr.ipTotalLength, p.IPHdr.ipTotalLength+packetLenIncrease)
->>>>>>> 40a263a6
 
 	// TCP Header Processing
 	p.FixupTCPHdrOnTCPDataAttach(tcpOptions, tcpData)
+
 	return
 }
 
 // L4FlowHash calculate a hash string based on the 4-tuple
 func (p *Packet) L4FlowHash() string {
-<<<<<<< HEAD
-	return p.IPHdr.SourceAddress.String() + ":" + p.IPHdr.DestinationAddress.String() + ":" + strconv.Itoa(int(p.SourcePort())) + ":" + strconv.Itoa(int(p.DestPort()))
-=======
 	return p.IPHdr.sourceAddress.String() + ":" + p.IPHdr.destinationAddress.String() + ":" + strconv.Itoa(int(p.SourcePort())) + ":" + strconv.Itoa(int(p.DestPort()))
->>>>>>> 40a263a6
 }
 
 // L4ReverseFlowHash calculate a hash string based on the 4-tuple by reversing source and destination information
 func (p *Packet) L4ReverseFlowHash() string {
-<<<<<<< HEAD
-	return p.IPHdr.DestinationAddress.String() + ":" + p.IPHdr.SourceAddress.String() + ":" + strconv.Itoa(int(p.DestPort())) + ":" + strconv.Itoa(int(p.SourcePort()))
-=======
 	return p.IPHdr.destinationAddress.String() + ":" + p.IPHdr.sourceAddress.String() + ":" + strconv.Itoa(int(p.DestPort())) + ":" + strconv.Itoa(int(p.SourcePort()))
->>>>>>> 40a263a6
 }
 
 // SourcePortHash calculates a hash based on dest ip/port for net packet and src ip/port for app packet.
 func (p *Packet) SourcePortHash(stage uint64) string {
 	if stage == PacketTypeNetwork {
-<<<<<<< HEAD
-		return p.IPHdr.DestinationAddress.String() + ":" + strconv.Itoa(int(p.DestPort()))
-	}
-
-	return p.IPHdr.SourceAddress.String() + ":" + strconv.Itoa(int(p.SourcePort()))
-=======
 		return p.IPHdr.destinationAddress.String() + ":" + strconv.Itoa(int(p.DestPort()))
 	}
 
 	return p.IPHdr.sourceAddress.String() + ":" + strconv.Itoa(int(p.SourcePort()))
->>>>>>> 40a263a6
 }
 
 // ID returns the IP ID of the packet
@@ -743,30 +541,15 @@
 
 //SourcePort -- returns the appropriate source port
 func (p *Packet) SourcePort() uint16 {
-<<<<<<< HEAD
-	if p.IPHdr.IPProto == IPProtocolTCP {
-		return p.TCPHdr.SourcePort
-	}
-
-	return p.UDPHdr.SourcePort
-=======
 	if p.IPHdr.ipProto == IPProtocolTCP {
 		return p.TCPHdr.sourcePort
 	}
 
 	return p.UDPHdr.sourcePort
->>>>>>> 40a263a6
 }
 
 //DestPort -- returns the appropriate destination port
 func (p *Packet) DestPort() uint16 {
-<<<<<<< HEAD
-	if p.IPHdr.IPProto == IPProtocolTCP {
-		return p.TCPHdr.DestinationPort
-	}
-
-	return p.UDPHdr.DestinationPort
-=======
 	if p.IPHdr.ipProto == IPProtocolTCP {
 		return p.TCPHdr.destinationPort
 	}
@@ -810,5 +593,4 @@
 	p.IPHdr.ipProto = IPProtocolTCP
 
 	return p
->>>>>>> 40a263a6
 }