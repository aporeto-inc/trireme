--- conflicted
+++ resolved
@@ -374,11 +374,7 @@
 // processApplicationUDPSynPacket processes a single Syn Packet
 func (d *Datapath) processApplicationUDPSynPacket(udpPacket *packet.Packet, context *pucontext.PUContext, conn *connection.UDPConnection) (err error) {
 
-<<<<<<< HEAD
-	if !addressMatch(udpPacket.IPHdr.DestinationAddress, context.UDPNetworks()) {
-=======
 	if !addressMatch(udpPacket.DestinationAddress(), context.UDPNetworks()) {
->>>>>>> 40a263a6
 		d.reportUDPExternalFlow(udpPacket, context, true, nil, nil)
 		return fmt.Errorf("No target found")
 	}
@@ -446,15 +442,9 @@
 
 func (d *Datapath) clonePacketHeaders(p *packet.Packet) (*packet.Packet, error) {
 	// copy the ip and udp headers.
-<<<<<<< HEAD
-	newSize := uint16(p.IPHdr.IPHeaderLen + packet.UDPDataPos)
-	newPacket := make([]byte, newSize)
-	p.FixupIPHdrOnDataModify(p.IPHdr.IPTotalLength, newSize)
-=======
 	newSize := uint16(p.IPHeaderLen() + packet.UDPDataPos)
 	newPacket := make([]byte, newSize)
 	p.FixupIPHdrOnDataModify(p.IPTotalLen(), newSize)
->>>>>>> 40a263a6
 	_ = copy(newPacket, p.IPHdr.Buffer[:newSize])
 
 	return packet.New(packet.PacketTypeApplication, newPacket, p.Mark, true)
@@ -492,11 +482,7 @@
 		return err
 	}
 
-<<<<<<< HEAD
-	udpPacket.CreateReverseFlowPacket(udpPacket.IPHdr.SourceAddress, udpPacket.SourcePort())
-=======
 	udpPacket.CreateReverseFlowPacket(udpPacket.SourceAddress(), udpPacket.SourcePort())
->>>>>>> 40a263a6
 
 	// Attach the UDP data and token
 	udpPacket.UDPTokenAttach(udpOptions, udpData)
@@ -554,21 +540,10 @@
 
 	if !conn.ServiceConnection {
 		zap.L().Debug("Plumbing the conntrack (app) rule for flow", zap.String("flow", udpPacket.L4FlowHash()))
-<<<<<<< HEAD
-		if err = d.conntrackHdl.ConntrackTableUpdateMark(
-			destIP,
-			udpPacket.IPHdr.SourceAddress.String(),
-			udpPacket.IPHdr.IPProto,
-			uint16(destPort),
-			udpPacket.SourcePort(),
-			constants.DefaultConnMark,
-		); err != nil {
-=======
 
 		dstIPNet := net.ParseIP(destIP)
 
 		if err = updateConntrack(dstIPNet, udpPacket.SourceAddress(), uint16(destPort), udpPacket.SourcePort(), udpPacket.IPProto(), constants.DefaultConnMark); err != nil {
->>>>>>> 40a263a6
 			zap.L().Error("Failed to update conntrack table for flow",
 				zap.String("context", string(conn.Auth.LocalContext)),
 				zap.String("app-conn", udpPacket.L4FlowHash()),
@@ -668,22 +643,9 @@
 
 	if !conn.ServiceConnection {
 		zap.L().Debug("Plumb conntrack rule for flow:", zap.String("flow", udpPacket.L4FlowHash()))
-<<<<<<< HEAD
-		// Plumb connmark rule here.
-		if err := d.conntrackHdl.ConntrackTableUpdateMark(
-			udpPacket.IPHdr.DestinationAddress.String(),
-			udpPacket.IPHdr.SourceAddress.String(),
-			udpPacket.IPHdr.IPProto,
-			udpPacket.DestPort(),
-			udpPacket.SourcePort(),
-			constants.DefaultConnMark,
-		); err != nil {
-			zap.L().Error("Failed to update conntrack table after ack packet")
-=======
 
 		if err := updateConntrackPacket(udpPacket, true, constants.DefaultConnMark); err != nil {
 			zap.L().Error("Failed to update conntrack table after ack packet", zap.Error(err))
->>>>>>> 40a263a6
 		}
 	}
 
@@ -698,11 +660,7 @@
 	// Create UDP Option
 	udpOptions := d.CreateUDPAuthMarker(packet.UDPFinAckMask)
 
-<<<<<<< HEAD
-	udpPacket.CreateReverseFlowPacket(udpPacket.IPHdr.SourceAddress, udpPacket.SourcePort())
-=======
 	udpPacket.CreateReverseFlowPacket(udpPacket.SourceAddress(), udpPacket.SourcePort())
->>>>>>> 40a263a6
 
 	// Attach the UDP data and token
 	udpPacket.UDPTokenAttach(udpOptions, []byte{})
@@ -737,19 +695,8 @@
 	}
 
 	zap.L().Debug("Updating the connmark label", zap.String("flow", udpPacket.L4FlowHash()))
-<<<<<<< HEAD
-	if err = d.conntrackHdl.ConntrackTableUpdateMark(
-		udpPacket.IPHdr.DestinationAddress.String(),
-		udpPacket.IPHdr.SourceAddress.String(),
-		udpPacket.IPHdr.IPProto,
-		udpPacket.DestPort(),
-		udpPacket.SourcePort(),
-		constants.DeleteConnmark,
-	); err != nil {
-=======
 
 	if err = updateConntrackPacket(udpPacket, true, constants.DeleteConnmark); err != nil {
->>>>>>> 40a263a6
 		zap.L().Error("Failed to update conntrack table for flow",
 			zap.String("app-conn", udpPacket.L4FlowHash()),
 			zap.Error(err),
