package nfqdatapath

// Go libraries
import (
	"fmt"
	"net"
	"strconv"
	"strings"
	"time"

	"go.aporeto.io/trireme-lib/collector"
	"go.aporeto.io/trireme-lib/controller/constants"
	enforcerconstants "go.aporeto.io/trireme-lib/controller/internal/enforcer/constants"
	"go.aporeto.io/trireme-lib/controller/pkg/claimsheader"
	"go.aporeto.io/trireme-lib/controller/pkg/connection"
	"go.aporeto.io/trireme-lib/controller/pkg/packet"
	"go.aporeto.io/trireme-lib/controller/pkg/pucontext"
	"go.aporeto.io/trireme-lib/controller/pkg/tokens"
	"go.uber.org/zap"
)

const (
	// Default retransmit delay for first packet
	retransmitDelay = 200
	// rentrasmitRetries is the number of times we will retry
	retransmitRetries = 3
)

// ProcessNetworkUDPPacket processes packets arriving from network and are destined to the application.
func (d *Datapath) ProcessNetworkUDPPacket(p *packet.Packet) (conn *connection.UDPConnection, err error) {

	if d.packetLogs {
		zap.L().Debug("Processing network packet ",
			zap.String("flow", p.L4FlowHash()),
		)
		defer zap.L().Debug("Finished Processing network packet ",
			zap.String("flow", p.L4FlowHash()),
			zap.Error(err),
		)
	}

	udpPacketType := p.GetUDPType()
	zap.L().Debug("Got packet of type:", zap.Reflect("Type", udpPacketType), zap.Reflect("Len", len(p.GetBuffer(0))))

	switch udpPacketType {
	case packet.UDPSynMask:
		conn, err = d.netSynUDPRetrieveState(p)
		if err != nil {
			if d.packetLogs {
				zap.L().Debug("Packet rejected",
					zap.String("flow", p.L4FlowHash()),
					zap.Error(err),
				)
			}
			return nil, err
		}
	case packet.UDPSynAckMask:
		conn, err = d.netSynAckUDPRetrieveState(p)
		if err != nil {
			if d.packetLogs {
				zap.L().Debug("Syn ack Packet Rejected/ignored",
					zap.String("flow", p.L4FlowHash()),
				)
			}
			return nil, err
		}

	case packet.UDPFinAckMask:
		if err := d.processUDPFinPacket(p); err != nil {
			zap.L().Debug("unable to process udp fin ack",
				zap.String("flowhash", p.L4FlowHash()), zap.Error(err))
			return nil, err
		}
		// drop control packets
		return conn, fmt.Errorf("dropping udp fin ack control packet")

	default:
		// Process packets that don't have the control header. These are data packets.
		conn, err = d.netUDPAckRetrieveState(p)
		if err != nil {
			if d.packetLogs {
				zap.L().Debug("No connection found for the flow, Dropping it",
					zap.String("flow", p.L4FlowHash()),
					zap.Error(err),
				)
			}
			return nil, err
		}
	}

	// We are processing only one connection at a time.
	conn.Lock()
	defer conn.Unlock()

	p.Print(packet.PacketStageIncoming)

	if d.service != nil {
		if !d.service.PreProcessUDPNetPacket(p, conn.Context, conn) {
			p.Print(packet.PacketFailureService)
			return conn, fmt.Errorf("pre  processing failed for network packet")
		}
	}

	// handle handshake packets and do not deliver to application.
	action, claims, err := d.processNetUDPPacket(p, conn.Context, conn)
	if err != nil {
		zap.L().Debug("Rejecting packet because of policy decision",
			zap.String("flow", p.L4FlowHash()),
			zap.Error(err),
		)
		return conn, fmt.Errorf("packet processing failed for network packet: %s", err)
	}

	// Process the packet by any external services.
	if d.service != nil {
		if !d.service.PostProcessUDPNetPacket(p, action, claims, conn.Context, conn) {
			p.Print(packet.PacketFailureService)
			return conn, fmt.Errorf("post service processing failed for network packet")
		}
	}

	// If reached the final state, drain the queue.
	if conn.GetState() == connection.UDPClientSendAck {
		conn.SetState(connection.UDPData)
		zap.L().Debug("Draining the queue of application packets")
		for udpPacket := conn.ReadPacket(); udpPacket != nil; udpPacket = conn.ReadPacket() {
			if d.service != nil {
				// PostProcessServiceInterface
				// We call it for all outgoing packets.
				if !d.service.PostProcessUDPAppPacket(udpPacket, nil, conn.Context, conn) {
					udpPacket.Print(packet.PacketFailureService)
					zap.L().Error("Failed to encrypt queued packet")
				}
			}
			err = d.udpSocketWriter.WriteSocket(udpPacket.GetBuffer(0))
			if err != nil {
				zap.L().Error("Unable to transmit Queued UDP packets", zap.Error(err))
			}
		}
		return conn, fmt.Errorf("Drop the packet")
	}

	if conn.GetState() != connection.UDPData {
		// handshake packets are not to be delivered to application.
		return conn, fmt.Errorf("Drop net hanshake packets (udp)")
	}

	return conn, nil
}

func (d *Datapath) netSynUDPRetrieveState(p *packet.Packet) (*connection.UDPConnection, error) {

	// Retrieve the context from the packet information.
	context, err := d.contextFromIP(false, p.Mark, p.DestPort(), packet.IPProtocolUDP)
	if err != nil {
		return nil, err
	}

	// Check if a connection already exists for this flow. This can happen
	// in the case of retransmissions. If there is no connection, create
	// a new one.
	conn, cerr := d.udpNetOrigConnectionTracker.Get(p.L4FlowHash())
	if cerr != nil {
		return connection.NewUDPConnection(context, d.udpSocketWriter), nil
	}
	return conn.(*connection.UDPConnection), nil
}

func (d *Datapath) netSynAckUDPRetrieveState(p *packet.Packet) (*connection.UDPConnection, error) {

	conn, err := d.udpSourcePortConnectionCache.GetReset(p.SourcePortHash(packet.PacketTypeNetwork), 0)
	if err != nil {
		return nil, fmt.Errorf("No connection.Drop the syn ack packet")
	}

	return conn.(*connection.UDPConnection), nil
}

func (d *Datapath) netUDPAckRetrieveState(p *packet.Packet) (*connection.UDPConnection, error) {

	hash := p.L4FlowHash()
	conn, err := d.udpNetReplyConnectionTracker.GetReset(hash, 0)
	if err != nil {
		conn, err = d.udpNetOrigConnectionTracker.GetReset(hash, 0)
		if err != nil {
			// This might be an existing udp connection.
			// Send FinAck to reauthorize the connection.
			if err := d.sendUDPFinPacket(p); err != nil {
				return nil, fmt.Errorf("net state not found, unable to send fin ack packets: %s", err)
			}
			return nil, fmt.Errorf("net state not found: %s", err)
		}
	}
	return conn.(*connection.UDPConnection), nil
}

// processNetUDPPacket processes a network UDP packet and dispatches it to different methods based on the flags.
// This applies only to control packets.
func (d *Datapath) processNetUDPPacket(udpPacket *packet.Packet, context *pucontext.PUContext, conn *connection.UDPConnection) (action interface{}, claims *tokens.ConnectionClaims, err error) {

	// Extra check, just in case the caller didn't provide a connection.
	if conn == nil {
		return nil, nil, fmt.Errorf("no connection provided")
	}

	udpPacketType := udpPacket.GetUDPType()

	// Update connection state in the internal state machine tracker
	switch udpPacketType {
	case packet.UDPSynMask:

		// Parse the packet for the identity information.
		action, claims, err = d.processNetworkUDPSynPacket(context, conn, udpPacket)
		if err != nil {
			return nil, nil, err
		}

		// Send the return packet.
		if err = d.sendUDPSynAckPacket(udpPacket, context, conn); err != nil {
			return nil, nil, err
		}

		// Mark the state that we have transmitted a SynAck packet.
		conn.SetState(connection.UDPReceiverSendSynAck)
		return action, claims, nil

	case packet.UDPAckMask:
		// Retrieve the header and parse the signatures.
		if err = d.processNetworkUDPAckPacket(udpPacket, context, conn); err != nil {
			zap.L().Error("Error during authorization", zap.Error(err))
			return nil, nil, err
		}

		// Set the connection to
		conn.SetState(connection.UDPReceiverProcessedAck)
		return nil, nil, nil

	case packet.UDPSynAckMask:

		// Process the synack header and claims of the other side.
		action, claims, err = d.processNetworkUDPSynAckPacket(udpPacket, context, conn)
		if err != nil {
			zap.L().Error("UDP Syn ack failed with", zap.Error(err))
			return nil, nil, err
		}

		// Send back the acknowledgement.
		err = d.sendUDPAckPacket(udpPacket, context, conn)
		if err != nil {
			zap.L().Error("Unable to send udp Syn ack failed", zap.Error(err))
			return nil, nil, err
		}

		conn.SetState(connection.UDPClientSendAck)

		return action, claims, nil

	default:
		state := conn.GetState()
		if state == connection.UDPReceiverProcessedAck || state == connection.UDPClientSendAck || state == connection.UDPData {
			conn.SetState(connection.UDPData)
			return nil, nil, nil
		}
		return nil, nil, fmt.Errorf("invalid packet at state: %d", state)
	}
}

// ProcessApplicationUDPPacket processes packets arriving from an application and are destined to the network
func (d *Datapath) ProcessApplicationUDPPacket(p *packet.Packet) (conn *connection.UDPConnection, err error) {

	if d.packetLogs {
		zap.L().Debug("Processing application UDP packet ",
			zap.String("flow", p.L4FlowHash()),
		)
		defer zap.L().Debug("Finished Processing UDP application packet ",
			zap.String("flow", p.L4FlowHash()),
			zap.Error(err),
		)
	}
	// First retrieve the connection state.
	conn, err = d.appUDPRetrieveState(p)
	if err != nil {
		zap.L().Debug("Connection not found", zap.Error(err))
		return nil, fmt.Errorf("Received packet from unenforced process: %s", err)
	}

	// We are processing only one packet from a given connection at a time.
	conn.Lock()
	defer conn.Unlock()

	// do some pre processing.
	if d.service != nil {
		// PreProcessServiceInterface
		if !d.service.PreProcessUDPAppPacket(p, conn.Context, conn, packet.UDPSynMask) {
			p.Print(packet.PacketFailureService)
			return nil, fmt.Errorf("pre service processing failed for UDP application packet")
		}
	}

	triggerControlProtocol := false
	switch conn.GetState() {
	case connection.UDPStart:
		// Queue the packet. We will send it after we authorize the session.
		if err = conn.QueuePackets(p); err != nil {
			// unable to queue packets, perhaps queue is full. if start
			// machine is still in start state, we can start authorisation
			// again. A drop counter is incremented.
			zap.L().Debug("udp queue full for connection", zap.String("flow", p.L4FlowHash()))
		}

		// Set the state indicating that we send out a Syn packet
		conn.SetState(connection.UDPClientSendSyn)
		// Drop the packet. We stored it in the queue.
		triggerControlProtocol = true

	case connection.UDPReceiverProcessedAck, connection.UDPClientSendAck, connection.UDPData:
		conn.SetState(connection.UDPData)

	default:
		zap.L().Debug("Packet is added to the queue", zap.String("flow", p.L4FlowHash()))
		if err = conn.QueuePackets(p); err != nil {
			return conn, fmt.Errorf("Unable to queue packets:%s", err)
		}
		return conn, fmt.Errorf("Drop in nfq - buffered")
	}

	if d.service != nil {
		// PostProcessServiceInterface
		if !d.service.PostProcessUDPAppPacket(p, nil, conn.Context, conn) {
			p.Print(packet.PacketFailureService)
			return conn, fmt.Errorf("Encryption failed for application packet")
		}
	}

	if triggerControlProtocol {
		err = d.triggerNegotiation(p, conn.Context, conn)
		if err != nil {
			return conn, err
		}
		return conn, fmt.Errorf("Drop in nfq - buffered")
	}

	return conn, nil
}

func (d *Datapath) appUDPRetrieveState(p *packet.Packet) (*connection.UDPConnection, error) {

	hash := p.L4FlowHash()

	if conn, err := d.udpAppReplyConnectionTracker.GetReset(hash, 0); err == nil {
		return conn.(*connection.UDPConnection), nil
	}

	if conn, err := d.udpAppOrigConnectionTracker.GetReset(hash, 0); err == nil {
		return conn.(*connection.UDPConnection), nil
	}

	context, err := d.contextFromIP(true, p.Mark, p.SourcePort(), packet.IPProtocolUDP)
	if err != nil {
		return nil, fmt.Errorf("No context in app processing")
	}

	return connection.NewUDPConnection(context, d.udpSocketWriter), nil
}

// processApplicationUDPSynPacket processes a single Syn Packet
func (d *Datapath) triggerNegotiation(udpPacket *packet.Packet, context *pucontext.PUContext, conn *connection.UDPConnection) (err error) {

	udpOptions := packet.CreateUDPAuthMarker(packet.UDPSynMask)

	udpData, err := d.tokenAccessor.CreateSynPacketToken(context, &conn.Auth)
	if err != nil {
		return err
	}

	newPacket, err := d.clonePacketHeaders(udpPacket)
	if err != nil {
		return fmt.Errorf("Unable to clone packet: %s", err)
	}
	// Attach the UDP data and token
	newPacket.UDPTokenAttach(udpOptions, udpData)

	// send packet
	err = d.writeWithRetransmit(newPacket.GetBuffer(0), conn, conn.SynChannel())
	if err != nil {
		zap.L().Error("Unable to send syn token on raw socket", zap.Error(err))
		return fmt.Errorf("unable to transmit syn packet")
	}

	// Populate the caches to track the connection
	hash := udpPacket.L4FlowHash()
	d.udpAppOrigConnectionTracker.AddOrUpdate(hash, conn)
	d.udpSourcePortConnectionCache.AddOrUpdate(newPacket.SourcePortHash(packet.PacketTypeApplication), conn)
	d.udpNatConnectionTracker.AddOrUpdate(newPacket.SourcePortHash(packet.PacketTypeApplication), newPacket.SourcePortHash(packet.PacketTypeNetwork))

	return nil

}

func (d *Datapath) writeWithRetransmit(buffer []byte, conn *connection.UDPConnection, stop chan bool) error {

	localBuffer := make([]byte, len(buffer))
	copy(localBuffer, buffer)

	if err := d.udpSocketWriter.WriteSocket(localBuffer); err != nil {
		zap.L().Error("Failed to write control packet to socket", zap.Error(err))
		return err
	}

	go func() {
		for retries := 0; retries < retransmitRetries; retries++ {
			delay := time.Millisecond * time.Duration((retransmitDelay * (retries + 1)))
			select {
			case <-stop:
				return
			case <-time.After(delay):
				if err := d.udpSocketWriter.WriteSocket(localBuffer); err != nil {
					zap.L().Error("Failed to write control packet to socket", zap.Error(err))
				}
			}
		}
		// retransmits did not succeed. Reset the state machine so that
		// next packet can try again.
		conn.SetState(connection.UDPStart)

	}()
	return nil
}

func (d *Datapath) clonePacketHeaders(p *packet.Packet) (*packet.Packet, error) {
	// copy the ip and udp headers.
	newSize := uint16(p.IPHeaderLen() + packet.UDPDataPos)
	newPacket := make([]byte, newSize)
	p.FixupIPHdrOnDataModify(p.IPTotalLen(), newSize)

	origBuffer := p.GetBuffer(0)
	_ = copy(newPacket, origBuffer[:newSize])

	return packet.New(packet.PacketTypeApplication, newPacket, p.Mark, true)
}

// sendUDPSynAckPacket processes a UDP SynAck packet
func (d *Datapath) sendUDPSynAckPacket(udpPacket *packet.Packet, context *pucontext.PUContext, conn *connection.UDPConnection) (err error) {

	// Create UDP Option
	udpOptions := packet.CreateUDPAuthMarker(packet.UDPSynAckMask)

	udpData, err := d.tokenAccessor.CreateSynAckPacketToken(context, &conn.Auth, claimsheader.NewClaimsHeader())
	if err != nil {
		return err
	}

	udpPacket.CreateReverseFlowPacket(udpPacket.SourceAddress(), udpPacket.SourcePort())

	// Attach the UDP data and token
	udpPacket.UDPTokenAttach(udpOptions, udpData)

	// If we have already a backgroun re-transmit session, stop it at this point. We will
	// start from the beginning.
	if conn.GetState() == connection.UDPReceiverSendSynAck {
		conn.SynAckStop()
	}

	// Only start the retransmission timer once. Not on every packet.
	if err := d.writeWithRetransmit(udpPacket.GetBuffer(0), conn, conn.SynAckChannel()); err != nil {
		zap.L().Debug("Unable to send synack token on raw socket", zap.Error(err))
		return err
	}

	return nil
}

func (d *Datapath) sendUDPAckPacket(udpPacket *packet.Packet, context *pucontext.PUContext, conn *connection.UDPConnection) (err error) {

	// Create UDP Option
	zap.L().Debug("Sending UDP Ack packet", zap.String("flow", udpPacket.L4ReverseFlowHash()))
	udpOptions := packet.CreateUDPAuthMarker(packet.UDPAckMask)

	udpData, err := d.tokenAccessor.CreateAckPacketToken(context, &conn.Auth)

	if err != nil {
		return err
	}

	srcPortHash, err := d.udpNatConnectionTracker.GetReset(udpPacket.SourcePortHash(packet.PacketTypeNetwork), 0)
	if err != nil {
		return fmt.Errorf("error getting actual destination")
	}

	destIPPort := srcPortHash.(string)
	destIP := strings.Split(destIPPort, ":")[0]
	destPort, err := (strconv.Atoi(strings.Split(destIPPort, ":")[1]))
	if err != nil {
		return fmt.Errorf("Unable to get dest port from cache")
	}

	udpPacket.CreateReverseFlowPacket(net.ParseIP(destIP), uint16(destPort))

	// Attach the UDP data and token
	udpPacket.UDPTokenAttach(udpOptions, udpData)

	// send packet
	err = d.udpSocketWriter.WriteSocket(udpPacket.GetBuffer(0))
	if err != nil {
		zap.L().Debug("Unable to send ack token on raw socket", zap.Error(err))
		return err
	}

	if !conn.ServiceConnection {
		zap.L().Debug("Plumbing the conntrack (app) rule for flow", zap.String("flow", udpPacket.L4FlowHash()))
<<<<<<< HEAD

		dstIPNet := net.ParseIP(destIP)

		if err = updateConntrack(dstIPNet, udpPacket.SourceAddress(), uint16(destPort), udpPacket.SourcePort(), udpPacket.IPProto(), constants.DefaultConnMark); err != nil {
			zap.L().Error("Failed to update conntrack table for flow",
=======
		if err = d.conntrack.UpdateApplicationFlowMark(
			udpPacket.SourceAddress,
			net.ParseIP(destIP),
			udpPacket.IPProto,
			udpPacket.SourcePort,
			uint16(destPort),
			constants.DefaultConnMark,
		); err != nil {
			zap.L().Error("Failed to update conntrack table for UDP flow at transmitter",
>>>>>>> 0b89ae25
				zap.String("context", string(conn.Auth.LocalContext)),
				zap.String("app-conn", udpPacket.L4FlowHash()),
				zap.String("state", fmt.Sprintf("%d", conn.GetState())),
				zap.Error(err),
			)
			return err
		}
	}

	zap.L().Debug("Clearing fin packet entry in cache", zap.String("flowhash", udpPacket.L4FlowHash()))
	if err := d.udpFinPacketTracker.Remove(udpPacket.L4FlowHash()); err != nil {
		zap.L().Debug("Unable to remove entry from udp finack cache")
	}
	return nil
}

// processNetworkUDPSynPacket processes a syn packet arriving from the network
func (d *Datapath) processNetworkUDPSynPacket(context *pucontext.PUContext, conn *connection.UDPConnection, udpPacket *packet.Packet) (action interface{}, claims *tokens.ConnectionClaims, err error) {

	claims, err = d.tokenAccessor.ParsePacketToken(&conn.Auth, udpPacket.ReadUDPToken())
	if err != nil {
		d.reportUDPRejectedFlow(udpPacket, conn, collector.DefaultEndPoint, context.ManagementID(), context, tokens.CodeFromErr(err), nil, nil, false)
		return nil, nil, fmt.Errorf("UDP Syn packet dropped because of invalid token: %s", err)
	}

	// if there are no claims we must drop the connection and we drop the Syn
	// packet. The source will retry but we have no state to maintain here.
	if claims == nil {
		d.reportUDPRejectedFlow(udpPacket, conn, collector.DefaultEndPoint, context.ManagementID(), context, collector.InvalidToken, nil, nil, false)
		return nil, nil, fmt.Errorf("UDP Syn packet dropped because of no claims")
	}

	// Why is this required. Take a look.
	txLabel, _ := claims.T.Get(enforcerconstants.TransmitterLabel)

	// Add the port as a label with an @ prefix. These labels are invalid otherwise
	// If all policies are restricted by port numbers this will allow port-specific policies
	claims.T.AppendKeyValue(enforcerconstants.PortNumberLabelString, strconv.Itoa(int(udpPacket.DestPort())))

	report, pkt := context.SearchRcvRules(claims.T)
	if pkt.Action.Rejected() {
		d.reportUDPRejectedFlow(udpPacket, conn, txLabel, context.ManagementID(), context, collector.PolicyDrop, report, pkt, false)
		return nil, nil, fmt.Errorf("connection rejected because of policy: %s", claims.T.String())
	}

	hash := udpPacket.L4FlowHash()

	// conntrack
	d.udpNetOrigConnectionTracker.AddOrUpdate(hash, conn)
	d.udpAppReplyConnectionTracker.AddOrUpdate(udpPacket.L4ReverseFlowHash(), conn)

	// Record actions
	conn.ReportFlowPolicy = report
	conn.PacketFlowPolicy = pkt

	return pkt, claims, nil
}

func (d *Datapath) processNetworkUDPSynAckPacket(udpPacket *packet.Packet, context *pucontext.PUContext, conn *connection.UDPConnection) (action interface{}, claims *tokens.ConnectionClaims, err error) {

	conn.SynStop()

	// Packets that have authorization information go through the auth path
	// Decode the JWT token using the context key
	claims, err = d.tokenAccessor.ParsePacketToken(&conn.Auth, udpPacket.ReadUDPToken())
	if err != nil {
		d.reportUDPRejectedFlow(udpPacket, nil, context.ManagementID(), collector.DefaultEndPoint, context, collector.MissingToken, nil, nil, true)
		return nil, nil, fmt.Errorf("SynAck packet dropped because of bad claims: %s", err)
	}

	if claims == nil {
		d.reportUDPRejectedFlow(udpPacket, nil, context.ManagementID(), collector.DefaultEndPoint, context, collector.MissingToken, nil, nil, true)
		return nil, nil, fmt.Errorf("SynAck packet dropped because of no claims")
	}

	report, pkt := context.SearchTxtRules(claims.T, !d.mutualAuthorization)
	if pkt.Action.Rejected() {
		d.reportUDPRejectedFlow(udpPacket, conn, conn.Auth.RemoteContextID, context.ManagementID(), context, collector.PolicyDrop, report, pkt, true)
		return nil, nil, fmt.Errorf("dropping because of reject rule on transmitter: %s", claims.T.String())
	}

	// conntrack
	d.udpNetReplyConnectionTracker.AddOrUpdate(udpPacket.L4FlowHash(), conn)

	return pkt, claims, nil
}

func (d *Datapath) processNetworkUDPAckPacket(udpPacket *packet.Packet, context *pucontext.PUContext, conn *connection.UDPConnection) (err error) {

	conn.SynAckStop()

	_, err = d.tokenAccessor.ParseAckToken(&conn.Auth, udpPacket.ReadUDPToken())
	if err != nil {
		d.reportUDPRejectedFlow(udpPacket, conn, conn.Auth.RemoteContextID, context.ManagementID(), context, collector.PolicyDrop, conn.ReportFlowPolicy, conn.PacketFlowPolicy, false)
		return fmt.Errorf("ack packet dropped because signature validation failed: %s", err)
	}

	if !conn.ServiceConnection {
		zap.L().Debug("Plumb conntrack rule for flow:", zap.String("flow", udpPacket.L4FlowHash()))
<<<<<<< HEAD

		if err := updateConntrackPacket(udpPacket, true, constants.DefaultConnMark); err != nil {
			zap.L().Error("Failed to update conntrack table after ack packet", zap.Error(err))
=======
		// Plumb connmark rule here.
		if err := d.conntrack.UpdateNetworkFlowMark(
			udpPacket.SourceAddress,
			udpPacket.DestinationAddress,
			udpPacket.IPProto,
			udpPacket.SourcePort,
			udpPacket.DestinationPort,
			constants.DefaultConnMark,
		); err != nil {
			zap.L().Error("Failed to update conntrack table after ack packet")
>>>>>>> 0b89ae25
		}
	}

	d.reportUDPAcceptedFlow(udpPacket, conn, conn.Auth.RemoteContextID, context.ManagementID(), context, conn.ReportFlowPolicy, conn.PacketFlowPolicy, false)

	return nil
}

// sendUDPFinPacket sends a Fin packet to Peer.
func (d *Datapath) sendUDPFinPacket(udpPacket *packet.Packet) (err error) {

	// Create UDP Option
	udpOptions := packet.CreateUDPAuthMarker(packet.UDPFinAckMask)

	udpPacket.CreateReverseFlowPacket(udpPacket.SourceAddress(), udpPacket.SourcePort())

	// Attach the UDP data and token
	udpPacket.UDPTokenAttach(udpOptions, []byte{})

	zap.L().Info("Sending udp fin ack packet", zap.String("packet", udpPacket.L4FlowHash()))
	// no need for retransmits here.
	err = d.udpSocketWriter.WriteSocket(udpPacket.GetBuffer(0))
	if err != nil {
		zap.L().Debug("Unable to send fin packet on raw socket", zap.Error(err))
		return err
	}

	return nil
}

// Update the udp fin cache and delete the connmark.
func (d *Datapath) processUDPFinPacket(udpPacket *packet.Packet) (err error) { // nolint

	// add it to the udp fin cache. If we have already received the fin packet
	// for this flow. There is no need to change the connmark label again.
	if d.udpFinPacketTracker.AddOrUpdate(udpPacket.L4ReverseFlowHash(), true) {
		return nil
	}

	// clear cache entries.
	if err := d.udpAppOrigConnectionTracker.Remove(udpPacket.L4ReverseFlowHash()); err != nil {
		zap.L().Debug("Failed to clean cache udpappOrigConnectionTracker", zap.Error(err))
	}

	if err := d.udpSourcePortConnectionCache.Remove(udpPacket.SourcePortHash(packet.PacketTypeNetwork)); err != nil {
		zap.L().Debug("Failed to clean cache udpsourcePortConnectionCache", zap.Error(err))
	}

	zap.L().Debug("Updating the connmark label", zap.String("flow", udpPacket.L4FlowHash()))
<<<<<<< HEAD

	if err = updateConntrackPacket(udpPacket, true, constants.DeleteConnmark); err != nil {
		zap.L().Error("Failed to update conntrack table for flow",
=======
	if err = d.conntrack.UpdateNetworkFlowMark(
		udpPacket.SourceAddress,
		udpPacket.DestinationAddress,
		udpPacket.IPProto,
		udpPacket.SourcePort,
		udpPacket.DestinationPort,
		constants.DeleteConnmark,
	); err != nil {
		zap.L().Error("Failed to update conntrack table for flow to terminate connection",
>>>>>>> 0b89ae25
			zap.String("app-conn", udpPacket.L4FlowHash()),
			zap.Error(err),
		)
	}

	return nil
}<|MERGE_RESOLUTION|>--- conflicted
+++ resolved
@@ -508,23 +508,15 @@
 
 	if !conn.ServiceConnection {
 		zap.L().Debug("Plumbing the conntrack (app) rule for flow", zap.String("flow", udpPacket.L4FlowHash()))
-<<<<<<< HEAD
-
-		dstIPNet := net.ParseIP(destIP)
-
-		if err = updateConntrack(dstIPNet, udpPacket.SourceAddress(), uint16(destPort), udpPacket.SourcePort(), udpPacket.IPProto(), constants.DefaultConnMark); err != nil {
-			zap.L().Error("Failed to update conntrack table for flow",
-=======
 		if err = d.conntrack.UpdateApplicationFlowMark(
-			udpPacket.SourceAddress,
+			udpPacket.SourceAddress(),
 			net.ParseIP(destIP),
-			udpPacket.IPProto,
-			udpPacket.SourcePort,
+			udpPacket.IPProto(),
+			udpPacket.SourcePort(),
 			uint16(destPort),
 			constants.DefaultConnMark,
 		); err != nil {
 			zap.L().Error("Failed to update conntrack table for UDP flow at transmitter",
->>>>>>> 0b89ae25
 				zap.String("context", string(conn.Auth.LocalContext)),
 				zap.String("app-conn", udpPacket.L4FlowHash()),
 				zap.String("state", fmt.Sprintf("%d", conn.GetState())),
@@ -624,22 +616,16 @@
 
 	if !conn.ServiceConnection {
 		zap.L().Debug("Plumb conntrack rule for flow:", zap.String("flow", udpPacket.L4FlowHash()))
-<<<<<<< HEAD
-
-		if err := updateConntrackPacket(udpPacket, true, constants.DefaultConnMark); err != nil {
-			zap.L().Error("Failed to update conntrack table after ack packet", zap.Error(err))
-=======
 		// Plumb connmark rule here.
 		if err := d.conntrack.UpdateNetworkFlowMark(
-			udpPacket.SourceAddress,
-			udpPacket.DestinationAddress,
-			udpPacket.IPProto,
-			udpPacket.SourcePort,
-			udpPacket.DestinationPort,
+			udpPacket.SourceAddress(),
+			udpPacket.DestinationAddress(),
+			udpPacket.IPProto(),
+			udpPacket.SourcePort(),
+			udpPacket.DestPort(),
 			constants.DefaultConnMark,
 		); err != nil {
 			zap.L().Error("Failed to update conntrack table after ack packet")
->>>>>>> 0b89ae25
 		}
 	}
 
@@ -689,21 +675,15 @@
 	}
 
 	zap.L().Debug("Updating the connmark label", zap.String("flow", udpPacket.L4FlowHash()))
-<<<<<<< HEAD
-
-	if err = updateConntrackPacket(udpPacket, true, constants.DeleteConnmark); err != nil {
-		zap.L().Error("Failed to update conntrack table for flow",
-=======
 	if err = d.conntrack.UpdateNetworkFlowMark(
-		udpPacket.SourceAddress,
-		udpPacket.DestinationAddress,
-		udpPacket.IPProto,
-		udpPacket.SourcePort,
-		udpPacket.DestinationPort,
+		udpPacket.SourceAddress(),
+		udpPacket.DestinationAddress(),
+		udpPacket.IPProto(),
+		udpPacket.SourcePort(),
+		udpPacket.DestPort(),
 		constants.DeleteConnmark,
 	); err != nil {
 		zap.L().Error("Failed to update conntrack table for flow to terminate connection",
->>>>>>> 0b89ae25
 			zap.String("app-conn", udpPacket.L4FlowHash()),
 			zap.Error(err),
 		)
