package connection

import (
	"fmt"
	"net"
	"strconv"
	"sync"
	"time"

	"go.aporeto.io/trireme-lib/controller/internal/enforcer/nfqdatapath/afinetrawsocket"
	"go.aporeto.io/trireme-lib/controller/pkg/claimsheader"
	"go.aporeto.io/trireme-lib/controller/pkg/packet"
	"go.aporeto.io/trireme-lib/controller/pkg/pucontext"
	"go.aporeto.io/trireme-lib/controller/pkg/secrets"
	"go.aporeto.io/trireme-lib/policy"
	"go.aporeto.io/trireme-lib/utils/cache"
	"go.aporeto.io/trireme-lib/utils/crypto"
	"go.uber.org/zap"
)

// TCPFlowState identifies the constants of the state of a TCP connectioncon
type TCPFlowState int

// UDPFlowState identifies the constants of the state of a UDP connection.
type UDPFlowState int

// ProxyConnState identifies the constants of the state of a proxied connection
type ProxyConnState int

const (

	// TCPSynSend is the state where the Syn packets has been send, but no response has been received
	TCPSynSend TCPFlowState = iota

	// TCPSynReceived indicates that the syn packet has been received
	TCPSynReceived

	// TCPSynAckSend indicates that the SynAck packet has been send
	TCPSynAckSend

	// TCPSynAckReceived is the state where the SynAck has been received
	TCPSynAckReceived

	// TCPAckSend indicates that the ack packets has been sent
	TCPAckSend

	// TCPAckProcessed is the state that the negotiation has been completed
	TCPAckProcessed

	// TCPData indicates that the packets are now data packets
	TCPData

	// UnknownState indicates that this an existing connection in the uknown state.
	UnknownState
)

const (
	// ClientTokenSend Init token send for client
	ClientTokenSend ProxyConnState = iota

	// ServerReceivePeerToken -- waiting to receive peer token
	ServerReceivePeerToken

	// ServerSendToken -- Send our own token and the client tokens
	ServerSendToken

	// ClientPeerTokenReceive -- Receive signed tokens from server
	ClientPeerTokenReceive

	// ClientSendSignedPair -- Sign the (token/nonce pair) and send
	ClientSendSignedPair

	// ServerAuthenticatePair -- Authenticate pair of tokens
	ServerAuthenticatePair
)

const (
	// UDPStart is the state where a syn will be sent.
	UDPStart UDPFlowState = iota

	// UDPClientSendSyn is the state where a syn has been sent.
	UDPClientSendSyn

	// UDPClientSendAck  is the state where application side has send the ACK.
	UDPClientSendAck

	// UDPReceiverSendSynAck is the state where syn ack packet has been sent.
	UDPReceiverSendSynAck

	// UDPReceiverProcessedAck is the state that the negotiation has been completed.
	UDPReceiverProcessedAck

	// UDPData is the state where data is being transmitted.
	UDPData
)

// MaximumUDPQueueLen is the maximum number of UDP packets buffered.
const MaximumUDPQueueLen = 50

const (

	// RejectReported represents that flow was reported as rejected
	RejectReported bool = true

	// AcceptReported represents that flow was reported as accepted
	AcceptReported bool = false
)

// AuthInfo keeps authentication information about a connection
type AuthInfo struct {
	LocalContext         []byte
	RemoteContext        []byte
	RemoteContextID      string
	RemotePublicKey      interface{}
	RemoteIP             string
	RemotePort           string
	LocalServiceContext  []byte
	RemoteServiceContext []byte
}

//TCPTuple contains the 4 tuple for tcp connection
type TCPTuple struct {
	SourceAddress      net.IP
	DestinationAddress net.IP
	SourcePort         uint16
	DestinationPort    uint16
}

// PingConfig holds ping configuration per connection.
type PingConfig struct {
	StartTime   time.Time
	Type        claimsheader.PingType
	Passthrough bool
	SessionID   string
	Request     int
}

// TCPConnection is information regarding TCP Connection
type TCPConnection struct {
	sync.RWMutex

	state TCPFlowState
	Auth  AuthInfo

	// Debugging Information
	flowReported int

	// ServiceData allows services to associate state with a connection
	ServiceData interface{}

	// Context is the pucontext.PUContext that is associated with this connection
	// Minimizes the number of caches and lookups
	Context *pucontext.PUContext

	// TimeOut signals the timeout to be used by the state machines
	TimeOut time.Duration

	// Debugging information - pushed to the end for compact structure
	flowLastReporting bool

	// ServiceConnection indicates that this connection is handled by a service
	ServiceConnection bool

	// LoopbackConnection indicates that this connections is within the same pu context.
	loopbackConnection bool

	// ReportFlowPolicy holds the last matched observed policy
	ReportFlowPolicy *policy.FlowPolicy

	// PacketFlowPolicy holds the last matched actual policy
	PacketFlowPolicy *policy.FlowPolicy

	// MarkForDeletion -- this is is used only in conjunction with serviceconnection. Its a hint for us if we have a fin for an earlier connection
	// and this is reused port flow.
	MarkForDeletion bool

	RetransmittedSynAck bool

	expiredConnection bool

	// TCPtuple is tcp tuple
	TCPtuple *TCPTuple

	// PingConfig is the config of the enforcer ping diagnostic feature
	PingConfig *PingConfig

	Secrets secrets.Secrets
}

// TCPConnectionExpirationNotifier handles processing the expiration of an element
func TCPConnectionExpirationNotifier(c cache.DataStore, id interface{}, item interface{}) {

	if conn, ok := item.(*TCPConnection); ok {
		conn.Cleanup(true)
	}
}

func (tcpTuple *TCPTuple) String() string {
	return "sip: " + tcpTuple.SourceAddress.String() + " dip: " + tcpTuple.DestinationAddress.String() + " sport: " + strconv.Itoa(int(tcpTuple.SourcePort)) + " dport: " + strconv.Itoa(int(tcpTuple.DestinationPort))
}

// String returns a printable version of connection
func (c *TCPConnection) String() string {
	return fmt.Sprintf("state:%d auth: %+v", c.state, c.Auth)
}

// GetState is used to return the state
func (c *TCPConnection) GetState() TCPFlowState {
	return c.state
}

// SetState is used to setup the state for the TCP connection
func (c *TCPConnection) SetState(state TCPFlowState) {
	c.state = state
}

// SetReported is used to track if a flow is reported
func (c *TCPConnection) SetReported(flowState bool) {

	c.flowReported++

	if c.flowReported > 1 && c.flowLastReporting != flowState {
		zap.L().Info("Connection reported multiple times",
			zap.Int("report count", c.flowReported),
			zap.Bool("previous", c.flowLastReporting),
			zap.Bool("next", flowState),
		)
	}

	c.flowLastReporting = flowState
}

// Cleanup will provide information when a connection is removed by a timer.
func (c *TCPConnection) Cleanup(expiration bool) {
	c.Lock()
	// Logging information
	if c.flowReported == 0 {
		zap.L().Error("Connection not reported",
			zap.String("connection", c.String()))
	}

	if !c.expiredConnection && c.state != TCPData {
		c.expiredConnection = true
		c.Context.IncrementCounters(pucontext.ErrTCPConnectionsExpired)
	}
	c.Unlock()
}

// SetLoopbackConnection sets LoopbackConnection field.
func (c *TCPConnection) SetLoopbackConnection(isLoopback bool) {
	// Logging information
	c.loopbackConnection = isLoopback
}

// IsLoopbackConnection sets LoopbackConnection field.
func (c *TCPConnection) IsLoopbackConnection() bool {
	// Logging information
	return c.loopbackConnection
}

// NewTCPConnection returns a TCPConnection information struct
func NewTCPConnection(context *pucontext.PUContext, p *packet.Packet) *TCPConnection {

	nonce, err := crypto.GenerateRandomBytes(16)
	if err != nil {
		return nil
	}

	return &TCPConnection{
		PingConfig: &PingConfig{},
		state:      TCPSynSend,
		Context:    context,
		Auth: AuthInfo{
			LocalContext: nonce,
		},
		TCPtuple: &TCPTuple{
			SourceAddress:      p.SourceAddress(),
			DestinationAddress: p.DestinationAddress(),
			SourcePort:         p.SourcePort(),
			DestinationPort:    p.DestPort(),
		},
	}
}

// ProxyConnection is a record to keep state of proxy auth
type ProxyConnection struct {
	sync.Mutex

	state            ProxyConnState
	Auth             AuthInfo
	ReportFlowPolicy *policy.FlowPolicy
	PacketFlowPolicy *policy.FlowPolicy
	reported         bool
	Secrets          secrets.Secrets
}

// NewProxyConnection returns a new Proxy Connection
func NewProxyConnection() *ProxyConnection {
	nonce, err := crypto.GenerateRandomBytes(16)
	if err != nil {
		return nil
	}

	return &ProxyConnection{
		state: ClientTokenSend,
		Auth: AuthInfo{
			LocalContext: nonce,
		},
	}
}

// GetState returns the state of a proxy connection
func (c *ProxyConnection) GetState() ProxyConnState {

	return c.state
}

// SetState is used to setup the state for the Proxy Connection
func (c *ProxyConnection) SetState(state ProxyConnState) {

	c.state = state
}

// SetReported sets the flag to reported when the conn is reported
func (c *ProxyConnection) SetReported(reported bool) {
	c.reported = reported
}

// UDPConnection is information regarding UDP connection.
type UDPConnection struct {
	sync.RWMutex

	state   UDPFlowState
	Context *pucontext.PUContext
	Auth    AuthInfo
	// Debugging Information
	flowReported int

	ReportFlowPolicy *policy.FlowPolicy
	PacketFlowPolicy *policy.FlowPolicy
	// ServiceData allows services to associate state with a connection
	ServiceData interface{}

	// PacketQueue indicates app UDP packets queued while authorization is in progress.
	PacketQueue chan *packet.Packet
	Writer      afinetrawsocket.SocketWriter
	// Debugging information - pushed to the end for compact structure
	flowLastReporting bool
	// ServiceConnection indicates that this connection is handled by a service
	ServiceConnection bool

	// Stop channels for restransmissions
	synStop    chan bool
	synAckStop chan bool
	ackStop    chan bool

	TestIgnore           bool
	udpQueueFullDropCntr uint64
<<<<<<< HEAD

	Secrets secrets.Secrets
=======
	expiredConnection    bool
>>>>>>> 75117bf6
}

// NewUDPConnection returns UDPConnection struct.
func NewUDPConnection(context *pucontext.PUContext, writer afinetrawsocket.SocketWriter) *UDPConnection {

	nonce, err := crypto.GenerateRandomBytes(16)
	if err != nil {
		return nil
	}

	return &UDPConnection{
		state:       UDPStart,
		Context:     context,
		PacketQueue: make(chan *packet.Packet, MaximumUDPQueueLen),
		Writer:      writer,
		Auth: AuthInfo{
			LocalContext: nonce,
		},
		synStop:    make(chan bool),
		synAckStop: make(chan bool),
		ackStop:    make(chan bool),
		TestIgnore: true,
	}
}

// SynStop issues a stop on the synStop channel.
func (c *UDPConnection) SynStop() {
	select {
	case c.synStop <- true:
	default:
		zap.L().Debug("Packet loss - channel was already done")
	}

}

// SynAckStop issues a stop in the synAckStop channel.
func (c *UDPConnection) SynAckStop() {
	select {
	case c.synAckStop <- true:
	default:
		zap.L().Debug("Packet loss - channel was already done")
	}
}

// AckStop issues a stop in the Ack channel.
func (c *UDPConnection) AckStop() {
	select {
	case c.ackStop <- true:
	default:
		zap.L().Debug("Packet loss - channel was already done")
	}

}

// SynChannel returns the SynStop channel.
func (c *UDPConnection) SynChannel() chan bool {
	return c.synStop

}

// SynAckChannel returns the SynAck stop channel.
func (c *UDPConnection) SynAckChannel() chan bool {
	return c.synAckStop
}

// AckChannel returns the Ack stop channel.
func (c *UDPConnection) AckChannel() chan bool {
	return c.ackStop
}

// GetState is used to get state of UDP Connection.
func (c *UDPConnection) GetState() UDPFlowState {
	return c.state
}

// SetState is used to setup the state for the UDP Connection.
func (c *UDPConnection) SetState(state UDPFlowState) {
	c.state = state
}

// QueuePackets queues UDP packets till the flow is authenticated.
func (c *UDPConnection) QueuePackets(udpPacket *packet.Packet) (err error) {
	buffer := make([]byte, len(udpPacket.GetBuffer(0)))
	copy(buffer, udpPacket.GetBuffer(0))

	copyPacket, err := packet.New(packet.PacketTypeApplication, buffer, udpPacket.Mark, true)
	if err != nil {
		return fmt.Errorf("Unable to copy packets to queue:%s", err)
	}

	select {
	case c.PacketQueue <- copyPacket:
	default:
		// connection object is always locked.
		c.udpQueueFullDropCntr++
		return fmt.Errorf("Queue is full")
	}

	return nil
}

// DropPackets drops packets on errors during Authorization.
func (c *UDPConnection) DropPackets() {
	close(c.PacketQueue)
	c.PacketQueue = make(chan *packet.Packet, MaximumUDPQueueLen)
}

// ReadPacket reads a packet from the queue.
func (c *UDPConnection) ReadPacket() *packet.Packet {
	select {
	case p := <-c.PacketQueue:
		return p
	default:
		return nil
	}
}

// SetReported is used to track if a flow is reported
func (c *UDPConnection) SetReported(flowState bool) {
	c.flowReported++

	if c.flowReported > 1 && c.flowLastReporting != flowState {
		zap.L().Info("Connection reported multiple times",
			zap.Int("report count", c.flowReported),
			zap.Bool("previous", c.flowLastReporting),
			zap.Bool("next", flowState),
		)
	}

	c.flowLastReporting = flowState
}

// Cleanup is called on cache expiry of the connection to record incomplete connections
func (c *UDPConnection) Cleanup(expired bool) {
	c.Lock()
	// Logging information
	if c.flowReported == 0 {
		zap.L().Error("Connection not reported",
			zap.String("connection", c.String()))
	}

	if !c.expiredConnection && c.state != UDPData {
		c.expiredConnection = true
		c.Context.IncrementCounters(pucontext.ErrUDPConnectionsExpired)
	}
	c.Unlock()
}

// String returns a printable version of connection
func (c *UDPConnection) String() string {

	return fmt.Sprintf("udp-conn state:%d auth: %+v", c.state, c.Auth)
}

// UDPConnectionExpirationNotifier expiration notifier when cache entry expires
func UDPConnectionExpirationNotifier(c cache.DataStore, id interface{}, item interface{}) {

	if conn, ok := item.(*UDPConnection); ok {
		conn.Cleanup(true)
	}
}<|MERGE_RESOLUTION|>--- conflicted
+++ resolved
@@ -356,12 +356,9 @@
 
 	TestIgnore           bool
 	udpQueueFullDropCntr uint64
-<<<<<<< HEAD
+	expiredConnection    bool
 
 	Secrets secrets.Secrets
-=======
-	expiredConnection    bool
->>>>>>> 75117bf6
 }
 
 // NewUDPConnection returns UDPConnection struct.
