--- conflicted
+++ resolved
@@ -207,14 +207,8 @@
 // Cleanup implements the cleanup interface.
 func (e *enforcer) CleanUp() error {
 	if e.transport != nil {
-<<<<<<< HEAD
-		e.transport.CleanUp() //nolint
-	}
-
-=======
 		return e.transport.CleanUp()
 	}
->>>>>>> 00b3a780
 	return nil
 }
 
@@ -261,11 +255,8 @@
 	tokenIssuer common.ServiceTokenIssuer,
 	binaryTokens bool,
 	aclmanager ipsetmanager.ACLManager,
-<<<<<<< HEAD
 	isBPFEnabled bool,
-=======
 	agentVersion semver.Version,
->>>>>>> 00b3a780
 ) (Enforcer, error) {
 
 	if mode == constants.RemoteContainerEnvoyAuthorizer || mode == constants.LocalEnvoyAuthorizer {
@@ -295,11 +286,8 @@
 		puFromContextID,
 		cfg,
 		aclmanager,
-<<<<<<< HEAD
 		isBPFEnabled,
-=======
 		agentVersion,
->>>>>>> 00b3a780
 	)
 
 	tcpProxy, err := applicationproxy.NewAppProxy(tokenAccessor, collector, puFromContextID, nil, secrets, tokenIssuer)
