--- conflicted
+++ resolved
@@ -81,13 +81,9 @@
 		appPacketIPTableContext:    "raw",
 		appAckPacketIPTableContext: "mangle",
 		netPacketIPTableContext:    "mangle",
-<<<<<<< HEAD
+		appProxyIPTableContext:     "nat",
 		mode:            mode,
 		portSetInstance: portset,
-=======
-		appProxyIPTableContext:     "nat",
-		mode: mode,
->>>>>>> 996e117e
 	}
 
 	if mode == constants.LocalServer || mode == constants.RemoteContainer {
