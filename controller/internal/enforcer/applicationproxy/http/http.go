--- conflicted
+++ resolved
@@ -116,10 +116,10 @@
 				clientCAs = p.ca
 			}
 			return &tls.Config{
-				GetCertificate:           p.GetCertificateFunc(),
 				ClientAuth:               tls.RequestClientCert,
 				ClientCAs:                clientCAs,
-				NextProtos:               []string{"h2"},
+				GetCertificate:           originalConfig.GetCertificate,
+				NextProtos:               originalConfig.NextProtos,
 				SessionTicketsDisabled:   originalConfig.SessionTicketsDisabled,
 				PreferServerCipherSuites: originalConfig.PreferServerCipherSuites,
 				CipherSuites:             originalConfig.CipherSuites,
@@ -160,23 +160,7 @@
 	// If its an encrypted, wrap the listener in a TLS context. This is activated
 	// for the listener from the network, but not for the listener from a PU.
 	if encrypted {
-<<<<<<< HEAD
 		config := p.newBaseTLSConfig()
-=======
-		config := &tls.Config{
-			GetCertificate: p.GetCertificateFunc(),
-			NextProtos:     []string{"h2"},
-			// SessionTicketsDisabled:   true,
-			// PreferServerCipherSuites: true,
-			CipherSuites: []uint16{
-				tls.TLS_ECDHE_ECDSA_WITH_AES_256_GCM_SHA384,
-				tls.TLS_ECDHE_RSA_WITH_AES_256_GCM_SHA384,
-				tls.TLS_ECDHE_ECDSA_WITH_CHACHA20_POLY1305,
-				tls.TLS_ECDHE_RSA_WITH_CHACHA20_POLY1305,
-				tls.TLS_ECDHE_RSA_WITH_AES_128_GCM_SHA256,
-			},
-		}
->>>>>>> 384eb0aa
 		config.GetConfigForClient = func(helloMsg *tls.ClientHelloInfo) (*tls.Config, error) {
 			return p.clientTLSConfiguration(helloMsg.Conn, config)
 		}
