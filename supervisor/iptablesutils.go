--- conflicted
+++ resolved
@@ -332,11 +332,7 @@
 func addPacketTrap(appChain string, netChain string, ip string, targetNetworks []string, appQueue string, netQueue string, provider provider.IptablesProvider, remote bool) error {
 
 	for _, network := range targetNetworks {
-<<<<<<< HEAD
-
-		trapRules := trapRules(appChain, netChain, network, appQueue, netQueue)
-		for _, tr := range trapRules {
-=======
+
 		var rules [][]string
 		if remote {
 			rules = RemotetrapRules(appChain, netChain, network, appQueue, netQueue)
@@ -344,8 +340,6 @@
 			rules = trapRules(appChain, netChain, network, appQueue, netQueue)
 		}
 		for _, tr := range rules {
->>>>>>> 87fd45a1
-
 			if err := provider.Append(tr[0], tr[1], tr[2:]...); err != nil {
 				log.WithFields(log.Fields{
 					"package":  "supervisor",
@@ -373,11 +367,6 @@
 	}).Info("Delete Packet trap")
 
 	for _, network := range targetNetworks {
-<<<<<<< HEAD
-
-		trapRules := trapRules(appChain, netChain, network, appQueue, netQueue)
-		for _, tr := range trapRules {
-=======
 		var rules [][]string
 		if remote {
 			rules = RemotetrapRules(appChain, netChain, network, appQueue, netQueue)
@@ -385,8 +374,6 @@
 			rules = trapRules(appChain, netChain, network, appQueue, netQueue)
 		}
 		for _, tr := range rules {
->>>>>>> 87fd45a1
-
 			if err := provider.Delete(tr[0], tr[1], tr[2:]...); err != nil {
 				log.WithFields(log.Fields{
 					"package":  "supervisor",
