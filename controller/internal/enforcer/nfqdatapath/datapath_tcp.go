--- conflicted
+++ resolved
@@ -182,12 +182,7 @@
 				)
 			}
 
-<<<<<<< HEAD
-			d.findPorts()
 			cid, err := d.contextIDFromTCPPort.GetSpecValueFromPort(p.SourcePort())
-=======
-			cid, err := d.contextIDFromTCPPort.GetSpecValueFromPort(p.SourcePort)
->>>>>>> f6c1e9ec
 
 			if err == nil {
 				item, err := d.puFromContextID.Get(cid.(string))
@@ -207,12 +202,6 @@
 					return conn, nil
 				}
 
-<<<<<<< HEAD
-				if ctx.IPinExcludedNetworks(p.DestinationAddress()) {
-					return conn, nil
-				}
-=======
->>>>>>> f6c1e9ec
 				// Drop this synack as it belongs to PU
 				// for which we didn't see syn
 
