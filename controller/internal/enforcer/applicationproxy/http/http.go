--- conflicted
+++ resolved
@@ -148,23 +148,9 @@
 		TLSClientConfig: &tls.Config{
 			RootCAs: p.ca,
 		},
-<<<<<<< HEAD
-		DialContext: func(ctx context.Context, network, addr string) (net.Conn, error) {
-			raddr, err := net.ResolveTCPAddr(network, ctx.Value(http.LocalAddrContextKey).(*net.TCPAddr).String())
-			if err != nil {
-				return nil, err
-			}
-			conn, err := markedconn.DialMarkedTCP("tcp", nil, raddr, p.mark)
-			if err != nil {
-				return nil, err
-			}
-			return conn, nil
-		},
-=======
 		DialContext:         dialerWithContext,
 		MaxIdleConnsPerHost: 2000,
 		MaxIdleConns:        2000,
->>>>>>> ab9a2cd6
 	}
 
 	// Create an unencrypted transport for talking to the application
@@ -182,23 +168,12 @@
 		return markedconn.DialMarkedTCP(network, nil, raddr, p.mark)
 	}
 
-	netDial := func(network, addr string) (net.Conn, error) {
-		raddr, err := net.ResolveTCPAddr(network, addr)
-		if err != nil {
-			return nil, fmt.Errorf("Cannot resolve address")
-		}
-		return markedconn.DialMarkedTCP(network, nil, raddr, p.mark)
-	}
-
 	// Create the proxies dowards the network and the application.
 	var err error
 	p.fwdTLS, err = forward.New(forward.RoundTripper(encryptedTransport),
 		forward.WebsocketTLSClientConfig(&tls.Config{RootCAs: p.ca}),
 		forward.WebSocketNetDial(netDial),
-<<<<<<< HEAD
-=======
 		forward.BufferPool(NewPool()),
->>>>>>> ab9a2cd6
 	)
 	if err != nil {
 		return fmt.Errorf("Cannot initialize encrypted transport: %s", err)
@@ -570,13 +545,9 @@
 	record.Action = policy.Accept | policy.Encrypt
 	record.Destination.IP = originalDestination.IP.String()
 	record.Destination.Port = uint16(originalDestination.Port)
-<<<<<<< HEAD
-	p.fwd.ServeHTTP(w, r)
-=======
 
 	contextWithStats := context.WithValue(r.Context(), statsContextKey, record)
 	p.fwd.ServeHTTP(w, r.WithContext(contextWithStats))
->>>>>>> ab9a2cd6
 	zap.L().Debug("Forwarding Request", zap.String("URI", r.RequestURI), zap.String("Host", r.Host))
 }
 
