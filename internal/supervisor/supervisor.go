package supervisor

import (
	"errors"
	"fmt"
	"sync"

	"go.uber.org/zap"

	"github.com/aporeto-inc/trireme-lib/collector"
	"github.com/aporeto-inc/trireme-lib/constants"
	"github.com/aporeto-inc/trireme-lib/enforcer/policyenforcer"
	"github.com/aporeto-inc/trireme-lib/enforcer/utils/fqconfig"
	"github.com/aporeto-inc/trireme-lib/internal/portset"
	"github.com/aporeto-inc/trireme-lib/internal/supervisor/iptablesctrl"
	"github.com/aporeto-inc/trireme-lib/policy"
	"github.com/aporeto-inc/trireme-lib/utils/cache"
)

type cacheData struct {
	version       int
	ips           policy.ExtendedMap
	mark          string
	port          string
	uid           string
	containerInfo *policy.PUInfo
}

// Config is the structure holding all information about the supervisor
type Config struct {
	// mode is LocalServer or RemoteContainer
	mode constants.ModeType
	// versionTracker tracks the current version of the ACLs
	versionTracker cache.DataStore
	// impl is the packet filter implementation
	impl Implementor
	// portSetInstance is the controller of the port set
	portSetInstance portset.PortSet
	// collector is the stats collector implementation
	collector collector.EventCollector
	// filterQueue is the filterqueue parameters
	filterQueue *fqconfig.FilterQueue
	// excludeIPs are the IPs that must be always excluded
	excludedIPs []string
	// triremeNetworks are the target networks where Trireme is implemented
	triremeNetworks []string

	sync.Mutex
}

// NewSupervisor will create a new connection supervisor that uses IPTables
// to redirect specific packets to userspace. It instantiates multiple data stores
// to maintain efficient mappings between contextID, policy and IP addresses. This
// simplifies the lookup operations at the expense of memory.
func NewSupervisor(collector collector.EventCollector, enforcerInstance policyenforcer.Enforcer, mode constants.ModeType, networks []string) (*Config, error) {

	if collector == nil || enforcerInstance == nil {
		return nil, errors.New("Invalid parameters")
	}

	filterQueue := enforcerInstance.GetFilterQueue()
	if filterQueue == nil {
		return nil, errors.New("enforcer filter queues cannot be nil")
	}

	portSetInstance := enforcerInstance.GetPortSetInstance()
	if mode != constants.RemoteContainer && portSetInstance == nil {
		return nil, errors.New("portSetInstance cannot be nil")
	}

	impl, err := iptablesctrl.NewInstance(filterQueue, mode, portSetInstance)
	if err != nil {
		return nil, fmt.Errorf("unable to initialize supervisor controllers: %s", err)
	}

	return &Config{
		mode:            mode,
		impl:            impl,
		versionTracker:  cache.NewCache("SupVersionTracker"),
		collector:       collector,
		filterQueue:     filterQueue,
		excludedIPs:     []string{},
		triremeNetworks: networks,
		portSetInstance: portSetInstance,
<<<<<<< HEAD
	}, nil
=======
	}

	var err error

	s.impl, err = iptablesctrl.NewInstance(s.filterQueue, mode, portSetInstance)
	if err != nil {
		return nil, fmt.Errorf("unable to initialize supervisor controllers: %s", err)
	}

	return s, nil
>>>>>>> e3065b1e
}

// Supervise creates a mapping between an IP address and the corresponding labels.
// it invokes the various handlers that process the parameter policy.
func (s *Config) Supervise(contextID string, pu *policy.PUInfo) error {

	if pu == nil || pu.Policy == nil || pu.Runtime == nil {
		return errors.New("Invalid PU or policy info")
	}

	_, err := s.versionTracker.Get(contextID)
	if err != nil {
		// ContextID is not found in Cache, New PU: Do create.
		return s.doCreatePU(contextID, pu)
	}

	// Context already in the cache. Just run update
	return s.doUpdatePU(contextID, pu)
}

// Unsupervise removes the mapping from cache and cleans up the iptable rules. ALL
// remove operations will print errors by they don't return error. We want to force
// as much cleanup as possible to avoid stale state
func (s *Config) Unsupervise(contextID string) error {

	data, err := s.versionTracker.Get(contextID)
	if err != nil {
		return fmt.Errorf("cannot find policy version: %s", err)
	}

	cfg := data.(*cacheData)
	port := cfg.containerInfo.Runtime.Options().ProxyPort
	proxyPortSetName := iptablesctrl.PuPortSetName(contextID, cfg.mark, "Proxy-")

	if err := s.impl.DeleteRules(cfg.version, contextID, cfg.ips, cfg.port, cfg.mark, cfg.uid, port, proxyPortSetName); err != nil {
		zap.L().Warn("Some rules were not deleted during unsupervise", zap.Error(err))
	}

	if err := s.versionTracker.Remove(contextID); err != nil {
		zap.L().Warn("Failed to clean the rule version cache", zap.Error(err))
	}

	return nil
}

// Start starts the supervisor
func (s *Config) Start() error {

	if err := s.impl.Start(); err != nil {
		return fmt.Errorf("unable to start the implementer: %s", err)
	}

	s.Lock()
	defer s.Unlock()
	return s.impl.SetTargetNetworks([]string{}, s.triremeNetworks)
}

// Stop stops the supervisor
func (s *Config) Stop() error {
	return s.impl.Stop()
}

// SetTargetNetworks sets the target networks of the supervisor
func (s *Config) SetTargetNetworks(networks []string) error {

	s.Lock()
	defer s.Unlock()

	// If there are no target networks, capture all traffic
	if len(networks) == 0 {
		networks = []string{"0.0.0.0/1", "128.0.0.0/1"}
	}
	s.triremeNetworks = networks

	return s.impl.SetTargetNetworks(s.triremeNetworks, networks)
}

func (s *Config) doCreatePU(contextID string, pu *policy.PUInfo) error {

	c := &cacheData{
		version:       0,
		ips:           pu.Policy.IPAddresses(),
		mark:          pu.Runtime.Options().CgroupMark,
		port:          policy.ConvertServicesToPortList(pu.Runtime.Options().Services),
		uid:           pu.Runtime.Options().UserID,
		containerInfo: pu,
	}

	// Version the policy so that we can do hitless policy changes
	s.versionTracker.AddOrUpdate(contextID, c)

	// Configure the rules
	if err := s.impl.ConfigureRules(c.version, contextID, pu); err != nil {
		// Revert what you can since we have an error - it will fail most likely
		s.Unsupervise(contextID) // nolint
		return err
	}

	return nil
}

// UpdatePU creates a mapping between an IP address and the corresponding labels
//and the invokes the various handlers that process all policies.
func (s *Config) doUpdatePU(contextID string, pu *policy.PUInfo) error {

	data, err := s.versionTracker.LockedModify(contextID, revert, 1)
	if err != nil {
		return fmt.Errorf("unable to find pu %s in cache: %s", contextID, err)
	}

	c := data.(*cacheData)
	if err := s.impl.UpdateRules(c.version, contextID, pu, c.containerInfo); err != nil {
		// Try to clean up, even though this is fatal and it will most likely fail
		s.Unsupervise(contextID) // nolint
		return err
	}

	return nil
}

func revert(a, b interface{}) interface{} {
	entry := a.(*cacheData)
	entry.version = entry.version ^ 1
	return entry
}<|MERGE_RESOLUTION|>--- conflicted
+++ resolved
@@ -82,20 +82,7 @@
 		excludedIPs:     []string{},
 		triremeNetworks: networks,
 		portSetInstance: portSetInstance,
-<<<<<<< HEAD
 	}, nil
-=======
-	}
-
-	var err error
-
-	s.impl, err = iptablesctrl.NewInstance(s.filterQueue, mode, portSetInstance)
-	if err != nil {
-		return nil, fmt.Errorf("unable to initialize supervisor controllers: %s", err)
-	}
-
-	return s, nil
->>>>>>> e3065b1e
 }
 
 // Supervise creates a mapping between an IP address and the corresponding labels.
