package enforcer

import (
	"fmt"
	"sync"
	"time"

	"github.com/aporeto-inc/trireme/cache"
<<<<<<< HEAD
	"go.uber.org/zap"
=======
	"github.com/aporeto-inc/trireme/policy"
>>>>>>> 4cb787a9
)

var (
	// TraceLogging provides very high level of detail logs for connections
	TraceLogging int
)

// TCPFlowState identifies the constants of the state of a TCP connectioncon
type TCPFlowState int

const (

	// TCPSynSend is the state where the Syn packets has been send, but no response has been received
	TCPSynSend TCPFlowState = iota

	// TCPSynReceived indicates that the syn packet has been received
	TCPSynReceived

	// TCPSynAckSend indicates that the SynAck packet has been send
	TCPSynAckSend

	// TCPSynAckReceived is the state where the SynAck has been received
	TCPSynAckReceived

	// TCPAckSend indicates that the ack packets has been sent
	TCPAckSend

	// TCPAckProcessed is the state that the negotiation has been completed
	TCPAckProcessed

	// TCPData indicates that the packets are now data packets
	TCPData
)

const (

	// RejectReported represents that flow was reported as rejected
	RejectReported bool = true

	// AcceptReported represents that flow was reported as accepted
	AcceptReported bool = false
)

// AuthInfo keeps authentication information about a connection
type AuthInfo struct {
	LocalContext    []byte
	RemoteContext   []byte
	RemoteContextID string
	RemotePublicKey interface{}
	RemoteIP        string
	RemotePort      string
}

// TCPConnection is information regarding TCP Connection
type TCPConnection struct {
	sync.Mutex

	state TCPFlowState
	Auth  AuthInfo

	// Debugging Information
	flowReported int
	logs         []string

	// ServiceData allows services to associate state with a connection
	ServiceData interface{}

	// Context is the PUContext that is associated with this connection
	// Minimizes the number of caches and lookups
	Context *PUContext

	// TimeOut signals the timeout to be used by the state machines
	TimeOut time.Duration

	// Debugging information - pushed to the end for compact structure
	flowLastReporting bool

	// ServiceConnection indicates that this connection is handled by a service
	ServiceConnection bool

<<<<<<< HEAD
	// sequenceNum will store the syn packet sequence number
	sequenceNum uint32
=======
	// FlowPolicy holds the last matched policy
	FlowPolicy *policy.FlowPolicy
>>>>>>> 4cb787a9
}

// TCPConnectionExpirationNotifier handles processing the expiration of an element
func TCPConnectionExpirationNotifier(c cache.DataStore, id interface{}, item interface{}) {

	if conn, ok := item.(*TCPConnection); ok {
		conn.Cleanup(true)
	}
}

// String returns a printable version of connection
func (c *TCPConnection) String() string {

	return fmt.Sprintf("state:%d auth: %+v", c.state, c.Auth)
}

// GetState is used to return the state
func (c *TCPConnection) GetState() TCPFlowState {

	return c.state
}

// SetState is used to setup the state for the TCP connection
func (c *TCPConnection) SetState(state TCPFlowState) {

	c.state = state

	if TraceLogging == 0 {
		return
	}

	c.logs = append(c.logs, fmt.Sprintf("set-state: %s %d", c.String(), state))
}

// SetReported is used to track if a flow is reported
func (c *TCPConnection) SetReported(flowState bool) {

	c.flowReported++

	state := ""
	if c.flowReported > 1 {
		state = fmt.Sprintf("%t %t", c.flowLastReporting, flowState)
		zap.L().Debug("Connection reported multiple times",
			zap.String("state", state))
	}

	c.flowLastReporting = flowState

	if TraceLogging == 0 {
		return
	}

	// Logging information
	reported := "flow-reported:"
	if c.flowReported > 1 {
		reported = reported + " (ERROR duplicate reporting) " + state
	}

	if flowState {
		reported = reported + " dropped: "
	} else {
		reported = reported + " accepted: "
	}
	reported = reported + c.String()

	c.logs = append(c.logs, reported)
}

// SetPacketInfo is used to setup the state for the TCP connection
func (c *TCPConnection) SetPacketInfo(flowHash, tcpFlags string) {

	if TraceLogging == 0 {
		return
	}

	pktLog := fmt.Sprintf("pkt-registered: [%s] tcpf:%s %s", flowHash, tcpFlags, c.String())
	c.logs = append(c.logs, pktLog)
}

// Cleanup will provide information when a connection is removed by a timer.
func (c *TCPConnection) Cleanup(expiration bool) {

	logStr := ""
	for i, v := range c.logs {
		logStr = logStr + fmt.Sprintf("[%05d]: %s\n", i, v)
	}
	// Logging information
	if c.flowReported == 0 && len(c.logs) > 1 {
		zap.L().Error("Connection not reported",
			zap.String("connection", c.String()),
			zap.String("logs", logStr))
	} else {
		zap.L().Debug("Connection reported",
			zap.String("connection", c.String()),
			zap.String("logs", logStr))
	}
}

// SetTCPSequenceNum will add Sequence number to struct
func (c *TCPConnection) SetTCPSequenceNum(snum uint32) {

	c.sequenceNum = snum
}

// NewTCPConnection returns a TCPConnection information struct
func NewTCPConnection() *TCPConnection {

	c := &TCPConnection{
		state: TCPSynSend,
		logs:  []string{"Initialized"},
	}

	return c
}<|MERGE_RESOLUTION|>--- conflicted
+++ resolved
@@ -5,12 +5,10 @@
 	"sync"
 	"time"
 
+	"go.uber.org/zap"
+
 	"github.com/aporeto-inc/trireme/cache"
-<<<<<<< HEAD
-	"go.uber.org/zap"
-=======
 	"github.com/aporeto-inc/trireme/policy"
->>>>>>> 4cb787a9
 )
 
 var (
@@ -91,13 +89,11 @@
 	// ServiceConnection indicates that this connection is handled by a service
 	ServiceConnection bool
 
-<<<<<<< HEAD
 	// sequenceNum will store the syn packet sequence number
 	sequenceNum uint32
-=======
+
 	// FlowPolicy holds the last matched policy
 	FlowPolicy *policy.FlowPolicy
->>>>>>> 4cb787a9
 }
 
 // TCPConnectionExpirationNotifier handles processing the expiration of an element
