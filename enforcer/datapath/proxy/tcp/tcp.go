// +build linux

package tcp

import (
	"crypto/tls"
	"errors"
	"fmt"
	"io"
	"net"
	"strconv"
	"sync"
	"syscall"
	"unsafe"

	"go.uber.org/zap"

	"github.com/aporeto-inc/netlink-go/conntrack"
	"github.com/aporeto-inc/trireme-lib/collector"
	"github.com/aporeto-inc/trireme-lib/constants"
	"github.com/aporeto-inc/trireme-lib/enforcer/connection"
	"github.com/aporeto-inc/trireme-lib/enforcer/constants"
	"github.com/aporeto-inc/trireme-lib/enforcer/datapath/tokenaccessor"
	"github.com/aporeto-inc/trireme-lib/enforcer/policyenforcer"
	"github.com/aporeto-inc/trireme-lib/enforcer/pucontext"
	"github.com/aporeto-inc/trireme-lib/enforcer/utils/fqconfig"
	"github.com/aporeto-inc/trireme-lib/enforcer/utils/secrets"
	"github.com/aporeto-inc/trireme-lib/internal/portset"
	"github.com/aporeto-inc/trireme-lib/policy"
	"github.com/aporeto-inc/trireme-lib/utils/cache"
)

const (
	sockOptOriginalDst = 80   //nolint
	proxyMarkInt       = 0x40 //Duplicated from supervisor/iptablesctrl refer to it

)

// Proxy maintains state for proxies connections from listen to backend.
type Proxy struct {
	// Listen Port to listen on
	Listen string
	// Backend address of the backend
	Backend string
	// certPath certificate path
	certPath string
	keyPath  string
	wg       sync.WaitGroup
	// Forward Should We forward connection
	Forward bool
	// Encrypt Is this connection encrypted
	Encrypt             bool
	mutualAuthorization bool
	tokenaccessor       tokenaccessor.TokenAccessor
	collector           collector.EventCollector
	puFromContextID     cache.DataStore
	socketListeners     *cache.Cache
	// List of local IP's
	IPList []string
}

// proxyFlowProperties is a struct used to pass flow information up
type proxyFlowProperties struct {
	SourceIP   net.IP
	DestIP     net.IP
	SourcePort uint16
	DestPort   uint16
}

type socketListenerEntry struct {
	listen net.Listener
	port   string
}
type sockaddr struct {
	family uint16
	data   [14]byte
}

<<<<<<< HEAD
// NewProxy creates a new instance of proxy reate a new instance of Proxy
func NewProxy(listen string, forward bool, encrypt bool, tp tokenaccessor.TokenAccessor, c collector.EventCollector, puFromContextID cache.DataStore, mutualAuthorization bool) policyenforcer.Enforcer {
=======
// NewProxy creates a new instance of proxy
func NewProxy(listen string, forward bool, encrypt bool, tp tokenaccessor.TokenAccessor, c collector.EventCollector, contextTracker cache.DataStore, mutualAuthorization bool) policyenforcer.Enforcer {
>>>>>>> 2e742487
	ifaces, _ := net.Interfaces()
	iplist := []string{}
	for _, intf := range ifaces {
		addrs, _ := intf.Addrs()
		for _, addr := range addrs {
			ip, _, _ := net.ParseCIDR(addr.String())
			if ip.To4() != nil {
				iplist = append(iplist, ip.String())
			}
		}
	}

	return &Proxy{
		Forward:             forward,
		Encrypt:             encrypt,
		wg:                  sync.WaitGroup{},
		mutualAuthorization: mutualAuthorization,
		collector:           c,
		tokenaccessor:       tp,
		puFromContextID:     puFromContextID,
		socketListeners:     cache.NewCache("socketlisterner"),
		IPList:              iplist,
	}
}

func (p *Proxy) reportProxiedFlow(flowproperties *proxyFlowProperties, conn *connection.ProxyConnection, sourceID string, destID string, context *pucontext.PUContext, mode string, plc *policy.FlowPolicy) {
	c := &collector.FlowRecord{
		ContextID: context.ID(),
		Source: &collector.EndPoint{
			ID:   sourceID,
			IP:   flowproperties.SourceIP.String(),
			Port: flowproperties.SourcePort,
			Type: collector.PU,
		},
		Destination: &collector.EndPoint{
			ID:   destID,
			IP:   flowproperties.DestIP.String(),
			Port: flowproperties.DestPort,
			Type: collector.PU,
		},
		Tags:       context.Annotations(),
		Action:     plc.Action,
		DropReason: mode,
		PolicyID:   plc.PolicyID,
	}
	p.collector.CollectFlowEvent(c)
}

// Enforce implements policyenforcer.Enforcer interface
func (p *Proxy) Enforce(contextID string, puInfo *policy.PUInfo) error {

	_, err := p.puFromContextID.Get(contextID)
	if err != nil {
		//Start proxy
		errChan := make(chan error, 1)

		port := puInfo.Runtime.Options().ProxyPort

		go p.StartListener(contextID, errChan, port)
		err, closed := <-errChan
		if closed {
			return nil
		}
		if err != nil {
			return err
		}
	}
	// Nothing required for the update case we will use the parent datapath structures to store state about PU
	return nil

}

// StartListener implements policyenforcer.Enforcer interface
func (p *Proxy) StartListener(contextID string, reterr chan error, port string) {

	var err error
	var listener net.Listener
	port = ":" + port
	if p.Forward || !p.Encrypt {
		if listener, err = net.Listen("tcp", port); err != nil {
			zap.L().Warn("Failed to Bind", zap.Error(err))
			reterr <- nil
			return

		}

	} else {
		config, err := p.loadTLS()
		if err != nil {
			reterr <- err
		}

		if listener, err = tls.Listen("tcp", port, config); err != nil {
			reterr <- err
		}
	}
	//At this point we are done initing lets close channel
	close(reterr)

	p.socketListeners.AddOrUpdate(contextID, &socketListenerEntry{
		listen: listener,
		port:   port,
	})
	for {

		if conn, err := listener.Accept(); err == nil {
			filehdl, _ := conn.(*net.TCPConn).File()
			err = syscall.SetsockoptInt(int(filehdl.Fd()), syscall.SOL_SOCKET, syscall.SO_MARK, proxyMarkInt)

			if err != nil {
				zap.L().Error(err.Error())
			}

			p.wg.Add(1)
			go func() {
				defer p.wg.Done()
				p.handle(conn, contextID)
				if connErr := conn.Close(); connErr != nil {
					zap.L().Error("Failed to close DownConn", zap.String("ContextID", contextID))
				}

			}()
		} else {
			return
		}

	}
}

// Unenforce implements policyenforcer.Enforcer interface
func (p *Proxy) Unenforce(contextID string) error {

	entry, err := p.socketListeners.Get(contextID)
	if err == nil {
		if cerr := entry.(*socketListenerEntry).listen.Close(); cerr != nil {
			zap.L().Error("Close failed for downconn", zap.String("ContextID", contextID))
		}
	}
	if err = p.socketListeners.Remove(contextID); err != nil {
		zap.L().Error("Cannot remove Socket Listener", zap.Error(err), zap.String("ContextID", contextID))
	}
	return nil
}

// GetFilterQueue is a stub for TCP proxy
func (p *Proxy) GetFilterQueue() *fqconfig.FilterQueue {
	return nil
}

// GetPortSetInstance returns nil for the proxy
func (p *Proxy) GetPortSetInstance() portset.PortSet {
	return nil
}

// Start is a stub for TCP proxy
func (p *Proxy) Start() error {
	return nil

}

// Stop stops and waits proxy to stop.
func (p *Proxy) Stop() error {
	p.wg.Wait()
	return nil
}

// UpdateSecrets updates the secrets of running enforcers managed by trireme. Remote enforcers will get the secret updates with the next policy push
func (p *Proxy) UpdateSecrets(secrets secrets.Secrets) error {
	return nil
}

// loadTLS configuration - static files for the time being
func (p *Proxy) loadTLS() (*tls.Config, error) {

	cert, err := tls.LoadX509KeyPair(p.certPath, p.keyPath)
	if err != nil {
		return nil, err
	}

	return &tls.Config{Certificates: []tls.Certificate{cert}, InsecureSkipVerify: true}, nil
}

// handle handles a connection
func (p *Proxy) handle(upConn net.Conn, contextID string) {
	var err error

	var ip []byte
	var port uint16
	defer func() {
		if err = upConn.Close(); err != nil {
			zap.L().Error("Failed to close UpConn", zap.Error(err))
		}
	}()

	//backend := p.Backend
	if p.Forward {
		ip, port, err = getOriginalDestination(upConn)
		if err != nil {
			return
		}
	}

	downConn, err := p.downConnection(ip, port)
	if err != nil {
		if downConn > 0 {
			if err = syscall.Close(downConn); err != nil {
				zap.L().Error("Cannot close DownConn", zap.String("ContextID", contextID), zap.Error(err))
			}
		}
		return
	}

	defer func() {
		if err = syscall.Close(downConn); err != nil {
			zap.L().Error("Unable to close DownConn", zap.Error(err))
		}
	}()

	// Now let us handle the state machine for the down connection
	if err := p.CompleteEndPointAuthorization(string(ip), port, upConn, downConn, contextID); err != nil {
		zap.L().Error("Error on Authorization", zap.Error(err))
		return
	}
	if !p.Encrypt {
		if err := Pipe(upConn.(*net.TCPConn), downConn); err != nil {
			fmt.Printf("pipe failed: %s", err)
		}
	}
}

func getsockopt(s int, level int, name int, val uintptr, vallen *uint32) (err error) {
	_, _, e1 := syscall.Syscall6(syscall.SYS_GETSOCKOPT, uintptr(s), uintptr(level), uintptr(name), uintptr(val), uintptr(unsafe.Pointer(vallen)), 0)
	if e1 != 0 {
		err = e1
	}
	return
}

// getOriginalDestination -- Func to get original destination of redirected packet. Used to figure out backend destination
func getOriginalDestination(conn net.Conn) ([]byte, uint16, error) {
	var addr sockaddr
	size := uint32(unsafe.Sizeof(addr))

	inFile, err := conn.(*net.TCPConn).File()
	if err != nil {
		return []byte{}, 0, err
	}

	err = getsockopt(int(inFile.Fd()), syscall.SOL_IP, sockOptOriginalDst, uintptr(unsafe.Pointer(&addr)), &size)
	if err != nil {
		return []byte{}, 0, err
	}

	var ip net.IP
	if addr.family != syscall.AF_INET {
		return []byte{}, 0, errors.New("invalid address family")

	}

	ip = addr.data[2:6]
	port := uint16(int(addr.data[0])<<8 + int(addr.data[1]))

	return ip, port, nil
}

// Initiate the downstream connection
func (p *Proxy) downConnection(ip []byte, port uint16) (int, error) {

	var err error
	fd, err := syscall.Socket(syscall.AF_INET, syscall.SOCK_STREAM, 0)
	if err != nil {
		zap.L().Error("Socket create failed", zap.String("Error", err.Error()))
	}

	err = syscall.SetsockoptInt(fd, syscall.SOL_SOCKET, syscall.SO_MARK, proxyMarkInt)
	if err != nil {
		zap.L().Error("Sockopt  failed", zap.String("Error", err.Error()))
	}
	address := &syscall.SockaddrInet4{
		Port: int(port),
	}
	copy(address.Addr[:], ip)
	if p.Encrypt && p.Forward {
		// config, err := p.loadTLS()
		// if err != nil {
		// 	return nil, err
		// }

		// downConn, err = tls.Dial("tcp", backend, config)
		// if err != nil {
		// 	return nil, err
		// }
	} else {
		err = syscall.Connect(fd, address)
		if err != nil {
			zap.L().Error("Connect Error", zap.String("Connect Error", err.Error()))
			return fd, err
		}
		addr, _ := syscall.Getpeername(fd)
		remote := addr.(*syscall.SockaddrInet4)
		addr, _ = syscall.Getsockname(fd)
		local := addr.(*syscall.SockaddrInet4)

		conntrackHdl := conntrack.NewHandle()

		if connterror := conntrackHdl.ConntrackTableUpdateMark(net.IPv4(local.Addr[0], local.Addr[1], local.Addr[2], local.Addr[3]).String(),
			net.IPv4(remote.Addr[0], remote.Addr[1], remote.Addr[2], remote.Addr[3]).String(),
			syscall.IPPROTO_TCP,
			uint16(local.Port),
			uint16(remote.Port),
			constants.DefaultConnMark,
		); connterror != nil {
			zap.L().Error("Unable to mark flow")
		}

	}

	return fd, nil
}

// CompleteEndPointAuthorization -- Aporeto Handshake on top of a completed connection
// We will define states here equivalent to SYN_SENT AND SYN_RECEIVED
func (p *Proxy) CompleteEndPointAuthorization(backendip string, backendport uint16, upConn net.Conn, downConn int, contextID string) error {

	puContext, err := p.puFromContextID.Get(contextID)
	if err != nil {
		zap.L().Error("Did not find context")
	}
	puContext.(*pucontext.PUContext).Lock()
	defer puContext.(*pucontext.PUContext).Unlock()
	pu := puContext.(*pucontext.PUContext)
	//addr := upConn.RemoteAddr().String()

	if pu.Type() == constants.LinuxProcessPU {
		//Are we client or server proxy

		if len(puContext.(*pucontext.PUContext).Ports()) > 0 && puContext.(*pucontext.PUContext).Ports()[0] != "0" {
			return p.StartServerAuthStateMachine(backendip, backendport, upConn, downConn, contextID)
		}
		//We are client no advertised port
		return p.StartClientAuthStateMachine(backendip, backendport, upConn, downConn, contextID)

	}
	//Assumption within a container two applications talking to each other won't be proxied.
	//If backend ip is non local we are client else we are server
	islocalIP := func() bool {
		for _, ip := range p.IPList {
			if ip == backendip {
				return true
			}
		}
		return false
	}()
	if islocalIP {
		return p.StartServerAuthStateMachine(backendip, backendport, upConn, downConn, contextID)
	}
	return p.StartClientAuthStateMachine(backendip, backendport, upConn, downConn, contextID)

}

//StartClientAuthStateMachine -- Starts the aporeto handshake for client application
func (p *Proxy) StartClientAuthStateMachine(backendip string, backendport uint16, upConn net.Conn, downConn int, contextID string) error {
	//We are running on top of TCP nothing should be lost or come out of order makes the state machines easy....
	puContext, err := p.puFromContextID.Get(contextID)
	if err != nil {
		zap.L().Error("Did not find context")
	}
	conn := connection.NewProxyConnection()
	toAddr, _ := syscall.Getpeername(downConn)
	localaddr, _ := syscall.Getsockname(downConn)
	localinet4ip, _ := localaddr.(*syscall.SockaddrInet4)
	remoteinet4ip, _ := toAddr.(*syscall.SockaddrInet4)
	flowProperties := &proxyFlowProperties{
		SourceIP:   net.IPv4(localinet4ip.Addr[0], localinet4ip.Addr[1], localinet4ip.Addr[2], localinet4ip.Addr[3]),
		DestIP:     net.IPv4(remoteinet4ip.Addr[0], remoteinet4ip.Addr[1], remoteinet4ip.Addr[2], remoteinet4ip.Addr[3]),
		SourcePort: uint16(localinet4ip.Port),
		DestPort:   uint16(remoteinet4ip.Port),
	}

L:
	for conn.GetState() == connection.ClientTokenSend {
		msg := make([]byte, 1024)
		for {
			switch conn.GetState() {
			case connection.ClientTokenSend:
				token, err := p.tokenaccessor.CreateSynPacketToken(puContext.(*pucontext.PUContext), &conn.Auth)
				if err != nil {
					zap.L().Error("Failed to create syn token", zap.Error(err))
				}

				if serr := syscall.Sendto(downConn, token, 0, toAddr); serr != nil {
					zap.L().Error("Sendto failed", zap.Error(serr))
					return serr
				}
				conn.SetState(connection.ClientPeerTokenReceive)

			case connection.ClientPeerTokenReceive:

				n, _, err := syscall.Recvfrom(downConn, msg, 0)
				if err != nil {
					zap.L().Error("Error while receiving peer token", zap.Error(err))
					return err
				}

				msg = msg[:n]
				claims, err := p.tokenaccessor.ParsePacketToken(&conn.Auth, msg)
				if err != nil || claims == nil {
					p.reportRejectedFlow(flowProperties, conn, collector.DefaultEndPoint, puContext.(*pucontext.PUContext).ManagementID(), puContext.(*pucontext.PUContext), collector.InvalidToken, nil)
					return fmt.Errorf("peer token reject because of bad claims: error: %s, claims: %v", err, claims)
				}

				if index, _ := puContext.(*pucontext.PUContext).SearchRejectTxRules(claims.T); p.mutualAuthorization && index >= 0 {
					p.reportRejectedFlow(flowProperties, conn, collector.DefaultEndPoint, puContext.(*pucontext.PUContext).ManagementID(), puContext.(*pucontext.PUContext), collector.PolicyDrop, nil)
					return errors.New("dropping because of reject rule on transmitter")
				}
				if index, _ := puContext.(*pucontext.PUContext).SearchAcceptTxRules(claims.T); !p.mutualAuthorization || index < 0 {
					p.reportRejectedFlow(flowProperties, conn, collector.DefaultEndPoint, puContext.(*pucontext.PUContext).ManagementID(), puContext.(*pucontext.PUContext), collector.PolicyDrop, nil)
					return errors.New("dropping because of reject rule on receiver")
				}
				conn.SetState(connection.ClientSendSignedPair)

			case connection.ClientSendSignedPair:
				token, err := p.tokenaccessor.CreateAckPacketToken(puContext.(*pucontext.PUContext), &conn.Auth)
				if err != nil {
					zap.L().Error("Failed to create ack token", zap.Error(err))
				}
				if serr := syscall.Sendto(downConn, token, 0, toAddr); serr != nil {
					zap.L().Error("Sendto failed", zap.Error(serr))
					return serr
				}
				break L
			}

		}
	}
	return nil

}

// StartServerAuthStateMachine -- Start the aporeto handshake for a server application
func (p *Proxy) StartServerAuthStateMachine(backendip string, backendport uint16, upConn io.ReadWriter, downConn int, contextID string) error {
	puContext, err := p.puFromContextID.Get(contextID)
	if err != nil {
		zap.L().Error("Did not find context")
	}
	toAddr, _ := syscall.Getpeername(downConn)
	localaddr, _ := syscall.Getsockname(downConn)
	localinet4ip, _ := localaddr.(*syscall.SockaddrInet4)
	remoteinet4ip, _ := toAddr.(*syscall.SockaddrInet4)
	flowProperties := &proxyFlowProperties{
		SourceIP:   net.IPv4(localinet4ip.Addr[0], localinet4ip.Addr[1], localinet4ip.Addr[2], localinet4ip.Addr[3]),
		DestIP:     net.IPv4(remoteinet4ip.Addr[0], remoteinet4ip.Addr[1], remoteinet4ip.Addr[2], remoteinet4ip.Addr[3]),
		SourcePort: uint16(localinet4ip.Port),
		DestPort:   uint16(remoteinet4ip.Port),
	}
	conn := connection.NewProxyConnection()
	conn.SetState(connection.ServerReceivePeerToken)
E:
	for conn.GetState() == connection.ServerReceivePeerToken {
		for {
			msg := []byte{}

			switch conn.GetState() {
			case connection.ServerReceivePeerToken:
				for {
					data := make([]byte, 1024)
					n, err := upConn.Read(data)
					if n < 1024 || err == nil {
						msg = append(msg, data[:n]...)
						break
					}
					if err != nil {
						return err
					}
					msg = append(msg, data[:n]...)
				}
				claims, err := p.tokenaccessor.ParsePacketToken(&conn.Auth, msg)
				if err != nil || claims == nil {
					p.reportRejectedFlow(flowProperties, conn, collector.DefaultEndPoint, puContext.(*pucontext.PUContext).ManagementID(), puContext.(*pucontext.PUContext), collector.InvalidToken, nil)
					zap.L().Error("REPORTED FLOW REJECTED")
					return err
				}
				claims.T.AppendKeyValue(enforcerconstants.PortNumberLabelString, strconv.Itoa(int(backendport)))
				if index, plc := puContext.(*pucontext.PUContext).SearchRejectRcvRules(claims.T); index >= 0 {
					zap.L().Error("Connection Dropped", zap.String("Policy ID", plc.(*policy.FlowPolicy).PolicyID))
					p.reportRejectedFlow(flowProperties, conn, collector.DefaultEndPoint, puContext.(*pucontext.PUContext).ManagementID(), puContext.(*pucontext.PUContext), collector.PolicyDrop, plc.(*policy.FlowPolicy))
					return fmt.Errorf("connection dropped by policy: %s", err)
				}
				var action interface{}
				var index int
				if index, action = puContext.(*pucontext.PUContext).SearchAcceptRcvRules(claims.T); index < 0 {
					p.reportRejectedFlow(flowProperties, conn, collector.DefaultEndPoint, puContext.(*pucontext.PUContext).ManagementID(), puContext.(*pucontext.PUContext), collector.PolicyDrop, nil)
					return errors.New("connection dropped by no accept policy")
				}
				conn.FlowPolicy = action.(*policy.FlowPolicy)
				conn.SetState(connection.ServerSendToken)

			case connection.ServerSendToken:
				claims, err := p.tokenaccessor.CreateSynAckPacketToken(puContext.(*pucontext.PUContext), &conn.Auth)
				if err != nil {
					return fmt.Errorf("unable to create synack token: %s", err)
				}
				synackn, err := upConn.Write(claims)
				if err == nil {
					zap.L().Error("Returned SynACK Token size", zap.Int("Token Length", synackn))
				} else {
					zap.L().Error("Failed to write", zap.Error(err))
				}
				conn.SetState(connection.ServerAuthenticatePair)
			case connection.ServerAuthenticatePair:
				for {
					data := make([]byte, 1024)
					n, err := upConn.Read(data)
					if n < 1024 || err == nil {
						msg = append(msg, data[:n]...)
						break
					}
					if err != nil {
						return err
					}
					msg = append(msg, data[:n]...)
				}
				if _, err := p.tokenaccessor.ParseAckToken(&conn.Auth, msg); err != nil {
					p.reportRejectedFlow(flowProperties, conn, collector.DefaultEndPoint, puContext.(*pucontext.PUContext).ManagementID(), puContext.(*pucontext.PUContext), collector.InvalidFormat, nil)
					return fmt.Errorf("ack packet dropped because signature validation failed %s", err)
				}

				break E
			}
		}
	}

	p.reportAcceptedFlow(flowProperties, conn, conn.Auth.RemoteContextID, puContext.(*pucontext.PUContext).ManagementID(), puContext.(*pucontext.PUContext), conn.FlowPolicy)
	return nil
}

func (p *Proxy) reportAcceptedFlow(flowproperties *proxyFlowProperties, conn *connection.ProxyConnection, sourceID string, destID string, context *pucontext.PUContext, plc *policy.FlowPolicy) {
	//conn.Reported = true
	p.reportProxiedFlow(flowproperties, conn, sourceID, destID, context, "N/A", plc)
}

func (p *Proxy) reportRejectedFlow(flowproperties *proxyFlowProperties, conn *connection.ProxyConnection, sourceID string, destID string, context *pucontext.PUContext, mode string, plc *policy.FlowPolicy) {

	if plc == nil {
		plc = &policy.FlowPolicy{
			Action:   policy.Reject,
			PolicyID: "",
		}
	}
	p.reportProxiedFlow(flowproperties, conn, sourceID, destID, context, mode, plc)
}<|MERGE_RESOLUTION|>--- conflicted
+++ resolved
@@ -76,13 +76,8 @@
 	data   [14]byte
 }
 
-<<<<<<< HEAD
 // NewProxy creates a new instance of proxy reate a new instance of Proxy
 func NewProxy(listen string, forward bool, encrypt bool, tp tokenaccessor.TokenAccessor, c collector.EventCollector, puFromContextID cache.DataStore, mutualAuthorization bool) policyenforcer.Enforcer {
-=======
-// NewProxy creates a new instance of proxy
-func NewProxy(listen string, forward bool, encrypt bool, tp tokenaccessor.TokenAccessor, c collector.EventCollector, contextTracker cache.DataStore, mutualAuthorization bool) policyenforcer.Enforcer {
->>>>>>> 2e742487
 	ifaces, _ := net.Interfaces()
 	iplist := []string{}
 	for _, intf := range ifaces {
