package httpproxy

import (
	"context"
	"crypto/ecdsa"
	"crypto/rsa"
	"crypto/tls"
	"crypto/x509"
	"fmt"
	"net"
	"net/http"
	"net/url"
	"strconv"
	"strings"
	"sync"
	"time"

	"github.com/aporeto-inc/trireme-lib/collector"
	"github.com/aporeto-inc/trireme-lib/controller/internal/enforcer/applicationproxy/markedconn"
	"github.com/aporeto-inc/trireme-lib/controller/internal/enforcer/nfqdatapath/tokenaccessor"
	"github.com/aporeto-inc/trireme-lib/controller/pkg/packet"
	"github.com/aporeto-inc/trireme-lib/controller/pkg/pucontext"
	"github.com/aporeto-inc/trireme-lib/controller/pkg/secrets"
	"github.com/aporeto-inc/trireme-lib/controller/pkg/urisearch"
	"github.com/aporeto-inc/trireme-lib/policy"
	"github.com/aporeto-inc/trireme-lib/utils/cache"
	"github.com/dgrijalva/jwt-go"
	"github.com/vulcand/oxy/forward"
	"go.uber.org/zap"
)

// JWTClaims is the structure of the claims we are sending on the wire.
type JWTClaims struct {
	jwt.StandardClaims
	SourceID string
	Scopes   []string
	Profile  []string
}

// Config maintains state for proxies connections from listen to backend.
type Config struct {
	cert              *tls.Certificate
	ca                *x509.CertPool
	keyPEM            string
	certPEM           string
	secrets           secrets.Secrets
	tokenaccessor     tokenaccessor.TokenAccessor
	collector         collector.EventCollector
	puContext         string
	puFromIDCache     cache.DataStore
	exposedAPICache   cache.DataStore
	dependentAPICache cache.DataStore
	jwtCache          cache.DataStore
	applicationProxy  bool
	mark              int
	server            *http.Server
	fwd               *forward.Forwarder
	fwdTLS            *forward.Forwarder
	sync.RWMutex
}

// NewHTTPProxy creates a new instance of proxy reate a new instance of Proxy
func NewHTTPProxy(
	tp tokenaccessor.TokenAccessor,
	c collector.EventCollector,
	puContext string,
	puFromIDCache cache.DataStore,
	caPool *x509.CertPool,
	exposedAPICache cache.DataStore,
	dependentAPICache cache.DataStore,
	jwtCache cache.DataStore,
	applicationProxy bool,
	mark int,
	secrets secrets.Secrets,
) *Config {

	return &Config{
		collector:         c,
		tokenaccessor:     tp,
		puFromIDCache:     puFromIDCache,
		puContext:         puContext,
		ca:                caPool,
		exposedAPICache:   exposedAPICache,
		dependentAPICache: dependentAPICache,
		applicationProxy:  applicationProxy,
		jwtCache:          jwtCache,
		mark:              mark,
		secrets:           secrets,
	}
}

// RunNetworkServer runs an HTTP network server. If TLS is needed, the
// listener should be already a TLS listener.
func (p *Config) RunNetworkServer(ctx context.Context, l net.Listener, encrypted bool) error {

	p.Lock()
	defer p.Unlock()

	if p.server != nil {
		return fmt.Errorf("Server already running")
	}

	// If its an encrypted, wrap it in a TLS context.
	if encrypted {
		config := &tls.Config{
			GetCertificate: p.GetCertificateFunc(),
			ClientAuth:     tls.RequestClientCert,
		}
		l = tls.NewListener(l, config)
	}

	// Create an encrypted downstream transport
	encryptedTransport := &http.Transport{
		TLSClientConfig: &tls.Config{
			RootCAs: p.ca,
		},
		DialContext: func(ctx context.Context, network, addr string) (net.Conn, error) {
			raddr, err := net.ResolveTCPAddr(network, ctx.Value(http.LocalAddrContextKey).(*net.TCPAddr).String())
			if err != nil {
				return nil, err
			}
			conn, err := markedconn.DialMarkedTCP("tcp", nil, raddr, p.mark)
			if err != nil {
				return nil, err
			}
			tlsConn := tls.Client(conn, &tls.Config{
				ServerName:         getServerName(addr),
				RootCAs:            p.ca,
				InsecureSkipVerify: false,
			})
			return tlsConn, nil
		},
	}

	// Create an unencrypted transport for talking to the application
	transport := &http.Transport{
		DialContext: func(ctx context.Context, network, addr string) (net.Conn, error) {
			raddr, err := net.ResolveTCPAddr(network, ctx.Value(http.LocalAddrContextKey).(*net.TCPAddr).String())
			if err != nil {
				return nil, err
			}
			conn, err := markedconn.DialMarkedTCP("tcp", nil, raddr, p.mark)
			if err != nil {
				return nil, fmt.Errorf("Failed to dial remote: %s", err)
			}
			return conn, nil
		},
	}

	var err error
	p.fwdTLS, err = forward.New(forward.RoundTripper(encryptedTransport))
	if err != nil {
		return fmt.Errorf("Cannot initialize encrypted transport: %s", err)
	}

	p.fwd, err = forward.New(forward.RoundTripper(transport))
	if err != nil {
		return fmt.Errorf("Cannot initialize unencrypted transport: %s", err)
	}

	processor := p.processAppRequest
	if !p.applicationProxy {
		processor = p.processNetRequest
	}

	p.server = &http.Server{
		Handler: http.HandlerFunc(processor),
	}

	go func() {
		<-ctx.Done()
		p.server.Close() // nolint
	}()

	go p.server.Serve(l) // nolint

	return nil
}

// ShutDown terminates the server.
func (p *Config) ShutDown() error {
	return p.server.Close()
}

// UpdateSecrets updates the secrets
func (p *Config) UpdateSecrets(cert *tls.Certificate, caPool *x509.CertPool, s secrets.Secrets, certPEM, keyPEM string) {
	p.Lock()
	defer p.Unlock()

	p.cert = cert
	p.ca = caPool
	p.secrets = s
	p.certPEM = certPEM
	p.keyPEM = keyPEM
}

// GetCertificateFunc implements the TLS interface for getting the certificate. This
// allows us to update the certificates of the connection on the fly.
func (p *Config) GetCertificateFunc() func(*tls.ClientHelloInfo) (*tls.Certificate, error) {
	return func(clientHello *tls.ClientHelloInfo) (*tls.Certificate, error) {
		p.RLock()
		defer p.RUnlock()

		if p.cert != nil {
			return p.cert, nil
		}
		return nil, fmt.Errorf("no cert available")
	}
}

func (p *Config) retrieveContextAndPolicy(c cache.DataStore, w http.ResponseWriter, r *http.Request) (*pucontext.PUContext, *urisearch.APICache, error) {
	pu, err := p.puFromIDCache.Get(p.puContext)
	if err != nil {
		zap.L().Error("Cannot find policy, dropping request")
		http.Error(w, fmt.Sprintf("Cannot handle request: %s", err), http.StatusInternalServerError)
		return nil, nil, err
	}
	puContext := pu.(*pucontext.PUContext)

	// Find the right API cache for this context and service. This is done in two steps.
	// First lookup is to find the PU context. Second lookup is to find the cache based on
	// the service.
	data, err := c.Get(p.puContext)
	if err != nil {
		http.Error(w, fmt.Sprintf("Cannot handle request - unknown context: %s", p.puContext), http.StatusForbidden)
		return nil, nil, err
	}

	apiCache, ok := data.(map[string]*urisearch.APICache)[appendDefaultPort(r.Host)]
	if !ok {
		http.Error(w, fmt.Sprintf("Cannot handle request - unknown destination %s", r.Host), http.StatusForbidden)
		return nil, nil, fmt.Errorf("Cannot handle request - unknown destination")
	}

	return puContext, apiCache, nil
}

func (p *Config) processAppRequest(w http.ResponseWriter, r *http.Request) {

	zap.L().Debug("Processing Application Request", zap.String("URI", r.RequestURI), zap.String("Host", r.Host))

	puContext, apiCache, err := p.retrieveContextAndPolicy(p.dependentAPICache, w, r)
	if err != nil {
		return
	}

	originalDestination := r.Context().Value(http.LocalAddrContextKey).(*net.TCPAddr)

	_, netaction, noNetAccesPolicy := puContext.ApplicationACLPolicyFromAddr(originalDestination.IP.To4(), uint16(originalDestination.Port))
	if noNetAccesPolicy == nil && netaction.Action.Rejected() {
		http.Error(w, fmt.Sprintf("Unauthorized Service - Rejected Outgoing Request by Network Policies"), http.StatusNetworkAuthenticationRequired)
		return
	}

	// For external services we validate policy at the ingress. Note that the
	// certificate distribution service is considered as external and must
	// be defined as external.
	if apiCache.External {
		_, _port, perr := originalServicePort(w, r)
		if perr != nil {
			return
		}
		record := &collector.FlowRecord{
			ContextID: p.puContext,
			Destination: &collector.EndPoint{
				URI:        r.RequestURI,
				HTTPMethod: r.Method,
				Type:       collector.EndPointTypeExteranlIPAddress,
				Port:       _port,
				IP:         r.Host,
				ID:         collector.DefaultEndPoint,
			},
			Source: &collector.EndPoint{
				Type: collector.EnpointTypePU,
				ID:   puContext.ManagementID(),
			},
			Action:      policy.Reject,
			L4Protocol:  packet.IPProtocolTCP,
			ServiceType: policy.ServiceHTTP,
			ServiceID:   apiCache.ID,
			Tags:        puContext.Annotations(),
		}
		defer p.collector.CollectFlowEvent(record)

		// Get the corresponding scopes
		found, t := apiCache.Find(r.Method, r.URL.Path)
		if !found {
			zap.L().Error("Uknown  or unauthorized service - no policy found", zap.Error(err))
			http.Error(w, fmt.Sprintf("Unknown or unauthorized service - no policy found"), http.StatusForbidden)
			return
		}

		rule, ok := t.(*policy.HTTPRule)
		if !ok {
			zap.L().Error("Internal error - wrong rule", zap.Error(err))
			http.Error(w, fmt.Sprintf("Internal server error"), http.StatusInternalServerError)
			return
		}

		// If it is a secrets request we process it and move on. No need to
		// validate policy.
		if p.isSecretsRequest(w, r) {
			zap.L().Debug("Processing certificate request", zap.String("URI", r.RequestURI))
			return
		}

		if !rule.Public {
			// Validate the policy based on the scopes of the PU.
			// TODO: Add user scopes
			if err = p.verifyPolicy(rule.Scopes, puContext.Identity().Tags, puContext.Scopes(), []string{}); err != nil {
				zap.L().Error("Uknown  or unauthorized service", zap.Error(err))
				http.Error(w, fmt.Sprintf("Unknown or unauthorized service - rejected by policy"), http.StatusForbidden)
				return
			}

			// All checks have passed. We can accept the request, log it, and create the
			// right tokens. If it is not an external service, we do not log at the transmit side.
			record.Action = policy.Encrypt
		}
		record.Action = record.Action | policy.Accept
	}

	// Generate the client identity
	token, err := p.createClientToken(puContext)
	if err != nil {
		http.Error(w, fmt.Sprintf("Cannot handle request - cannot create token"), http.StatusForbidden)
		return
	}

	// Create the new target URL based on the Host parameter that we had.
	r.URL, err = url.ParseRequestURI("http://" + r.Host)
	if err != nil {
		http.Error(w, fmt.Sprintf("Invalid destination host name"), http.StatusUnprocessableEntity)
		return
	}

	// Add the headers with the authorization parameters and public key. The other side
	// must validate our public key.
	r.Header.Add("X-APORETO-KEY", string(p.secrets.TransmittedKey()))
	r.Header.Add("X-APORETO-AUTH", token)

	// Forward the request.
	p.fwdTLS.ServeHTTP(w, r)
}

func (p *Config) processNetRequest(w http.ResponseWriter, r *http.Request) {

	zap.L().Debug("Processing Network Request", zap.String("URI", r.RequestURI), zap.String("Host", r.Host))
	originalDestination := r.Context().Value(http.LocalAddrContextKey).(*net.TCPAddr)

	sourceAddress, err := net.ResolveTCPAddr("tcp", r.RemoteAddr)
	if err != nil {
		http.Error(w, fmt.Sprintf("Invalid network information"), http.StatusForbidden)
		return
	}

	record := &collector.FlowRecord{
		ContextID: p.puContext,
		Destination: &collector.EndPoint{
			URI:        r.Method + " " + r.RequestURI,
			HTTPMethod: r.Method,
			Type:       collector.EnpointTypePU,
			IP:         originalDestination.IP.String(),
			Port:       uint16(originalDestination.Port),
		},
		Source: &collector.EndPoint{
			Type: collector.EnpointTypePU,
<<<<<<< HEAD
			IP:   sourceAddress.IP.String(),
=======
			IP:   remoteIP(r.RemoteAddr),
>>>>>>> 949beefc
		},
		Action:      policy.Reject,
		L4Protocol:  packet.IPProtocolTCP,
		ServiceType: policy.ServiceHTTP,
	}

	defer p.collector.CollectFlowEvent(record)

	// Retrieve the context and policy
	puContext, apiCache, err := p.retrieveContextAndPolicy(p.exposedAPICache, w, r)
	if err != nil {
		http.Error(w, fmt.Sprintf("Uknown service"), http.StatusInternalServerError)
		return
	}
	record.ServiceID = apiCache.ID

	// Find the original port from the URL
	port, _, err := originalServicePort(w, r)
	if err != nil {
		return
	}

	record.Tags = puContext.Annotations()
	record.Destination.ID = puContext.ManagementID()

	_, networkPolicy, noNetAccessPolicy := puContext.NetworkACLPolicyFromAddr(sourceAddress.IP.To4(), uint16(sourceAddress.Port))
	if noNetAccessPolicy == nil && networkPolicy.Action.Rejected() {
		http.Error(w, fmt.Sprintf("Access denied by network policy"), http.StatusNetworkAuthenticationRequired)
		return
	}

	// Retrieve the headers with the key and auth parameters.
	token := r.Header.Get("X-APORETO-AUTH")
	if token != "" {
		r.Header.Del("X-APORETO-AUTH")
	}

	key := r.Header.Get("X-APORETO-KEY")
	if key != "" {
		r.Header.Del("X-APORETO-LEN")
	}

	// Process the Auth header for any JWT context.
	jwtcache, err := p.jwtCache.Get(p.puContext)
	if err != nil {
		zap.L().Debug("No JWT cache found for this pu", zap.Error(err))
	}

	var jwtCert *x509.Certificate
	if jwtcache != nil {
		var ok bool
		jwtCert, ok = jwtcache.(map[string]*x509.Certificate)[port]
		if !ok {
			zap.L().Debug("No JWT found for this port", zap.String("port", port))
		}
	}

	// Look in the cache for the method and request URI for the associated scopes
	// and policies.
	found, t := apiCache.Find(r.Method, r.URL.Path)
	if !found {
		http.Error(w, fmt.Sprintf("Unknown or unauthorized service"), http.StatusForbidden)
		return
	}

	rule, ok := t.(*policy.HTTPRule)
	if !ok {
		http.Error(w, err.Error(), http.StatusInternalServerError)
		return
	}

	// Calculate the user attributes and claims.
	userAttributes := parseUserAttributes(r, jwtCert)
	if len(userAttributes) > 0 {
		userRecord := &collector.UserRecord{Claims: userAttributes}
		p.collector.CollectUserEvent(userRecord)
		record.Source.UserID = userRecord.ID
	}

	var claims *JWTClaims
	claims, err = p.parseClientToken(key, token)
	if err != nil && len(userAttributes) == 0 && !rule.Public {
		http.Error(w, err.Error(), http.StatusUnauthorized)
		return
	}
	record.Source.ID = claims.SourceID

	if noNetAccessPolicy != nil {
		_, netPolicyAction := puContext.SearchRcvRules(policy.NewTagStoreFromSlice(claims.Profile))
		if netPolicyAction.Action.Rejected() {
			http.Error(w, fmt.Sprintf("Access not authorized by network policy"), http.StatusNetworkAuthenticationRequired)
			return
		}
	}

	if !rule.Public {
		// Validate the policy and drop the request if there is no authorization.
		if err = p.verifyPolicy(rule.Scopes, claims.Profile, claims.Scopes, userAttributes); err != nil {
			http.Error(w, err.Error(), http.StatusForbidden)
			return
		}
	}

	// Create the target URI and forward the request.
<<<<<<< HEAD
=======
	originalDestination := r.Context().Value(http.LocalAddrContextKey).(*net.TCPAddr)
>>>>>>> 949beefc
	r.URL, err = url.ParseRequestURI("http://" + originalDestination.String())
	if err != nil {
		http.Error(w, fmt.Sprintf("Invalid HTTP Host parameter: %s", err), http.StatusBadRequest)
		return
	}

	if record.Source.ID == "" {
		if record.Source.UserID != "" {
			record.Source.Type = collector.EndpointTypeClaims
			record.Source.ID = collector.SomeClaimsSource
		} else if rule.Public {
			record.Source.Type = collector.EndPointTypeExteranlIPAddress
			record.Source.ID = collector.DefaultEndPoint
		}
	}

	record.Action = policy.Accept | policy.Encrypt
	record.Destination.IP = originalDestination.IP.String()
	record.Destination.Port = uint16(originalDestination.Port)

	zap.L().Debug("Forwarding Request", zap.String("URI", r.RequestURI), zap.String("Host", r.Host))

	p.fwd.ServeHTTP(w, r)
}

func (p *Config) createClientToken(puContext *pucontext.PUContext) (string, error) {

	claims := &JWTClaims{
		StandardClaims: jwt.StandardClaims{
			Issuer:    p.server.Addr,
			ExpiresAt: time.Now().Add(10 * time.Second).Unix(),
		},
		Profile:  puContext.Identity().Tags,
		Scopes:   puContext.Scopes(),
		SourceID: puContext.ManagementID(),
	}
	return jwt.NewWithClaims(jwt.SigningMethodES256, claims).SignedString(p.secrets.EncodingKey())
}

func (p *Config) verifyPolicy(apitags []string, profile, scopes []string, userAttributes []string) error {

	// TODO: Silly implementation. We can do a better lookup here.
	for _, a := range apitags {
		for _, user := range userAttributes {
			if user == a {
				return nil
			}
		}
		for _, c := range profile {
			if a == c {
				return nil
			}
		}
		for _, c := range scopes {
			if a == c {
				return nil
			}
		}
	}

	zap.L().Warn("No match found in API token",
		zap.Strings("User Attributes", userAttributes),
		zap.Strings("API Policy", apitags),
		zap.Strings("PU Claims", profile),
		zap.Strings("PU Scopes", scopes),
	)
	return fmt.Errorf("No matching authorization policy")
}

func (p *Config) parseClientToken(txtKey string, token string) (*JWTClaims, error) {
	key, err := p.secrets.VerifyPublicKey([]byte(txtKey))
	if err != nil {
		return &JWTClaims{}, fmt.Errorf("Invalid Service Token")
	}

	claims := &JWTClaims{}
	_, err = jwt.ParseWithClaims(token, claims, func(token *jwt.Token) (interface{}, error) {
		ekey, ok := key.(*ecdsa.PublicKey)
		if !ok {
			return nil, fmt.Errorf("Invalid key")
		}
		return ekey, nil
	})
	if err != nil {
		return claims, fmt.Errorf("Error parsing token: %s", err)
	}
	return claims, nil
}

func (p *Config) isSecretsRequest(w http.ResponseWriter, r *http.Request) bool {

	if r.Host != "169.254.254.1" {
		return false
	}

	switch r.RequestURI {
	case "/certificate":
		if _, err := w.Write([]byte(p.certPEM)); err != nil {
			zap.L().Error("Unable to write response")
		}
	case "/key":
		if _, err := w.Write([]byte(p.keyPEM)); err != nil {
			zap.L().Error("Unable to write response")
		}
	default:
		http.Error(w, fmt.Sprintf("Uknown"), http.StatusBadRequest)
	}

	return true
}

func appendDefaultPort(address string) string {
	if !strings.Contains(address, ":") {
		return address + ":80"
	}
	return address
}

func getServerName(addr string) string {
	parts := strings.Split(addr, ":")
	if len(parts) == 2 {
		return parts[0]
	}
	return addr
}

func parseUserAttributes(r *http.Request, cert *x509.Certificate) []string {
	attributes := []string{}
	for _, cert := range r.TLS.PeerCertificates {
		attributes = append(attributes, "user="+cert.Subject.CommonName)
		for _, email := range cert.EmailAddresses {
			attributes = append(attributes, "email="+email)
		}
	}

	authorization := r.Header.Get("Authorization")
	if len(authorization) < 7 {
		return attributes
	}

	authorization = strings.TrimPrefix(authorization, "Bearer ")
	if len(authorization) == 0 {
		return attributes
	}

	// Use a generic claims map. This allows us to customize the user attributes
	// by providing the right scopes in the API policy.
	claims := &jwt.MapClaims{}
	token, err := jwt.ParseWithClaims(authorization, claims, func(token *jwt.Token) (interface{}, error) {
		if cert == nil {
			return nil, fmt.Errorf("Nil certificate - ignore")
		}
		switch token.Method {
		case token.Method.(*jwt.SigningMethodECDSA):
			if rcert, ok := cert.PublicKey.(*ecdsa.PublicKey); ok {
				return rcert, nil
			}
		case token.Method.(*jwt.SigningMethodRSA):
			if rcert, ok := cert.PublicKey.(*rsa.PublicKey); ok {
				return rcert, nil
			}
		default:
			return nil, fmt.Errorf("Unknown signing method")
		}
		return nil, fmt.Errorf("Signing method does not match certificate")
	})

	// We can't decode it. Just ignore the user attributes at this point.
	if err != nil || token == nil {
		zap.L().Warn("Identified toke, but it is invalid", zap.Error(err))
		return attributes
	}

	if !token.Valid {
		return attributes
	}

	for k, v := range *claims {
		if slice, ok := v.([]string); ok {
			for _, data := range slice {
				attributes = append(attributes, k+"="+data)
			}
		}
		if attr, ok := v.(string); ok {
			attributes = append(attributes, k+"="+attr)
		}
		if kv, ok := v.(map[string]interface{}); ok {
			for key, value := range kv {
				if attr, ok := value.(string); ok {
					attributes = append(attributes, k+":"+key+"="+attr)
				}
			}
		}
	}

	return attributes
}

func originalServicePort(w http.ResponseWriter, r *http.Request) (string, uint16, error) {
	var err error
	port := "80"
	if strings.Contains(r.Host, ":") {
		_, port, err = net.SplitHostPort(r.Host)
		if err != nil {
			zap.L().Error("Invalid HTTP port parameter", zap.Error(err))
			http.Error(w, fmt.Sprintf("Invalid HTTP port parameter: %s", err), http.StatusUnprocessableEntity)
			return "", 0, err
		}
	}
	_port, _ := strconv.Atoi(port)
	return port, uint16(_port), nil
}

func remoteIP(addr string) string {
	parts := strings.SplitN(addr, ":", 2)
	return parts[0]
}<|MERGE_RESOLUTION|>--- conflicted
+++ resolved
@@ -365,11 +365,7 @@
 		},
 		Source: &collector.EndPoint{
 			Type: collector.EnpointTypePU,
-<<<<<<< HEAD
 			IP:   sourceAddress.IP.String(),
-=======
-			IP:   remoteIP(r.RemoteAddr),
->>>>>>> 949beefc
 		},
 		Action:      policy.Reject,
 		L4Protocol:  packet.IPProtocolTCP,
@@ -474,10 +470,6 @@
 	}
 
 	// Create the target URI and forward the request.
-<<<<<<< HEAD
-=======
-	originalDestination := r.Context().Value(http.LocalAddrContextKey).(*net.TCPAddr)
->>>>>>> 949beefc
 	r.URL, err = url.ParseRequestURI("http://" + originalDestination.String())
 	if err != nil {
 		http.Error(w, fmt.Sprintf("Invalid HTTP Host parameter: %s", err), http.StatusBadRequest)
