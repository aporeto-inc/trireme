package iptablesctrl

import (
	"context"
	"encoding/base64"
	"errors"
	"fmt"
	"io"
	"net"
	"sync"
	"text/template"

	"github.com/aporeto-inc/go-ipset/ipset"
	"github.com/spaolacci/murmur3"
	"go.aporeto.io/trireme-lib/buildflags"
	"go.aporeto.io/trireme-lib/common"
	"go.aporeto.io/trireme-lib/controller/constants"
	provider "go.aporeto.io/trireme-lib/controller/pkg/aclprovider"
	"go.aporeto.io/trireme-lib/controller/pkg/fqconfig"
	"go.aporeto.io/trireme-lib/controller/runtime"
	"go.aporeto.io/trireme-lib/monitor/extractors"
	"go.aporeto.io/trireme-lib/policy"
	"go.aporeto.io/trireme-lib/utils/cache"
	"go.uber.org/zap"
)

const (
	chainPrefix         = "TRI-"
	mainAppChain        = chainPrefix + "App"
	mainNetChain        = chainPrefix + "Net"
	uidchain            = chainPrefix + "UID-App"
	uidInput            = chainPrefix + "UID-Net"
	appChainPrefix      = chainPrefix + "App-"
	netChainPrefix      = chainPrefix + "Net-"
	natProxyOutputChain = chainPrefix + "Redir-App"
	natProxyInputChain  = chainPrefix + "Redir-Net"
	proxyOutputChain    = chainPrefix + "Prx-App"
	proxyInputChain     = chainPrefix + "Prx-Net"

	targetTCPNetworkSet  = "TargetTCP"
	targetUDPNetworkSet  = "TargetUDP"
	excludedNetworkSet   = "Excluded"
	uidPortSetPrefix     = "UID-Port-"
	processPortSetPrefix = "ProcPort-"
	proxyPortSetPrefix   = "Proxy-"
	// TriremeInput represent the chain that contains pu input rules.
	TriremeInput = chainPrefix + "Pid-Net"
	// TriremeOutput represent the chain that contains pu output rules.
	TriremeOutput = chainPrefix + "Pid-App"

	// NetworkSvcInput represent the chain that contains NetworkSvc input rules.
	NetworkSvcInput = chainPrefix + "Svc-Net"

	// NetworkSvcOutput represent the chain that contains NetworkSvc output rules.
	NetworkSvcOutput = chainPrefix + "Svc-App"

	// HostModeInput represent the chain that contains Hostmode input rules.
	HostModeInput = chainPrefix + "Hst-Net"

	// HostModeOutput represent the chain that contains Hostmode output rules.
	HostModeOutput = chainPrefix + "Hst-App"

	ipTableSectionOutput     = "OUTPUT"
	ipTableSectionPreRouting = "PREROUTING"
	appPacketIPTableContext  = "mangle"
	netPacketIPTableContext  = "mangle"
	appProxyIPTableContext   = "nat"

	proxyMark = "0x40"
)

type iptables struct {
	impl                  IPImpl
	fqc                   *fqconfig.FilterQueue
	mode                  constants.ModeType
<<<<<<< HEAD
=======
	createPUPortSet       func(string) error
>>>>>>> 123a8170
	isLegacyKernel        bool
	conntrackCmd          func([]string)
	ipset                 provider.IpsetProvider
	targetTCPSet          provider.Ipset
	targetUDPSet          provider.Ipset
	excludedNetworksSet   provider.Ipset
	cfg                   *runtime.Configuration
	contextIDToPortSetMap cache.DataStore
	serviceIDToIPsets     map[string]*ipsetInfo
	puToServiceIDs        map[string][]string
}

//Instance is the structure holding the ipv4 and ipv6 handles
type Instance struct {
	iptv4 *iptables
	iptv6 *iptables
}

var instance *Instance
var lock sync.RWMutex

// GetInstance returns the instance of the iptables object.
func GetInstance() *Instance {
	lock.Lock()
	defer lock.Unlock()
	return instance
}

// IPImpl interface is to be used by the iptable implentors like ipv4 and ipv6.
type IPImpl interface {
	provider.IptablesProvider
	GetIPSetPrefix() string
	GetIPSetParam() *ipset.Params
	ProtocolAllowed(proto string) bool
	IPFilter() func(net.IP) bool
	GetDefaultIP() string
	NeedICMP() bool
}

type ipFilter func(net.IP) bool

func filterNetworks(c *runtime.Configuration, filter ipFilter) *runtime.Configuration {
	filterIPs := func(ips []string) []string {
		var filteredIPs []string

		for _, ip := range ips {
			netIP := net.ParseIP(ip)
			if netIP == nil {
				netIP, _, _ = net.ParseCIDR(ip)
			}

			if filter(netIP) {
				filteredIPs = append(filteredIPs, ip)
			}
		}

		return filteredIPs
	}

	return &runtime.Configuration{
		TCPTargetNetworks: filterIPs(c.TCPTargetNetworks),
		UDPTargetNetworks: filterIPs(c.UDPTargetNetworks),
		ExcludedNetworks:  filterIPs(c.ExcludedNetworks),
	}
}

func createIPInstance(impl IPImpl, ips provider.IpsetProvider, fqc *fqconfig.FilterQueue, mode constants.ModeType) *iptables {

	return &iptables{
		impl:                  impl,
		fqc:                   fqc,
		mode:                  mode,
		ipset:                 ips,
<<<<<<< HEAD
=======
		createPUPortSet:       ipsetCreatePortset,
>>>>>>> 123a8170
		isLegacyKernel:        buildflags.IsLegacyKernel(),
		conntrackCmd:          flushUDPConntrack,
		cfg:                   nil,
		contextIDToPortSetMap: cache.NewCache("contextIDToPortSetMap"),
		serviceIDToIPsets:     map[string]*ipsetInfo{},
		puToServiceIDs:        map[string][]string{},
	}
}

// NewInstance creates a new iptables controller instance
func NewInstance(fqc *fqconfig.FilterQueue, mode constants.ModeType) (*Instance, error) {
<<<<<<< HEAD

	ips := provider.NewGoIPsetProvider()

=======

	ips := provider.NewGoIPsetProvider()

>>>>>>> 123a8170
	ipv4Impl, err := GetIPv4Impl()
	if err != nil {
		return nil, fmt.Errorf("unable to create ipv4 instance: %s", err)
	}
	iptInstanceV4 := createIPInstance(ipv4Impl, ips, fqc, mode)

	ipv6Impl, err := GetIPv6Impl()
	if err != nil {
		return nil, fmt.Errorf("unable to create ipv6 instance: %s", err)
	}
	iptInstanceV6 := createIPInstance(ipv6Impl, ips, fqc, mode)

	return newInstanceWithProviders(iptInstanceV4, iptInstanceV6)
}

// newInstanceWithProviders is called after ipt and ips have been created. This helps
// with all the unit testing to be able to mock the providers.
func newInstanceWithProviders(iptv4 *iptables, iptv6 *iptables) (*Instance, error) {

	i := &Instance{
		iptv4: iptv4,
		iptv6: iptv6,
	}

	lock.Lock()
	instance = i
	defer lock.Unlock()

	return i, nil
}

func (i *iptables) SetTargetNetworks(c *runtime.Configuration) error {
	if c == nil {
		return nil
	}

	// If there are no target networks, capture all traffic
	if len(c.TCPTargetNetworks) == 0 {
		c.TCPTargetNetworks = []string{IPv4DefaultIP, IPv6DefaultIP}
	}
	cfg := filterNetworks(c, i.impl.IPFilter())
	var oldConfig *runtime.Configuration

	if i.cfg == nil {
		oldConfig = &runtime.Configuration{}
	} else {
		oldConfig = i.cfg.DeepCopy()
	}

	if err := i.updateAllTargetNetworks(cfg, oldConfig); err != nil {
		return err
	}

	i.cfg = cfg
	return nil
}

func (i *iptables) Run(ctx context.Context) error {

	go func() {
		<-ctx.Done()
		zap.L().Debug("Cleaning the iptable rules")

		i.CleanUp() // nolint
	}()

	// Clean any previous ACLs. This is needed in case we crashed at some
	// earlier point or there are other ACLs that create conflicts. We
	// try to clean only ACLs related to Trireme.
	if err := i.cleanACLs(); err != nil {
		return fmt.Errorf("Unable to clean previous acls while starting the supervisor: %s", err)
	}

	// Create all the basic target sets. These are the global target sets
	// that do not depend on policy configuration. If they already exist
	// we will delete them and start again.
	targetTCPSet, targetUDPSet, excludedSet, err := createGlobalSets(i.impl.GetIPSetPrefix(), i.ipset, i.impl.GetIPSetParam())
	if err != nil {
		return fmt.Errorf("unable to create global sets: %s", err)
	}

	i.targetTCPSet = targetTCPSet
	i.targetUDPSet = targetUDPSet
	i.excludedNetworksSet = excludedSet

	// Initialize all the global Trireme chains. There are several global chaims
	// that apply to all PUs:
	// Tri-App/Tri-Net are the main chains for the egress/ingress directions
	// UID related chains for any UID PUs.
	// Host, Service, Pid chains for the different modes of operation (host mode, pu mode, host service).
	// The priority is explicit (Pid activations take precedence of Service activations and Host Services)
	if err := i.initializeChains(); err != nil {
		return fmt.Errorf("Unable to initialize chains: %s", err)
	}

	// Insert the global ACLS. These are the main ACLs that will direct traffic from
	// the INPUT/OUTPUT chains to the Trireme chains. They also includes the main
	// rules of the main chains. These rules are never touched again, unless
	// if we gracefully terminate.
	if err := i.setGlobalRules(); err != nil {
		return fmt.Errorf("failed to update synack networks: %s", err)
	}

	return nil
}

func (i *iptables) ConfigureRules(version int, contextID string, pu *policy.PUInfo) error {

	var err error
	var cfg *ACLInfo

	// First we create an IPSet for destination matching ports. This only
	// applies to Linux type PUs. A port set is associated with every PU,
	// and packets matching this destination get associated with the context
	// of the PU.
	if err = i.createPortSet(contextID, pu.Runtime.Options().UserID); err != nil {
		return err
	}

	// We create the generic ACL object that is used for all the templates.
	cfg, err = i.newACLInfo(version, contextID, pu, pu.Runtime.PUType())
	if err != nil {
		return err
	}

	// Create the proxy sets. These are the target sets that will match
	// traffic towards the L4 and L4 services. There are two sets created
	// for every PU in this context (for outgoing and incoming traffic).
	// The outgoing sets capture all traffic towards specific destinations
	// as proxied traffic. Incoming sets correspond to the listening
	// services.
	if err = i.createProxySets(cfg.ProxySetName); err != nil {
		return err
	}

	// At this point we can install all the ACL rules that will direct
	// traffic to user space, allow for external access or direct
	// traffic towards the proxies
	if err = i.installRules(cfg, pu); err != nil {
		return err
	}

	// We commit the ACLs at the end. Note, that some of the ACLs in the
	// NAT table are not committed as a group. The commit function only
	// applies when newer versions of tables are installed (1.6.2 and above).
	if err = i.impl.Commit(); err != nil {
		zap.L().Error("unable to configure rules", zap.Error(err))
		return err
	}

	i.conntrackCmd(i.cfg.UDPTargetNetworks)
	return nil
}

func (i *iptables) DeleteRules(version int, contextID string, tcpPorts, udpPorts string, mark string, username string, proxyPort string, puType common.PUType) error {
	cfg, err := i.newACLInfo(version, contextID, nil, puType)
	if err != nil {
		zap.L().Error("unable to create cleanup configuration", zap.Error(err))
		return err
	}

	cfg.UDPPorts = udpPorts
	cfg.TCPPorts = tcpPorts
	cfg.CgroupMark = mark
	cfg.Mark = mark
	cfg.UID = username
	cfg.PUType = puType
	cfg.ProxyPort = proxyPort

	// We clean up the chain rules first, so that we can delete the chains.
	// If any rule is not deleted, then the chain will show as busy.
	if err := i.deleteChainRules(cfg); err != nil {
		zap.L().Warn("Failed to clean rules", zap.Error(err))
	}

	// We can now delete the chains we have created for this PU. Note that
	// in every case we only create two chains for every PU. All other
	// chains are global.
	if err = i.deletePUChains(cfg.AppChain, cfg.NetChain); err != nil {
		zap.L().Warn("Failed to clean container chains while deleting the rules", zap.Error(err))
	}

	// We call commit to update all the changes, before destroying the ipsets.
	// References must be deleted for ipset deletion to succeed.
	if err := i.impl.Commit(); err != nil {
		zap.L().Warn("Failed to commit ACL changes", zap.Error(err))
	}

	// We delete the set that captures all destination ports of the
	// PU. This only holds for Linux PUs.
	if err := i.deletePortSet(contextID); err != nil {
		zap.L().Warn("Failed to remove port set")
	}

	// We delete the proxy port sets that were created for this PU.
	if err := i.deleteProxySets(cfg.ProxySetName); err != nil {
		zap.L().Warn("Failed to delete proxy sets", zap.Error(err))
	}

	// Destroy all the ACL related IPSets that were created
	// on demand for any external services.
	i.destroyACLIPsets(contextID)

	return nil
}

func (i *iptables) UpdateRules(version int, contextID string, containerInfo *policy.PUInfo, oldContainerInfo *policy.PUInfo) error {
	policyrules := containerInfo.Policy
	if policyrules == nil {
		return errors.New("policy rules cannot be nil")
	}

	// We cache the old config and we use it to delete the previous
	// rules. Every time we update the policy the version changes to
	// its binary complement.
	newCfg, err := i.newACLInfo(version, contextID, containerInfo, containerInfo.Runtime.PUType())
	if err != nil {
		return err
	}

	oldCfg, err := i.newACLInfo(version^1, contextID, oldContainerInfo, containerInfo.Runtime.PUType())
	if err != nil {
		return err
	}

	// Install all the new rules. The hooks to the new chains are appended
	// and do not take effect yet.
	if err := i.installRules(newCfg, containerInfo); err != nil {
		return nil
	}

	// Remove mapping from old chain. By removing the old hooks the new
	// hooks take priority.
	if err := i.deleteChainRules(oldCfg); err != nil {
		return err
	}

	// Delete the old chains, since there are not references any more.
	if err := i.deletePUChains(oldCfg.AppChain, oldCfg.NetChain); err != nil {
		return err
	}

	// Commit all actions in on iptables-restore function.
	if err := i.impl.Commit(); err != nil {
		return err
	}

	// Sync all the IPSets with any new information coming from the policy.
	i.synchronizePUACLs(contextID, policyrules.ApplicationACLs(), policyrules.NetworkACLs())

	return nil
}

func (i *iptables) CleanUp() error {
	if err := i.cleanACLs(); err != nil {
		zap.L().Error("Failed to clean acls while stopping the supervisor", zap.Error(err))
	}

	if err := i.ipset.DestroyAll(i.impl.GetIPSetPrefix()); err != nil {
		zap.L().Error("Failed to clean up ipsets", zap.Error(err))
	}

	return nil
}

func (i *iptables) updateAllTargetNetworks(cfg, oldConfig *runtime.Configuration) error {

	if err := i.updateTargetNetworks(i.targetTCPSet, oldConfig.TCPTargetNetworks, cfg.TCPTargetNetworks); err != nil {
		return err
	}

	if err := i.updateTargetNetworks(i.targetUDPSet, oldConfig.UDPTargetNetworks, cfg.UDPTargetNetworks); err != nil {
		return err
	}

	return i.updateTargetNetworks(i.excludedNetworksSet, oldConfig.ExcludedNetworks, cfg.ExcludedNetworks)
}

// ACLProvider returns the current ACL provider that can be re-used by other entities.
func (i *Instance) ACLProvider() []provider.IptablesProvider {
	return []provider.IptablesProvider{i.iptv4.impl, i.iptv6.impl}
}

// InitializeChains initializes the chains.
func (i *iptables) initializeChains() error {

	cfg, err := i.newACLInfo(0, "", nil, 0)
	if err != nil {
		return err
	}

	tmpl := template.Must(template.New(triremChains).Funcs(template.FuncMap{
		"isLocalServer": func() bool {
			return i.mode == constants.LocalServer
		},
	}).Parse(triremChains))

	rules, err := extractRulesFromTemplate(tmpl, cfg)
	if err != nil {
		return fmt.Errorf("unable to create trireme chains:%s", err)
	}

	for _, rule := range rules {
		if len(rule) != 4 {
			continue
		}
		if err := i.impl.NewChain(rule[1], rule[3]); err != nil {
			return err
		}
	}

	return nil
}

// configureContainerRules adds the chain rules for a container.
// We separate in different methods to keep track of the changes
// independently.
func (i *iptables) configureContainerRules(cfg *ACLInfo) error {
	return i.addChainRules(cfg)
}

// configureLinuxRules adds the chain rules for a linux process or a UID process.
func (i *iptables) configureLinuxRules(cfg *ACLInfo) error {

	// These checks are for rather unusal error scenarios. We should
	// never see errors here. But better safe than sorry.
	if cfg.CgroupMark == "" {
		return errors.New("no mark value found")
	}

	if cfg.TCPPortSet == "" {
		return fmt.Errorf("port set was not found for the contextID. This should not happen")
	}

	return i.addChainRules(cfg)
}

func (i *iptables) deleteProxySets(proxyPortSetName string) error { // nolint
<<<<<<< HEAD

=======
>>>>>>> 123a8170
	dstPortSetName, srvPortSetName := i.getSetNames(proxyPortSetName)
	ips := i.ipset.GetIpset(dstPortSetName)
	if err := ips.Destroy(); err != nil {
		zap.L().Warn("Failed to destroy proxyPortSet", zap.String("SetName", dstPortSetName), zap.Error(err))
	}
	ips = i.ipset.GetIpset(srvPortSetName)
	if err := ips.Destroy(); err != nil {
		zap.L().Warn("Failed to clear proxy port set", zap.String("set name", srvPortSetName), zap.Error(err))
	}
	return nil
}

func createGlobalSets(ipsetPrefix string, ips provider.IpsetProvider, params *ipset.Params) (provider.Ipset, provider.Ipset, provider.Ipset, error) {

	var err error

	defer func() {
		if err != nil {
			ips.DestroyAll(ipsetPrefix) // nolint errcheck
		}
	}()

	targetTCPSet := ipsetPrefix + targetTCPNetworkSet
	targetUDPSet := ipsetPrefix + targetUDPNetworkSet
	excludedSet := ipsetPrefix + excludedNetworkSet

	targetSetNames := []string{targetTCPSet, targetUDPSet, excludedSet}

	targetSets := map[string]provider.Ipset{}

	existingSets, err := ips.ListIPSets()
	if err != nil {
		return nil, nil, nil, fmt.Errorf("unable to read current sets: %s", err)
	}

	setIndex := map[string]struct{}{}
	for _, s := range existingSets {
		setIndex[s] = struct{}{}
	}

	for _, t := range targetSetNames {
		_, ok := setIndex[t]
		createdSet, err := ips.NewIpset(t, "hash:net", params)
		if err != nil {
			if !ok {
				return nil, nil, nil, err
			}
			createdSet = ips.GetIpset(t)
		}
		if err = createdSet.Flush(); err != nil {
			return nil, nil, nil, err
		}
		targetSets[t] = createdSet
	}

	return targetSets[targetTCPSet], targetSets[targetUDPSet], targetSets[excludedSet], nil
}

type ipsetInfo struct {
	ipset      string
	ips        map[string]bool
	contextIDs map[string]bool
}

type aclIPset struct {
	ipset      string
	ports      []string
	protocols  []string
	extensions []string
	policy     *policy.FlowPolicy
}

func addToIPset(set provider.Ipset, data string) error {

	// ipset can not program this rule
	if data == IPv4DefaultIP {
		if err := addToIPset(set, "0.0.0.0/1"); err != nil {
			return err
		}

		return addToIPset(set, "128.0.0.0/1")
	}

	// ipset can not program this rule
	if data == IPv6DefaultIP {
		if err := addToIPset(set, "::/1"); err != nil {
			return err
		}

		return addToIPset(set, "8000::/1")
	}

	return set.Add(data, 0)
}

func delFromIPset(set provider.Ipset, data string) error {
<<<<<<< HEAD

	if data == IPv4DefaultIP {
		if err := delFromIPset(set, "0.0.0.0/1"); err != nil {
			return err
		}

		if err := delFromIPset(set, "128.0.0.0/1"); err != nil {
			return err
		}
	}

	if data == IPv6DefaultIP {
		if err := delFromIPset(set, "::/1"); err != nil {
			return err
		}

		if err := delFromIPset(set, "8000::/1"); err != nil {
=======

	if data == IPv4DefaultIP {
		if err := delFromIPset(set, "0.0.0.0/1"); err != nil {
			return err
		}

		return delFromIPset(set, "128.0.0.0/1")
	}

	if data == IPv6DefaultIP {
		if err := delFromIPset(set, "::/1"); err != nil {
>>>>>>> 123a8170
			return err
		}

		return delFromIPset(set, "8000::/1")
	}

	return set.Del(data)
}

func (i *iptables) removePUFromExternalNetworks(contextID string, serviceID string) {

	info := i.serviceIDToIPsets[serviceID]
	if info == nil {
		return
	}

	delete(info.contextIDs, contextID)

	if len(info.contextIDs) == 0 {
		ips := i.ipset.GetIpset(info.ipset)
		if err := ips.Destroy(); err != nil {
			zap.L().Warn("Failed to destroy ipset " + info.ipset)
		}

		delete(i.serviceIDToIPsets, serviceID)
	}
}

func (i *iptables) destroyACLIPsets(contextID string) {
	for serviceID, info := range i.serviceIDToIPsets {
		if info.contextIDs[contextID] {
			i.removePUFromExternalNetworks(contextID, serviceID)
		}
	}
}

func (i *iptables) synchronizePUACLs(contextID string, appACLs, netACLs policy.IPRuleList) {
	var newPUExternalNetworks []string //nolint

	for _, rule := range appACLs {
		newPUExternalNetworks = append(newPUExternalNetworks, rule.Policy.ServiceID)
	}

	for _, rule := range netACLs {
		newPUExternalNetworks = append(newPUExternalNetworks, rule.Policy.ServiceID)
	}
F1:
	for _, oldServiceID := range i.puToServiceIDs[contextID] {
		for _, newServiceID := range newPUExternalNetworks {
			if newServiceID == oldServiceID {
				continue F1
			}
		}

		i.removePUFromExternalNetworks(contextID, oldServiceID)
	}

	i.puToServiceIDs[contextID] = newPUExternalNetworks
}

func (i *iptables) createACLIPSets(contextID string, rules policy.IPRuleList) ([]aclIPset, error) {
	var info *ipsetInfo

	ipFilter := i.impl.IPFilter()
	ipsetPrefix := i.impl.GetIPSetPrefix()
	ipsetParams := i.impl.GetIPSetParam()

	hashServiceID := func(serviceID string) string {
		hash := murmur3.New64()
		if _, err := io.WriteString(hash, serviceID); err != nil {
			return ""
		}

		return base64.URLEncoding.EncodeToString(hash.Sum(nil))
	}

	acls := make([]aclIPset, len(rules))

	for _, rule := range rules {

		if i.serviceIDToIPsets[rule.Policy.ServiceID] == nil {
			ips := map[string]bool{}

			ipsetName := puPortSetName(contextID, ipsetPrefix+"ext-"+hashServiceID(rule.Policy.ServiceID))
			set, err := i.ipset.NewIpset(ipsetName, "hash:net", ipsetParams)
			if err != nil {
				return nil, err
			}

			for _, address := range rule.Addresses {
				netIP := net.ParseIP(address)
				if netIP == nil {
					netIP, _, _ = net.ParseCIDR(address)
				}

				if !ipFilter(netIP) {
					continue
				}

				if err := addToIPset(set, address); err != nil {
					return nil, err
				}
				ips[address] = true
			}

			mapCID := map[string]bool{}
			mapCID[contextID] = true

			info = &ipsetInfo{ipset: ipsetName,
				ips:        ips,
				contextIDs: mapCID,
			}

			i.serviceIDToIPsets[rule.Policy.ServiceID] = info
		} else {
			info = i.serviceIDToIPsets[rule.Policy.ServiceID]
			newips := map[string]bool{}

			for _, address := range rule.Addresses {

				netIP := net.ParseIP(address)
				if netIP == nil {
					netIP, _, _ = net.ParseCIDR(address)
				}

				if !ipFilter(netIP) {
					continue
				}

				// add new entries
				if !info.ips[address] {
					if err := addToIPset(i.ipset.GetIpset(info.ipset), address); err != nil {
						return nil, err
					}
					newips[address] = true
				} else {
					newips[address] = true
					info.ips[address] = false
				}
			}
			// Remove the old entries
			for address, val := range info.ips {
				if val {
					if err := delFromIPset(i.ipset.GetIpset(info.ipset), address); err != nil {
						return nil, err
					}
				}
			}

			info.ips = newips
			info.contextIDs[contextID] = true
		}

		acls = append(acls, aclIPset{
			ipset:      info.ipset,
			ports:      rule.Ports,
			protocols:  rule.Protocols,
			extensions: rule.Extensions,
			policy:     rule.Policy,
		})
	}

	return acls, nil
}

// Install rules will install all the rules and update the port sets.
func (i *iptables) installRules(cfg *ACLInfo, containerInfo *policy.PUInfo) error {
	var err error
	var appACLIPset, netACLIPset []aclIPset
	policyrules := containerInfo.Policy

	if err := i.updateProxySet(containerInfo.Policy, cfg.ProxySetName); err != nil {
		return err
	}

	if appACLIPset, err = i.createACLIPSets(cfg.ContextID, policyrules.ApplicationACLs()); err != nil {
		return err
	}

	if netACLIPset, err = i.createACLIPSets(cfg.ContextID, policyrules.NetworkACLs()); err != nil {
		return err
	}

	// Install the PU specific chain first.
	if err := i.addContainerChain(cfg.AppChain, cfg.NetChain); err != nil {
		return err
	}

	// If its a remote and thus container, configure container rules.
	if i.mode == constants.RemoteContainer || i.mode == constants.Sidecar {
		if err := i.configureContainerRules(cfg); err != nil {
			return err
		}
	}

	// If its a Linux process configure the Linux rules.
	if i.mode == constants.LocalServer {
		if err := i.configureLinuxRules(cfg); err != nil {
			return err
		}
	}

	isHostPU := extractors.IsHostPU(containerInfo.Runtime, i.mode)

	if err := i.addExternalACLs(cfg.ContextID, cfg.AppChain, cfg.NetChain, appACLIPset, true); err != nil {
		return err
	}

	if err := i.addExternalACLs(cfg.ContextID, cfg.NetChain, cfg.AppChain, netACLIPset, false); err != nil {
		return err
	}

	return i.addPacketTrap(cfg, isHostPU)
}

// puPortSetName returns the name of the pu portset.
func puPortSetName(contextID string, prefix string) string {
	hash := murmur3.New64()

	if _, err := io.WriteString(hash, contextID); err != nil {
		return ""
	}

	output := base64.URLEncoding.EncodeToString(hash.Sum(nil))

	if len(contextID) > 4 {
		contextID = contextID[:4] + output[:4]
	} else {
		contextID = contextID + output[:4]
	}

	if len(prefix) > 16 {
		prefix = prefix[:16]
	}

	return (prefix + contextID)
}

// flushUDPConntrack will flush the UDP conntrack table that matches our networks.
func flushUDPConntrack(networks []string) {
	// TODD: Add proper UDP connection flash for Linux processes
	// make sure that we only flush for the initiating process.
	// cmd := "conntrack"
	// for _, n := range networks {
	// 	if _, err := exec.Command(cmd, "-D", "-p", "udp", "--src", n).Output(); err != nil && err.Error() != "exit status 1" {
	// 		zap.L().Warn("Failed to remove source conntrack entries for UDP target network", zap.Error(err))
	// 	}
	// 	if _, err := exec.Command(cmd, "-D", "-p", "udp", "--dst", n).Output(); err != nil && err.Error() != "exit status 1" {
	// 		zap.L().Warn("Failed to remove destination conntrack entries for UDP target network", zap.Error(err))
	// 	}
	// }
}

// SetTargetNetworks updates ths target networks. There are three different
// types of target networks:
//   - TCPTargetNetworks for TCP traffic (by default 0.0.0.0/0)
//   - UDPTargetNetworks for UDP traffic (by default empty)
//   - ExcludedNetworks that are always ignored (by default empty)
func (i *Instance) SetTargetNetworks(c *runtime.Configuration) error {

	if err := i.iptv4.SetTargetNetworks(c); err != nil {
		return err
	}

	if err := i.iptv6.SetTargetNetworks(c); err != nil {
		return err
	}

	return nil
}

// Run starts the iptables controller
func (i *Instance) Run(ctx context.Context) error {

	if err := i.iptv4.Run(ctx); err != nil {
		return err
	}

	if err := i.iptv6.Run(ctx); err != nil {
		return err
	}

	return nil
}

// ConfigureRules implments the ConfigureRules interface. It will create the
// port sets and then it will call install rules to create all the ACLs for
// the given chains. PortSets are only created here. Updates will use the
// exact same logic.
func (i *Instance) ConfigureRules(version int, contextID string, pu *policy.PUInfo) error {
	if err := i.iptv4.ConfigureRules(version, contextID, pu); err != nil {
		return err
	}

	if err := i.iptv6.ConfigureRules(version, contextID, pu); err != nil {
		return err
	}

	return nil
}

// DeleteRules implements the DeleteRules interface. This is responsible
// for cleaning all ACLs and associated chains, as well as ll the sets
// that we have created. Note, that this only clears up the state
// for a given processing unit.
func (i *Instance) DeleteRules(version int, contextID string, tcpPorts, udpPorts string, mark string, username string, proxyPort string, puType common.PUType) error {

	if err := i.iptv4.DeleteRules(version, contextID, tcpPorts, udpPorts, mark, username, proxyPort, puType); err != nil {
		zap.L().Warn("Delete rules for iptables v4 returned error")
	}

	if err := i.iptv6.DeleteRules(version, contextID, tcpPorts, udpPorts, mark, username, proxyPort, puType); err != nil {
		zap.L().Warn("Delete rules for iptables v6 returned error")
	}

	return nil
}

// UpdateRules implements the update part of the interface. Update will call
// installrules to install the new rules and then it will delete the old rules.
// For installations that do not have latests iptables-restore we time
// the operations so that the switch is almost atomic, by creating the new rules
// first. For latest kernel versions iptables-restorce will update all the rules
// in one shot.
func (i *Instance) UpdateRules(version int, contextID string, containerInfo *policy.PUInfo, oldContainerInfo *policy.PUInfo) error {

	if err := i.iptv4.UpdateRules(version, contextID, containerInfo, oldContainerInfo); err != nil {
		return err
	}

	if err := i.iptv6.UpdateRules(version, contextID, containerInfo, oldContainerInfo); err != nil {
		return err
	}

	return nil
}

// CleanUp requires the implementor to clean up all ACLs and destroy all
// the IP sets.
func (i *Instance) CleanUp() error {

	if err := i.iptv4.CleanUp(); err != nil {
		return err
	}

	if err := i.iptv6.CleanUp(); err != nil {
		return err
	}

	return nil
}<|MERGE_RESOLUTION|>--- conflicted
+++ resolved
@@ -73,10 +73,6 @@
 	impl                  IPImpl
 	fqc                   *fqconfig.FilterQueue
 	mode                  constants.ModeType
-<<<<<<< HEAD
-=======
-	createPUPortSet       func(string) error
->>>>>>> 123a8170
 	isLegacyKernel        bool
 	conntrackCmd          func([]string)
 	ipset                 provider.IpsetProvider
@@ -150,10 +146,6 @@
 		fqc:                   fqc,
 		mode:                  mode,
 		ipset:                 ips,
-<<<<<<< HEAD
-=======
-		createPUPortSet:       ipsetCreatePortset,
->>>>>>> 123a8170
 		isLegacyKernel:        buildflags.IsLegacyKernel(),
 		conntrackCmd:          flushUDPConntrack,
 		cfg:                   nil,
@@ -165,15 +157,8 @@
 
 // NewInstance creates a new iptables controller instance
 func NewInstance(fqc *fqconfig.FilterQueue, mode constants.ModeType) (*Instance, error) {
-<<<<<<< HEAD
 
 	ips := provider.NewGoIPsetProvider()
-
-=======
-
-	ips := provider.NewGoIPsetProvider()
-
->>>>>>> 123a8170
 	ipv4Impl, err := GetIPv4Impl()
 	if err != nil {
 		return nil, fmt.Errorf("unable to create ipv4 instance: %s", err)
@@ -512,10 +497,7 @@
 }
 
 func (i *iptables) deleteProxySets(proxyPortSetName string) error { // nolint
-<<<<<<< HEAD
-
-=======
->>>>>>> 123a8170
+
 	dstPortSetName, srvPortSetName := i.getSetNames(proxyPortSetName)
 	ips := i.ipset.GetIpset(dstPortSetName)
 	if err := ips.Destroy(); err != nil {
@@ -612,37 +594,17 @@
 }
 
 func delFromIPset(set provider.Ipset, data string) error {
-<<<<<<< HEAD
 
 	if data == IPv4DefaultIP {
 		if err := delFromIPset(set, "0.0.0.0/1"); err != nil {
 			return err
 		}
 
-		if err := delFromIPset(set, "128.0.0.0/1"); err != nil {
-			return err
-		}
+		return delFromIPset(set, "128.0.0.0/1")
 	}
 
 	if data == IPv6DefaultIP {
 		if err := delFromIPset(set, "::/1"); err != nil {
-			return err
-		}
-
-		if err := delFromIPset(set, "8000::/1"); err != nil {
-=======
-
-	if data == IPv4DefaultIP {
-		if err := delFromIPset(set, "0.0.0.0/1"); err != nil {
-			return err
-		}
-
-		return delFromIPset(set, "128.0.0.0/1")
-	}
-
-	if data == IPv6DefaultIP {
-		if err := delFromIPset(set, "::/1"); err != nil {
->>>>>>> 123a8170
 			return err
 		}
 
