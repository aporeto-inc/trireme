package iptablesctrl

import (
	"errors"
	"fmt"
	"strconv"
	"strings"
	"text/template"

	"go.aporeto.io/trireme-lib/controller/constants"
	"go.aporeto.io/trireme-lib/controller/internal/enforcer/nfqdatapath/afinetrawsocket"
	"go.aporeto.io/trireme-lib/controller/pkg/packet"
	"go.aporeto.io/trireme-lib/monitor/extractors"
	"go.aporeto.io/trireme-lib/policy"
	"go.aporeto.io/trireme-lib/utils/cgnetcls"
	"go.uber.org/zap"
)

const (
	tcpProto     = "tcp"
	udpProto     = "udp"
	numPackets   = "100"
	initialCount = "99"
)

type rulesInfo struct {
	RejectObserveApply    [][]string
	RejectNotObserved     [][]string
	RejectObserveContinue [][]string

	AcceptObserveApply    [][]string
	AcceptNotObserved     [][]string
	AcceptObserveContinue [][]string
}

func (i *Instance) puChainRules(contextID, appChain string, netChain string, mark string, tcpPortSet, tcpPorts, udpPorts string, proxyPort string, proxyPortSetName string,
	appSection, netSection string) [][]string {

	aclInfo := ACLInfo{
		MangleTable: i.appPacketIPTableContext,
		AppSection:  appSection,
		NetSection:  netSection,
		AppChain:    appChain,
		NetChain:    netChain,
		Mark:        mark,
		NFLOGPrefix: policy.DefaultAcceptLogPrefix(contextID),
		TCPPorts:    tcpPorts,
		UDPPorts:    udpPorts,
		TCPPortSet:  tcpPortSet,
	}

	tmpl := template.Must(template.New(cgroupRules).Funcs(template.FuncMap{
		"ifUDPPorts": func() bool {
			return udpPorts != "0"
		},
		"ifTCPPorts": func() bool {
			return tcpPorts != "0"
		},
		"isHostPU": func() bool {
			return appSection == HostModeOutput && netSection == HostModeInput
		},
	}).Parse(cgroupRules))

	rules, err := extractRulesFromTemplate(tmpl, aclInfo)
	if err != nil {
		zap.L().Warn("unable to extract rules", zap.Error(err))
	}

	return append(rules, i.proxyRules(proxyPort, proxyPortSetName, mark)...)
}

func (i *Instance) cgroupChainRules(contextID, appChain string, netChain string, mark string, tcpPortSet, tcpPorts, udpPorts string, proxyPort string, proxyPortSetName string,
	appSection, netSection string, puType string) [][]string {

	// Rules for older distros (eg RH 6.9/Ubuntu 14.04), due to absence of
	// cgroup match modules, source ports are used  to trap outgoing traffic.
	if i.isLegacyKernel && (puType == extractors.HostModeNetworkPU || puType == extractors.HostPU) {
		return i.legacyPuChainRules(contextID, appChain, netChain, mark, tcpPorts, udpPorts, proxyPort, proxyPortSetName,
			appSection, netSection, puType)
	}

	return i.puChainRules(contextID, appChain, netChain, mark, tcpPortSet, tcpPorts, udpPorts, proxyPort, proxyPortSetName,
		appSection, netSection)
}

<<<<<<< HEAD
func (i *Instance) uidChainRules(portSetName, appChain string, netChain string, mark string, uid string) [][]string {

	aclInfo := ACLInfo{
		MangleTable: i.appPacketIPTableContext,
		PreRouting:  ipTableSectionPreRouting,
		AppChain:    appChain,
		NetChain:    netChain,
		Mark:        mark,
		PortSet:     portSetName,
		UID:         uid,
	}

	tmpl := template.Must(template.New(uidPuRules).Parse(uidPuRules))

	rules, err := extractRulesFromTemplate(tmpl, aclInfo)
	if err != nil {
		zap.L().Warn("unable to extract rules", zap.Error(err))
	}
	return rules
=======
func (i *Instance) uidChainRules(portSetName, appChain string, netChain string, mark string, uid string, proxyPort string, proxyPortSetName string) [][]string {
	rules := [][]string{
		{
			i.appPacketIPTableContext,
			uidchain,
			"-m", "owner", "--uid-owner", uid, "-j", "MARK", "--set-mark", mark,
		},
		{
			i.appPacketIPTableContext,
			uidchain,
			"-m", "mark", "--mark", mark,
			"-m", "comment", "--comment", "Server-specific-chain",
			"-j", appChain,
		},
		{
			i.appPacketIPTableContext,
			ipTableSectionPreRouting,
			"-m", "set", "--match-set", portSetName, "dst",
			"-j", "MARK", "--set-mark", mark,
		},
		{
			i.netPacketIPTableContext,
			uidInput,
			"-p", tcpProto,
			"-m", "mark",
			"--mark", mark,
			"-m", "comment", "--comment", "Container-specific-chain",
			"-j", netChain,
		},
	}

	return append(rules, i.proxyRules(proxyPort, proxyPortSetName, mark)...)
>>>>>>> b63ca450
}

// chainRules provides the list of rules that are used to send traffic to
// a particular chain
func (i *Instance) chainRules(contextID string, appChain string, netChain string, proxyPort string, proxyPortSetName string) [][]string {

	aclInfo := ACLInfo{
		MangleTable: i.appPacketIPTableContext,
		AppSection:  i.appPacketIPTableSection,
		NetSection:  i.netPacketIPTableSection,
		AppChain:    appChain,
		NetChain:    netChain,
		NFLOGPrefix: policy.DefaultAcceptLogPrefix(contextID),
	}

	tmpl := template.Must(template.New(containerPuRules).Parse(containerPuRules))

	rules, err := extractRulesFromTemplate(tmpl, aclInfo)
	if err != nil {
		zap.L().Warn("unable to extract rules", zap.Error(err))
	}

	return append(rules, i.proxyRules(proxyPort, proxyPortSetName, "")...)
}

// proxyRules creates all the proxy specific rules.
func (i *Instance) proxyRules(proxyPort string, proxyPortSetName string, cgroupMark string) [][]string {
	destSetName, srvSetName := i.getSetNames(proxyPortSetName)

	aclInfo := ACLInfo{
		MangleTable:         i.appPacketIPTableContext,
		NatTable:            i.appProxyIPTableContext,
		MangleProxyAppChain: proxyOutputChain,
		MangleProxyNetChain: proxyInputChain,
		NatProxyNetChain:    natProxyInputChain,
		NatProxyAppChain:    natProxyOutputChain,
		CgroupMark:          cgroupMark,
		DestIPSet:           destSetName,
		SrvIPSet:            srvSetName,
		ProxyPort:           proxyPort,
		ProxyMark:           proxyMark,
	}

	tmpl := template.Must(template.New(proxyChainRules).Funcs(template.FuncMap{
		"ifCgroupSet": func() bool {
			return cgroupMark != ""
		},
	}).Parse(proxyChainRules))

	rules, err := extractRulesFromTemplate(tmpl, aclInfo)
	if err != nil {
		zap.L().Warn("unable to extract rules", zap.Error(err))
	}
<<<<<<< HEAD
	return rules
=======
	return proxyrules
>>>>>>> b63ca450
}

//trapRules provides the packet trap rules to add/delete
func (i *Instance) trapRules(contextID, appChain string, netChain string, isHostPU bool) [][]string {

	aclInfo := ACLInfo{
		MangleTable:        i.appPacketIPTableContext,
		AppChain:           appChain,
		NetChain:           netChain,
		QueueBalanceNetSyn: i.fqc.GetNetworkQueueSynStr(),
		QueueBalanceNetAck: i.fqc.GetNetworkQueueAckStr(),
		QueueBalanceAppSyn: i.fqc.GetApplicationQueueSynStr(),
		QueueBalanceAppAck: i.fqc.GetApplicationQueueAckStr(),
		TargetNetSet:       targetNetworkSet,
		Numpackets:         numPackets,
		InitialCount:       initialCount,
		NFLOGPrefix:        policy.DefaultLogPrefix(contextID),
	}

	zap.L().Info("appchain netchain", zap.String("appchain", appChain), zap.String("netchain", netChain))
	tmpl := template.Must(template.New(trapRules).Funcs(template.FuncMap{
		"needDnsRules": func() bool {
			return i.mode == constants.Sidecar || isHostPU || i.isLegacyKernel
		},
	}).Parse(trapRules))

	rules, err := extractRulesFromTemplate(tmpl, aclInfo)
	if err != nil {
		zap.L().Warn("unable to extract rules", zap.Error(err))
	}

	return rules
}

// addContainerChain adds a chain for the specific container and redirects traffic there
// This simplifies significantly the management and makes the iptable rules more readable
// All rules related to a container are contained within the dedicated chain
func (i *Instance) addContainerChain(appChain string, netChain string) error {

	if err := i.ipt.NewChain(i.appPacketIPTableContext, appChain); err != nil {
		return fmt.Errorf("unable to add chain %s of context %s: %s", appChain, i.appPacketIPTableContext, err)
	}

	if err := i.ipt.NewChain(i.netPacketIPTableContext, netChain); err != nil {
		return fmt.Errorf("unable to add netchain %s of context %s: %s", netChain, i.netPacketIPTableContext, err)
	}

	return nil
}

func (i *Instance) processRulesFromList(rulelist [][]string, methodType string) error {
	var err error
	for _, cr := range rulelist {
		// HACK: Adding a retry loop to avoid iptables error of "invalid argument"
		// Once in a while iptables
	L:
		for retry := 0; retry < 3; retry++ {
			switch methodType {
			case "Append":
				if err = i.ipt.Append(cr[0], cr[1], cr[2:]...); err == nil {
					break L
				}
			case "Insert":
				order, err := strconv.Atoi(cr[2])
				if err != nil {
					zap.L().Error("Incorrect format for iptables insert")
					return errors.New("invalid format")
				}
				if err = i.ipt.Insert(cr[0], cr[1], order, cr[3:]...); err == nil {
					break L
				}

			case "Delete":
				if err = i.ipt.Delete(cr[0], cr[1], cr[2:]...); err == nil {
					break L
				}
				zap.L().Warn("Unable to delete rule from chain", zap.Error(err))

			default:
				return errors.New("invalid method type")
			}
		}
		if err != nil && methodType != "Delete" {
			return fmt.Errorf("unable to %s rule for table %s and chain %s with error %s", methodType, cr[0], cr[1], err)
		}
	}

	return nil
}

// addUDPNatRule adds a rule to avoid masquarading traffic from host udp servers.
func (i *Instance) getUDPNatRule(udpPorts string, insert bool) [][]string {

	rules := [][]string{}
	if insert {
		rules = append(rules, []string{
			"nat",
			"POSTROUTING",
			"1",
			"-p", udpProto,
			"-m", "addrtype", "--src-type", "LOCAL",
			"-m", "multiport",
			"--source-ports", udpPorts,
			"-j", "ACCEPT",
		})
	} else {
		rules = append(rules, []string{
			"nat",
			"POSTROUTING",
			"-p", udpProto,
			"-m", "addrtype", "--src-type", "LOCAL",
			"-m", "multiport",
			"--source-ports", udpPorts,
			"-j", "ACCEPT",
		})
	}
	return rules
}

// addChainrules implements all the iptable rules that redirect traffic to a chain
func (i *Instance) addChainRules(contextID string, portSetName string, appChain string, netChain string, tcpPorts, udpPorts string, mark string, uid string, proxyPort string, proxyPortSetName string, puType string) error {
	if i.mode == constants.LocalServer {
		if uid == "" {
			if udpPorts != "0" {
				// Add a postrouting Nat rule for udp to not masquarade udp traffic for host servers.
				err := i.processRulesFromList(i.getUDPNatRule(udpPorts, true), "Insert")
				if err != nil {
					return fmt.Errorf("Unable to add nat rule for udp: %s", err)
				}
			}

			// choose correct chains based on puType
			appSection := ""
			netSection := ""
			switch puType {
			case extractors.LinuxPU:
				appSection = TriremeOutput
				netSection = TriremeInput
			case extractors.HostModeNetworkPU:
				appSection = NetworkSvcOutput
				netSection = NetworkSvcInput
			case extractors.HostPU:
				appSection = HostModeOutput
				netSection = HostModeInput
			default:
				appSection = TriremeOutput
				netSection = TriremeInput
			}

			return i.processRulesFromList(i.cgroupChainRules(contextID, appChain, netChain, mark, portSetName, tcpPorts, udpPorts, proxyPort, proxyPortSetName, appSection, netSection, puType), "Append")
		}

		return i.processRulesFromList(i.uidChainRules(portSetName, appChain, netChain, mark, uid, proxyPort, proxyPortSetName), "Append")
	}

	return i.processRulesFromList(i.chainRules(contextID, appChain, netChain, proxyPort, proxyPortSetName), "Append")
}

// addPacketTrap adds the necessary iptables rules to capture control packets to user space
func (i *Instance) addPacketTrap(contextID, appChain string, netChain string, isHostPU bool) error {

	return i.processRulesFromList(i.trapRules(contextID, appChain, netChain, isHostPU), "Append")

}

func (i *Instance) GetRules(contextID string, rule *aclIPset, insertOrder *int, chain string, nfLogGroup, proto, ipMatchDirection, order string) [][]string {
	iptRules := [][]string{}
	observeContinue := rule.policy.ObserveAction.ObserveContinue()

	baseRule := func(insertOrder int, proto string) []string {
		iptRule := []string{
			i.appPacketIPTableContext,
			chain,
			strconv.Itoa(insertOrder),
			"-p", proto,
			"-m", "set", "--match-set", rule.ipset, ipMatchDirection}

		// only tcp uses target networks
		if proto == constants.TCPProtoNum {
			targetNet := []string{"-m", "set", "!", "--match-set", targetNetworkSet, ipMatchDirection}
			iptRule = append(iptRule, targetNet...)
		}

		// port match is required only for tcp and udp protocols
		if proto == constants.TCPProtoNum || proto == constants.UDPProtoNum {
			portMatchSet := []string{"--match", "multiport", "--dports", strings.Join(rule.ports, ",")}
			iptRule = append(iptRule, portMatchSet...)
		}

		return iptRule
	}

	if rule.policy.Action&policy.Log > 0 || observeContinue {
		nflog := []string{"-m", "state", "--state", "NEW",
			"-j", "NFLOG", "--nflog-group", nfLogGroup, "--nflog-prefix", rule.policy.LogPrefix(contextID)}
		nfLogRule := append(baseRule(*insertOrder, proto), nflog...)

		*insertOrder++
		iptRules = append(iptRules, nfLogRule)
	}

	if !observeContinue {
		if (rule.policy.Action & policy.Accept) != 0 {
			accept := []string{"-j", "ACCEPT"}
			acceptRule := append(baseRule(*insertOrder, proto), accept...)

			*insertOrder++
			iptRules = append(iptRules, acceptRule)
		}

		if rule.policy.Action&policy.Reject != 0 {
			reject := []string{"-j", "DROP"}
			rejectRule := append(baseRule(*insertOrder, proto), reject...)

			*insertOrder++
			iptRules = append(iptRules, rejectRule)
		}
	}

	if order == "Append" {
		// remove the insertion order from rules
		for i, rule := range iptRules {
			iptRules[i] = append(rule[:2], rule[3:]...)
		}
		return iptRules
	}
	return iptRules
}

func (i *Instance) addAllAppACLS(contextID, appChain, netChain string, rules []aclIPset, rulesBucket *rulesInfo) error {

	insertOrder := int(1)
	intP := &insertOrder

	testObserveContinue := func(p *policy.FlowPolicy) bool {
		return p.ObserveAction.ObserveContinue()
	}

	testNotObserved := func(p *policy.FlowPolicy) bool {
		return !p.ObserveAction.Observed()
	}

	testObserveApply := func(p *policy.FlowPolicy) bool {
		return p.ObserveAction.ObserveApply()
	}

	testReject := func(p *policy.FlowPolicy) bool {
		return (p.Action&policy.Reject != 0)
	}

	testAccept := func(p *policy.FlowPolicy) bool {
		return (p.Action&policy.Accept != 0)
	}

	for _, rule := range rules {

		for _, proto := range rule.protocols {

			appACLS := i.GetRules(contextID, &rule, intP, appChain, "10", proto, "dst", "Append")

			if testReject(rule.policy) && testObserveApply(rule.policy) {
				rulesBucket.RejectObserveApply = append(rulesBucket.RejectObserveApply,
					appACLS...)

				if (rule.policy.Action&policy.Accept) != 0 && (proto == constants.UDPProtoNum) {
					// Add a corresponding rule at the top of netChain.
					rulesBucket.RejectObserveApply = append(rulesBucket.RejectObserveApply, []string{
						i.appPacketIPTableContext, netChain,
						"-p", proto,
						"-m", "set", "--match-set", rule.ipset, "src",
						"--match", "multiport", "--sports", strings.Join(rule.ports, ","),
						"-m", "state", "--state", "ESTABLISHED",
						"-j", "ACCEPT",
					})
				}
			}

			if testReject(rule.policy) && testNotObserved(rule.policy) {
				rulesBucket.RejectNotObserved = append(rulesBucket.RejectNotObserved,
					appACLS...)

				if (rule.policy.Action&policy.Accept) != 0 && (proto == constants.UDPProtoNum) {
					// Add a corresponding rule at the top of netChain.
					rulesBucket.RejectNotObserved = append(rulesBucket.RejectNotObserved, []string{
						i.appPacketIPTableContext, netChain,
						"-p", proto,
						"-m", "set", "--match-set", rule.ipset, "src",
						"--match", "multiport", "--sports", strings.Join(rule.ports, ","),
						"-m", "state", "--state", "ESTABLISHED",
						"-j", "ACCEPT",
					})
				}

			}

			if testReject(rule.policy) && testObserveContinue(rule.policy) {
				rulesBucket.RejectObserveContinue = append(rulesBucket.RejectObserveContinue,
					appACLS...)

				if (rule.policy.Action&policy.Accept) != 0 && (proto == constants.UDPProtoNum) {
					// Add a corresponding rule at the top of netChain.
					rulesBucket.RejectObserveContinue = append(rulesBucket.RejectObserveContinue, []string{
						i.appPacketIPTableContext, netChain,
						"-p", proto,
						"-m", "set", "--match-set", rule.ipset, "src",
						"--match", "multiport", "--sports", strings.Join(rule.ports, ","),
						"-m", "state", "--state", "ESTABLISHED",
						"-j", "ACCEPT",
					})
				}
			}

			if testAccept(rule.policy) && testObserveContinue(rule.policy) {
				rulesBucket.AcceptObserveContinue = append(rulesBucket.AcceptObserveContinue,
					appACLS...)

				if (rule.policy.Action&policy.Accept) != 0 && (proto == constants.UDPProtoNum) {
					// Add a corresponding rule at the top of netChain.
					rulesBucket.AcceptObserveContinue = append(rulesBucket.AcceptObserveContinue, []string{
						i.appPacketIPTableContext, netChain,
						"-p", proto,
						"-m", "set", "--match-set", rule.ipset, "src",
						"--match", "multiport", "--sports", strings.Join(rule.ports, ","),
						"-m", "state", "--state", "ESTABLISHED",
						"-j", "ACCEPT",
					})
				}
			}

			if testAccept(rule.policy) && testNotObserved(rule.policy) {
				rulesBucket.AcceptNotObserved = append(rulesBucket.AcceptNotObserved,
					appACLS...)

				if (rule.policy.Action&policy.Accept) != 0 && (proto == constants.UDPProtoNum) {
					// Add a corresponding rule at the top of netChain.
					rulesBucket.AcceptNotObserved = append(rulesBucket.AcceptNotObserved, []string{
						i.appPacketIPTableContext, netChain,
						"-p", proto,
						"-m", "set", "--match-set", rule.ipset, "src",
						"--match", "multiport", "--sports", strings.Join(rule.ports, ","),
						"-m", "state", "--state", "ESTABLISHED",
						"-j", "ACCEPT",
					})
				}
			}

			if testAccept(rule.policy) && testObserveApply(rule.policy) {
				rulesBucket.AcceptObserveApply = append(rulesBucket.AcceptObserveApply,
					appACLS...)

				if (rule.policy.Action&policy.Accept) != 0 && (proto == constants.UDPProtoNum) {
					// Add a corresponding rule at the top of netChain.
					rulesBucket.AcceptObserveApply = append(rulesBucket.AcceptObserveApply, []string{
						i.appPacketIPTableContext, netChain,
						"-p", proto,
						"-m", "set", "--match-set", rule.ipset, "src",
						"--match", "multiport", "--sports", strings.Join(rule.ports, ","),
						"-m", "state", "--state", "ESTABLISHED",
						"-j", "ACCEPT",
					})
				}
			}
		}
	}

	return nil
}

func (i *Instance) addAllNetACLS(contextID, appChain, netChain string, rules []aclIPset, rulesBucket *rulesInfo) error {

	insertOrder := int(1)
	intP := &insertOrder
	var acceptRules []string

	testObserveContinue := func(p *policy.FlowPolicy) bool {
		return p.ObserveAction.ObserveContinue()
	}

	testNotObserved := func(p *policy.FlowPolicy) bool {
		return !p.ObserveAction.Observed()
	}

	testObserveApply := func(p *policy.FlowPolicy) bool {
		return p.ObserveAction.ObserveApply()
	}

	testReject := func(p *policy.FlowPolicy) bool {
		return (p.Action&policy.Reject != 0)
	}

	testAccept := func(p *policy.FlowPolicy) bool {
		return (p.Action&policy.Accept != 0)
	}

	zap.L().Info("Net ACL rules got:", zap.Reflect("netACLS", rules))
	for _, rule := range rules {

		for _, proto := range rule.protocols {

			netACLS := i.GetRules(contextID, &rule, intP, netChain, "11", proto, "src", "Append")

			if testReject(rule.policy) && testObserveApply(rule.policy) {

				rulesBucket.RejectObserveApply = append(rulesBucket.RejectObserveApply,
					netACLS...)

				if (rule.policy.Action & policy.Accept) != 0 {

					if proto == constants.TCPProtoNum {
						acceptRules = []string{
							i.appPacketIPTableContext, appChain,
							"-p", proto,
							"-m", "set", "--match-set", rule.ipset, "dst",
							"-m", "set", "!", "--match-set", targetNetworkSet, "dst",
							"--match", "multiport", "--sports", strings.Join(rule.ports, ","),
							"-m", "state", "--state", "ESTABLISHED",
							"-j", "ACCEPT",
						}
					}

					// not targetNetSet match for udp.
					if proto == constants.UDPProtoNum {
						acceptRules = []string{
							i.appPacketIPTableContext, appChain,
							"-p", proto,
							"-m", "set", "--match-set", rule.ipset, "dst",
							"--match", "multiport", "--sports", strings.Join(rule.ports, ","),
							"-m", "state", "--state", "ESTABLISHED",
							"-j", "ACCEPT",
						}
					}

					// Add a corresponding rule at the top of appChain for traffic in other direction.
					rulesBucket.RejectObserveApply = append(rulesBucket.RejectObserveApply,
						acceptRules)
				}
			}

			if testReject(rule.policy) && testNotObserved(rule.policy) {
				rulesBucket.RejectNotObserved = append(rulesBucket.RejectNotObserved,
					netACLS...)

				if (rule.policy.Action & policy.Accept) != 0 {
					if proto == constants.TCPProtoNum {
						acceptRules = []string{
							i.appPacketIPTableContext, appChain,
							"-p", proto,
							"-m", "set", "--match-set", rule.ipset, "dst",
							"-m", "set", "!", "--match-set", targetNetworkSet, "dst",
							"--match", "multiport", "--sports", strings.Join(rule.ports, ","),
							"-m", "state", "--state", "ESTABLISHED",
							"-j", "ACCEPT",
						}
					}

					// not targetNetSet match for udp.
					if proto == constants.UDPProtoNum {
						acceptRules = []string{
							i.appPacketIPTableContext, appChain,
							"-p", proto,
							"-m", "set", "--match-set", rule.ipset, "dst",
							"--match", "multiport", "--sports", strings.Join(rule.ports, ","),
							"-m", "state", "--state", "ESTABLISHED",
							"-j", "ACCEPT",
						}
					}
					// Add a corresponding rule at the top of appChain.
					rulesBucket.RejectNotObserved = append(rulesBucket.RejectNotObserved,
						acceptRules)

				}
			}

			if testReject(rule.policy) && testObserveContinue(rule.policy) {
				rulesBucket.RejectObserveContinue = append(rulesBucket.RejectObserveContinue,
					netACLS...)

				if (rule.policy.Action & policy.Accept) != 0 {
					if proto == constants.TCPProtoNum {
						acceptRules = []string{
							i.appPacketIPTableContext, appChain,
							"-p", proto,
							"-m", "set", "--match-set", rule.ipset, "dst",
							"-m", "set", "!", "--match-set", targetNetworkSet, "dst",
							"--match", "multiport", "--sports", strings.Join(rule.ports, ","),
							"-m", "state", "--state", "ESTABLISHED",
							"-j", "ACCEPT",
						}
					}

					// not targetNetSet match for udp.
					if proto == constants.UDPProtoNum {
						acceptRules = []string{
							i.appPacketIPTableContext, appChain,
							"-p", proto,
							"-m", "set", "--match-set", rule.ipset, "dst",
							"--match", "multiport", "--sports", strings.Join(rule.ports, ","),
							"-m", "state", "--state", "ESTABLISHED",
							"-j", "ACCEPT",
						}
					}
					// Add a corresponding rule at the top of appChain.
					rulesBucket.RejectObserveContinue = append(rulesBucket.RejectObserveContinue,
						acceptRules)

				}

			}

			if testAccept(rule.policy) && testObserveContinue(rule.policy) {

				rulesBucket.AcceptObserveContinue = append(rulesBucket.AcceptObserveContinue,
					netACLS...)

				if (rule.policy.Action & policy.Accept) != 0 {
					if proto == constants.TCPProtoNum {
						acceptRules = []string{
							i.appPacketIPTableContext, appChain,
							"-p", proto,
							"-m", "set", "--match-set", rule.ipset, "dst",
							"-m", "set", "!", "--match-set", targetNetworkSet, "dst",
							"--match", "multiport", "--sports", strings.Join(rule.ports, ","),
							"-m", "state", "--state", "ESTABLISHED",
							"-j", "ACCEPT",
						}
					}

					// not targetNetSet match for udp.
					if proto == constants.UDPProtoNum {
						acceptRules = []string{
							i.appPacketIPTableContext, appChain,
							"-p", proto,
							"-m", "set", "--match-set", rule.ipset, "dst",
							"--match", "multiport", "--sports", strings.Join(rule.ports, ","),
							"-m", "state", "--state", "ESTABLISHED",
							"-j", "ACCEPT",
						}
					}
					// Add a corresponding rule at the top of appChain.
					rulesBucket.AcceptObserveContinue = append(rulesBucket.AcceptObserveContinue,
						acceptRules)

				}
			}

			if testAccept(rule.policy) && testNotObserved(rule.policy) {
				rulesBucket.AcceptNotObserved = append(rulesBucket.AcceptNotObserved,
					netACLS...)

				if (rule.policy.Action & policy.Accept) != 0 {

					if proto == constants.TCPProtoNum {
						acceptRules = []string{
							i.appPacketIPTableContext, appChain,
							"-p", proto,
							"-m", "set", "--match-set", rule.ipset, "dst",
							"-m", "set", "!", "--match-set", targetNetworkSet, "dst",
							"--match", "multiport", "--sports", strings.Join(rule.ports, ","),
							"-m", "state", "--state", "ESTABLISHED",
							"-j", "ACCEPT",
						}
					}

					// not targetNetSet match for udp.
					if proto == constants.UDPProtoNum {
						acceptRules = []string{
							i.appPacketIPTableContext, appChain,
							"-p", proto,
							"-m", "set", "--match-set", rule.ipset, "dst",
							"--match", "multiport", "--sports", strings.Join(rule.ports, ","),
							"-m", "state", "--state", "ESTABLISHED",
							"-j", "ACCEPT",
						}
					}
					// Add a corresponding rule at the top of appChain.
					rulesBucket.AcceptNotObserved = append(rulesBucket.AcceptNotObserved,
						acceptRules)

				}
			}

			if testAccept(rule.policy) && testObserveApply(rule.policy) {
				rulesBucket.AcceptObserveApply = append(rulesBucket.AcceptObserveApply,
					netACLS...)

				if (rule.policy.Action & policy.Accept) != 0 {
					if proto == constants.TCPProtoNum {
						acceptRules = []string{
							i.appPacketIPTableContext, appChain,
							"-p", proto,
							"-m", "set", "--match-set", rule.ipset, "dst",
							"-m", "set", "!", "--match-set", targetNetworkSet, "dst",
							"--match", "multiport", "--sports", strings.Join(rule.ports, ","),
							"-m", "state", "--state", "ESTABLISHED",
							"-j", "ACCEPT",
						}
					}

					// not targetNetSet match for udp.
					if proto == constants.UDPProtoNum {
						acceptRules = []string{
							i.appPacketIPTableContext, appChain,
							"-p", proto,
							"-m", "set", "--match-set", rule.ipset, "dst",
							"--match", "multiport", "--sports", strings.Join(rule.ports, ","),
							"-m", "state", "--state", "ESTABLISHED",
							"-j", "ACCEPT",
						}
					}
					// Add a corresponding rule at the top of appChain.
					rulesBucket.AcceptObserveApply = append(rulesBucket.AcceptObserveApply,
						acceptRules)

				}
			}

		}
	}

	return nil
}

// addAppACLs adds a set of rules to the external services that are initiated
// by an application. The allow rules are inserted with highest priority.
func (i *Instance) addAppACLs(contextID, appChain, netChain string, rules []aclIPset) error {

	rulesBucket := &rulesInfo{
		RejectObserveApply:    [][]string{},
		RejectNotObserved:     [][]string{},
		RejectObserveContinue: [][]string{},

		AcceptObserveApply:    [][]string{},
		AcceptNotObserved:     [][]string{},
		AcceptObserveContinue: [][]string{},
	}

	if err := i.addAllAppACLS(contextID, appChain, netChain, rules, rulesBucket); err != nil {
		return fmt.Errorf("Unable to add app acls: %s", err)
	}

	tmpl := template.Must(template.New(acls).Funcs(template.FuncMap{
		"joinRule": func(rule []string) string {
			zap.L().Info("rules is", zap.Strings("rule", rule))
			return strings.Join(rule, " ")
		},
	}).Parse(acls))

	aclRules, err := extractRulesFromTemplate(tmpl, *rulesBucket)
	if err != nil {
		zap.L().Warn("unable to extract rules", zap.Error(err))
	}

	if err := i.processRulesFromList(aclRules, "Append"); err != nil {
		return fmt.Errorf("unable to install appACL rules:%s", err)
	}

	return nil
}

// addNetACLs adds iptables rules that manage traffic from external services. The
// explicit rules are added with the highest priority since they are direct allows.
func (i *Instance) addNetACLs(contextID, appChain, netChain string, rules []aclIPset) error {

	rulesBucket := &rulesInfo{
		RejectObserveApply:    [][]string{},
		RejectNotObserved:     [][]string{},
		RejectObserveContinue: [][]string{},

		AcceptObserveApply:    [][]string{},
		AcceptNotObserved:     [][]string{},
		AcceptObserveContinue: [][]string{},
	}

	if err := i.addAllNetACLS(contextID, appChain, netChain, rules, rulesBucket); err != nil {
		return fmt.Errorf("Unable to add net acls: %s", err)
	}

	tmpl := template.Must(template.New(acls).Funcs(template.FuncMap{
		"joinRule": func(rule []string) string {
			zap.L().Info("rules is", zap.Strings("rule", rule))
			return strings.Join(rule, " ")
		},
	}).Parse(acls))

	aclRules, err := extractRulesFromTemplate(tmpl, *rulesBucket)
	if err != nil {
		zap.L().Warn("unable to extract rules", zap.Error(err))
	}

	if err := i.processRulesFromList(aclRules, "Append"); err != nil {
		return fmt.Errorf("unable to install appACL rules:%s", err)
	}

	return nil
}

// deleteChainRules deletes the rules that send traffic to our chain
func (i *Instance) deleteChainRules(contextID, portSetName, appChain, netChain, tcpPorts, udpPorts string, mark string, uid string, proxyPort string, proxyPortSetName string, puType string) error {

	if i.mode == constants.LocalServer {
		if uid == "" {
			if udpPorts != "0" {
				// Delete the postrouting Nat rule for udp.
				err := i.processRulesFromList(i.getUDPNatRule(udpPorts, false), "Delete")
				if err != nil {
					return fmt.Errorf("Unable to delete nat rule for udp: %s", err)
				}
			}

			// choose correct chains based on puType
			appSection := ""
			netSection := ""
			switch puType {
			case extractors.LinuxPU:
				appSection = TriremeOutput
				netSection = TriremeInput
			case extractors.HostModeNetworkPU:
				appSection = NetworkSvcOutput
				netSection = NetworkSvcInput
			case extractors.HostPU:
				appSection = HostModeOutput
				netSection = HostModeInput
			default:
				appSection = TriremeOutput
				netSection = TriremeInput
			}

			return i.processRulesFromList(i.cgroupChainRules(contextID, appChain, netChain, mark, portSetName, tcpPorts, udpPorts, proxyPort, proxyPortSetName, appSection, netSection, puType), "Delete")
		}

		return i.processRulesFromList(i.uidChainRules(portSetName, appChain, netChain, mark, uid, proxyPort, proxyPortSetName), "Delete")
	}

	return i.processRulesFromList(i.chainRules(contextID, appChain, netChain, proxyPort, proxyPortSetName), "Delete")
}

// deleteAllContainerChains removes all the container specific chains and basic rules
func (i *Instance) deleteAllContainerChains(appChain, netChain string) error {

	if err := i.ipt.ClearChain(i.appPacketIPTableContext, appChain); err != nil {
		zap.L().Warn("Failed to clear the container ack packets chain",
			zap.String("appChain", appChain),
			zap.String("context", i.appPacketIPTableContext),
			zap.Error(err),
		)
	}

	if err := i.ipt.DeleteChain(i.appPacketIPTableContext, appChain); err != nil {
		zap.L().Warn("Failed to delete the container ack packets chain",
			zap.String("appChain", appChain),
			zap.String("context", i.appPacketIPTableContext),
			zap.Error(err),
		)
	}

	if err := i.ipt.ClearChain(i.netPacketIPTableContext, netChain); err != nil {
		zap.L().Warn("Failed to clear the container net packets chain",
			zap.String("netChain", netChain),
			zap.String("context", i.netPacketIPTableContext),
			zap.Error(err),
		)
	}

	if err := i.ipt.DeleteChain(i.netPacketIPTableContext, netChain); err != nil {
		zap.L().Warn("Failed to delete the container net packets chain",
			zap.String("netChain", netChain),
			zap.String("context", i.netPacketIPTableContext),
			zap.Error(err),
		)
	}

	return nil
}

// setGlobalRules installs the global rules
func (i *Instance) setGlobalRules() error {

	aclInfo := ACLInfo{
		MangleTable:           i.appPacketIPTableContext,
		HostInput:             HostModeInput,
		HostOutput:            HostModeOutput,
		NetworkSvcInput:       NetworkSvcInput,
		NetworkSvcOutput:      NetworkSvcOutput,
		TriremeInput:          TriremeInput,
		TriremeOutput:         TriremeOutput,
		ProxyInput:            proxyInputChain,
		ProxyOutput:           proxyOutputChain,
		UIDInput:              uidInput,
		UIDOutput:             uidchain,
		UDPSignature:          packet.UDPAuthMarker,
		DefaultConnmark:       strconv.Itoa(int(constants.DefaultConnMark)),
		QueueBalanceNetSyn:    i.fqc.GetNetworkQueueSynStr(),
		QueueBalanceNetSynAck: i.fqc.GetNetworkQueueSynAckStr(),
		QueueBalanceAppSyn:    i.fqc.GetApplicationQueueSynStr(),
		QueueBalanceAppSynAck: i.fqc.GetApplicationQueueSynAckStr(),
		TargetNetSet:          targetNetworkSet,
		InitialMarkVal:        strconv.Itoa(cgnetcls.Initialmarkval - 1),
		RawSocketMark:         strconv.Itoa(afinetrawsocket.ApplicationRawSocketMark),
	}

	tmpl := template.Must(template.New(globalRules).Funcs(template.FuncMap{
		"isLocalServer": func() bool {
			return i.mode == constants.LocalServer
		},
	}).Parse(globalRules))

	rules, err := extractRulesFromTemplate(tmpl, aclInfo)
	if err != nil {
		zap.L().Warn("unable to extract rules", zap.Error(err))
	}

	if err := i.processRulesFromList(rules, "Append"); err != nil {
		return fmt.Errorf("unable to install global rules:%s", err)
	}

	// nat rules cannot be templated, since they interfere with Docker.
	err = i.ipt.Insert(i.appProxyIPTableContext,
		ipTableSectionPreRouting, 1,
		"-p", "tcp",
		"-m", "addrtype", "--dst-type", "LOCAL",
		"-j", natProxyInputChain)
	if err != nil {
		return fmt.Errorf("unable to add default allow for marked packets at net: %s", err)
	}

	err = i.ipt.Insert(i.appProxyIPTableContext,
		ipTableSectionOutput, 1,
		"-j", natProxyOutputChain)
	if err != nil {
		return fmt.Errorf("unable to add default allow for marked packets at net: %s", err)
	}

	err = i.ipt.Insert(i.appProxyIPTableContext,
		natProxyInputChain, 1,
		"-m", "mark",
		"--mark", proxyMark,
		"-j", "ACCEPT")
	if err != nil {
		return fmt.Errorf("unable to add default allow for marked packets at net: %s", err)
	}

	err = i.ipt.Insert(i.appProxyIPTableContext,
		natProxyOutputChain, 1,
		"-m", "mark",
		"--mark", proxyMark,
		"-j", "ACCEPT")
	if err != nil {
		return fmt.Errorf("unable to add default allow for marked packets at net: %s", err)
	}

	err = i.ipt.Insert(i.netPacketIPTableContext,
		proxyInputChain, 1,
		"-m", "mark",
		"--mark", proxyMark,
		"-j", "ACCEPT")
	if err != nil {
		return fmt.Errorf("unable to add default allow for marked packets at net: %s", err)
	}

	err = i.ipt.Insert(i.netPacketIPTableContext,
		proxyOutputChain, 1,
		"-m", "mark",
		"--mark", proxyMark,
		"-j", "ACCEPT")
	if err != nil {
		return fmt.Errorf("unable to add default allow for marked packets at net: %s", err)
	}

	return nil
}

func (i *Instance) removeNatRules() error {

	aclInfo := ACLInfo{

		NatTable:         i.appProxyIPTableContext,
		NatProxyNetChain: natProxyInputChain,
		NatProxyAppChain: natProxyOutputChain,
	}

	tmpl := template.Must(template.New(deleteNatRules).Funcs(template.FuncMap{
		"isLocalServer": func() bool {
			return i.mode == constants.LocalServer
		},
	}).Parse(deleteNatRules))

	rules, err := extractRulesFromTemplate(tmpl, aclInfo)
	if err != nil {
		return fmt.Errorf("unable to create trireme chains:%s", err)
	}

	i.processRulesFromList(rules, "Delete") // nolint
	return nil
}

func (i *Instance) cleanACLs() error { // nolint

	// First clear the nat rules
	if err := i.removeNatRules(); err != nil {
		zap.L().Error("unable to remove nat proxy rules")
	}

	aclInfo := ACLInfo{
		MangleTable:         i.appPacketIPTableContext,
		NatTable:            i.appProxyIPTableContext,
		HostInput:           HostModeInput,
		HostOutput:          HostModeOutput,
		NetworkSvcInput:     NetworkSvcInput,
		NetworkSvcOutput:    NetworkSvcOutput,
		TriremeInput:        TriremeInput,
		TriremeOutput:       TriremeOutput,
		UIDInput:            uidInput,
		UIDOutput:           uidchain,
		MangleProxyAppChain: proxyOutputChain,
		MangleProxyNetChain: proxyInputChain,
		NatProxyNetChain:    natProxyInputChain,
		NatProxyAppChain:    natProxyOutputChain,
	}

	tmpl := template.Must(template.New(deleteChains).Funcs(template.FuncMap{
		"isLocalServer": func() bool {
			return i.mode == constants.LocalServer
		},
	}).Parse(deleteChains))

	rules, err := extractRulesFromTemplate(tmpl, aclInfo)
	if err != nil {
		return fmt.Errorf("unable to create trireme chains:%s", err)
	}

	for _, rule := range rules {
		if len(rule) != 4 {
			continue
		}

		// Flush the chains
		if rule[2] == "-F" {
			if err := i.ipt.ClearChain(rule[1], rule[3]); err != nil {
				zap.L().Error("unable to flush chain", zap.String("table", rule[1]), zap.String("chain", rule[3]), zap.Error(err))
			}
		}

		// Flush the chains
		// Delete the chains
		if rule[2] == "-X" {
			if err := i.ipt.DeleteChain(rule[1], rule[3]); err != nil {
				zap.L().Error("unable to delete chain", zap.String("table", rule[1]), zap.String("chain", rule[3]), zap.Error(err))
			}
		}

	}

	// Clean Application Rules/Chains
	i.cleanACLSection(i.appPacketIPTableContext, chainPrefix)

	i.ipt.Commit() // nolint

	// Always return nil here. No reason to block anything if cleans fail.
	return nil
}

// cleanACLSection flushes and deletes all chains with Prefix - Trireme
func (i *Instance) cleanACLSection(context, chainPrefix string) {

	rules, err := i.ipt.ListChains(context)
	if err != nil {
		zap.L().Warn("Failed to list chains",
			zap.String("context", context),
			zap.Error(err),
		)
	}

	for _, rule := range rules {

		if strings.Contains(rule, chainPrefix) {
			zap.L().Info("clearing chains as of", zap.String("rule", rule))
			if err := i.ipt.ClearChain(context, rule); err != nil {
				zap.L().Warn("Can not clear the chain",
					zap.String("context", context),
					zap.String("section", rule),
					zap.Error(err),
				)
			}

			if err := i.ipt.DeleteChain(context, rule); err != nil {
				zap.L().Warn("Can not delete the chain",
					zap.String("context", context),
					zap.String("section", rule),
					zap.Error(err),
				)
			}
		}
	}
}

// addExclusionACLs adds the set of IP addresses that must be excluded
func (i *Instance) addExclusionACLs(appChain, netChain string, exclusions []string) error {

	aclInfo := ACLInfo{
		MangleTable: i.appPacketIPTableContext,
		AppChain:    appChain,
		NetChain:    netChain,
		Exclusions:  exclusions,
	}

	tmpl := template.Must(template.New(excludedACLs).Parse(excludedACLs))

	rules, err := extractRulesFromTemplate(tmpl, aclInfo)
	if err != nil {
		return fmt.Errorf("unable to add extract exclusion rules: %s", err)
	}

	return i.processRulesFromList(rules, "Append")

}

func (i *Instance) addNATExclusionACLs(cgroupMark, setName string, exclusions []string) error {
	destSetName, srvSetName := i.getSetNames(setName)

<<<<<<< HEAD
	aclInfo := ACLInfo{
		NatTable:   i.appProxyIPTableContext,
		NetChain:   natProxyInputChain,
		AppChain:   natProxyOutputChain,
		Exclusions: exclusions,
		DestIPSet:  destSetName,
		SrvIPSet:   srvSetName,
		CgroupMark: cgroupMark,
		ProxyMark:  proxyMark,
=======
		if cgroupMark == "" {
			if err := i.ipt.Insert(
				i.appProxyIPTableContext, natProxyOutputChain, 1,
				"-p", tcpProto,
				"-m", "set", "--match-set", destSetName, "dst,dst",
				"-m", "mark", "!", "--mark", proxyMark,
				"-d", e,
				"-j", "ACCEPT",
			); err != nil {
				return fmt.Errorf("unable to add exclusion rule for table %s , chain %s", i.appProxyIPTableContext, natProxyOutputChain)
			}
		} else {
			if err := i.ipt.Insert(
				i.appProxyIPTableContext, natProxyOutputChain, 1,
				"-p", tcpProto,
				"-m", "set", "--match-set", destSetName, "dst,dst",
				"-m", "mark", "!", "--mark", proxyMark,
				"-m", "cgroup", "--cgroup", cgroupMark,
				"-d", e,
				"-j", "ACCEPT",
			); err != nil {
				return fmt.Errorf("unable to add exclusion rule for table %s , chain %s", i.appProxyIPTableContext, natProxyOutputChain)
			}
		}
>>>>>>> b63ca450
	}

	tmpl := template.Must(template.New(excludedNatACLs).Funcs(template.FuncMap{
		"isCgroupSet": func() bool {
			return cgroupMark != ""
		},
	}).Parse(excludedNatACLs))

<<<<<<< HEAD
	rules, err := extractRulesFromTemplate(tmpl, aclInfo)
	if err != nil {
		return fmt.Errorf("unable to add extract exclusion rules: %s", err)
=======
	destSetName, srvSetName := i.getSetNames(setName)
	for _, e := range exclusions {
		if err := i.ipt.Delete(
			i.appProxyIPTableContext, natProxyInputChain,
			"-p", tcpProto,
			"-m", "set",
			"-s", e,
			"--match-set", srvSetName, "dst",
			"-m", "mark", "!",
			"--mark", proxyMark,
			"-j", "ACCEPT",
		); err != nil {
			return fmt.Errorf("unable to add exclusion NAT ACL for table %s chain %s: %s", i.appProxyIPTableContext, natProxyInputChain, err)
		}
		if cgroupMark == "" {
			if err := i.ipt.Delete(
				i.appProxyIPTableContext, natProxyOutputChain,
				"-p", tcpProto,
				"-m", "set", "--match-set", destSetName, "dst,dst",
				"-m", "mark", "!", "--mark", proxyMark,
				"-d", e,
				"-j", "ACCEPT",
			); err != nil {
				return fmt.Errorf("unable to add exclusion rule for table %s , chain %s: %s", i.appProxyIPTableContext, natProxyOutputChain, err)
			}
		} else {
			if err := i.ipt.Delete(
				i.appProxyIPTableContext, natProxyOutputChain,
				"-p", tcpProto,
				"-m", "set", "--match-set", destSetName, "dst,dst",
				"-m", "mark", "!", "--mark", proxyMark,
				"-m", "cgroup", "--cgroup", cgroupMark,
				"-d", e,
				"-j", "ACCEPT",
			); err != nil {
				return fmt.Errorf("unable to add exclusion rule for table %s , chain %s: %s", i.appProxyIPTableContext, natProxyOutputChain, err)
			}
		}
>>>>>>> b63ca450
	}

	return i.processRulesFromList(rules, "Append")

}

// deleteExclusionACLs adds the set of IP addresses that must be excluded
func (i *Instance) deleteNATExclusionACLs(cgroupMark, setName string, exclusions []string) error {

	destSetName, srvSetName := i.getSetNames(setName)

<<<<<<< HEAD
	aclInfo := ACLInfo{
		NatTable:   i.appProxyIPTableContext,
		NetChain:   natProxyInputChain,
		AppChain:   natProxyOutputChain,
		Exclusions: exclusions,
		DestIPSet:  destSetName,
		SrvIPSet:   srvSetName,
		CgroupMark: cgroupMark,
		ProxyMark:  proxyMark,
=======
		if cgroupMark == "" {
			if err := i.ipt.Insert(
				i.appProxyIPTableContext, natProxyOutputChain, 1,
				"-p", tcpProto,
				"-m", "set", "--match-set", destSetName, "dst,dst",
				"-m", "mark", "!", "--mark", proxyMark,
				"-s", e,
				"-j", "ACCEPT",
			); err != nil {
				return fmt.Errorf("unable to add exclusion rule for table %s , chain %s", i.appProxyIPTableContext, natProxyOutputChain)
			}
		} else {
			if err := i.ipt.Insert(
				i.appProxyIPTableContext, natProxyOutputChain, 1,
				"-p", tcpProto,
				"-m", "set", "--match-set", destSetName, "dst,dst",
				"-m", "mark", "!", "--mark", proxyMark,
				"-m", "multiport",
				"--source-ports", tcpPorts,
				"-d", e,
				"-j", "ACCEPT",
			); err != nil {
				return fmt.Errorf("unable to add exclusion rule for table %s , chain %s", i.appProxyIPTableContext, natProxyOutputChain)
			}
		}
>>>>>>> b63ca450
	}

	tmpl := template.Must(template.New(excludedNatACLs).Funcs(template.FuncMap{
		"isCgroupSet": func() bool {
			return cgroupMark != ""
		},
	}).Parse(excludedNatACLs))

<<<<<<< HEAD
	rules, err := extractRulesFromTemplate(tmpl, aclInfo)
	if err != nil {
		return fmt.Errorf("unable to add extract exclusion rules: %s", err)
=======
	destSetName, srvSetName := i.getSetNames(setName)
	for _, e := range exclusions {
		if err := i.ipt.Delete(
			i.appProxyIPTableContext, natProxyInputChain,
			"-p", tcpProto,
			"-m", "set",
			"-s", e,
			"--match-set", srvSetName, "dst",
			"-m", "mark", "!",
			"--mark", proxyMark,
			"-j", "ACCEPT",
		); err != nil {
			return fmt.Errorf("unable to add exclusion NAT ACL for table %s chain %s: %s", i.appProxyIPTableContext, natProxyInputChain, err)
		}
		if cgroupMark == "" {
			if err := i.ipt.Delete(
				i.appProxyIPTableContext, natProxyOutputChain,
				"-p", tcpProto,
				"-m", "set", "--match-set", destSetName, "dst,dst",
				"-m", "mark", "!", "--mark", proxyMark,
				"-s", e,
				"-j", "ACCEPT",
			); err != nil {
				return fmt.Errorf("unable to add exclusion rule for table %s , chain %s: %s", i.appProxyIPTableContext, natProxyOutputChain, err)
			}
		} else {
			if err := i.ipt.Delete(
				i.appProxyIPTableContext, natProxyOutputChain,
				"-p", tcpProto,
				"-m", "set", "--match-set", destSetName, "dst,dst",
				"-m", "mark", "!", "--mark", proxyMark,
				"-m", "multiport",
				"--source-ports", tcpPorts,
				"-d", e,
				"-j", "ACCEPT",
			); err != nil {
				return fmt.Errorf("unable to add exclusion rule for table %s , chain %s: %s", i.appProxyIPTableContext, natProxyOutputChain, err)
			}
		}
>>>>>>> b63ca450
	}

	return i.processRulesFromList(rules, "Delete")
}<|MERGE_RESOLUTION|>--- conflicted
+++ resolved
@@ -83,8 +83,7 @@
 		appSection, netSection)
 }
 
-<<<<<<< HEAD
-func (i *Instance) uidChainRules(portSetName, appChain string, netChain string, mark string, uid string) [][]string {
+func (i *Instance) uidChainRules(portSetName, appChain string, netChain string, mark string, uid string, proxyPort string, proxyPortSetName string) [][]string {
 
 	aclInfo := ACLInfo{
 		MangleTable: i.appPacketIPTableContext,
@@ -102,41 +101,8 @@
 	if err != nil {
 		zap.L().Warn("unable to extract rules", zap.Error(err))
 	}
-	return rules
-=======
-func (i *Instance) uidChainRules(portSetName, appChain string, netChain string, mark string, uid string, proxyPort string, proxyPortSetName string) [][]string {
-	rules := [][]string{
-		{
-			i.appPacketIPTableContext,
-			uidchain,
-			"-m", "owner", "--uid-owner", uid, "-j", "MARK", "--set-mark", mark,
-		},
-		{
-			i.appPacketIPTableContext,
-			uidchain,
-			"-m", "mark", "--mark", mark,
-			"-m", "comment", "--comment", "Server-specific-chain",
-			"-j", appChain,
-		},
-		{
-			i.appPacketIPTableContext,
-			ipTableSectionPreRouting,
-			"-m", "set", "--match-set", portSetName, "dst",
-			"-j", "MARK", "--set-mark", mark,
-		},
-		{
-			i.netPacketIPTableContext,
-			uidInput,
-			"-p", tcpProto,
-			"-m", "mark",
-			"--mark", mark,
-			"-m", "comment", "--comment", "Container-specific-chain",
-			"-j", netChain,
-		},
-	}
 
 	return append(rules, i.proxyRules(proxyPort, proxyPortSetName, mark)...)
->>>>>>> b63ca450
 }
 
 // chainRules provides the list of rules that are used to send traffic to
@@ -190,11 +156,7 @@
 	if err != nil {
 		zap.L().Warn("unable to extract rules", zap.Error(err))
 	}
-<<<<<<< HEAD
 	return rules
-=======
-	return proxyrules
->>>>>>> b63ca450
 }
 
 //trapRules provides the packet trap rules to add/delete
@@ -360,7 +322,7 @@
 
 }
 
-func (i *Instance) GetRules(contextID string, rule *aclIPset, insertOrder *int, chain string, nfLogGroup, proto, ipMatchDirection, order string) [][]string {
+func (i *Instance) getRules(contextID string, rule *aclIPset, insertOrder *int, chain string, nfLogGroup, proto, ipMatchDirection, order string) [][]string {
 	iptRules := [][]string{}
 	observeContinue := rule.policy.ObserveAction.ObserveContinue()
 
@@ -424,7 +386,7 @@
 	return iptRules
 }
 
-func (i *Instance) addAllAppACLS(contextID, appChain, netChain string, rules []aclIPset, rulesBucket *rulesInfo) error {
+func (i *Instance) addAllAppACLS(contextID, appChain, netChain string, rules []aclIPset, rulesBucket *rulesInfo) {
 
 	insertOrder := int(1)
 	intP := &insertOrder
@@ -453,7 +415,7 @@
 
 		for _, proto := range rule.protocols {
 
-			appACLS := i.GetRules(contextID, &rule, intP, appChain, "10", proto, "dst", "Append")
+			appACLS := i.getRules(contextID, &rule, intP, appChain, "10", proto, "dst", "Append")
 
 			if testReject(rule.policy) && testObserveApply(rule.policy) {
 				rulesBucket.RejectObserveApply = append(rulesBucket.RejectObserveApply,
@@ -560,10 +522,9 @@
 		}
 	}
 
-	return nil
-}
-
-func (i *Instance) addAllNetACLS(contextID, appChain, netChain string, rules []aclIPset, rulesBucket *rulesInfo) error {
+}
+
+func (i *Instance) addAllNetACLS(contextID, appChain, netChain string, rules []aclIPset, rulesBucket *rulesInfo) {
 
 	insertOrder := int(1)
 	intP := &insertOrder
@@ -594,7 +555,7 @@
 
 		for _, proto := range rule.protocols {
 
-			netACLS := i.GetRules(contextID, &rule, intP, netChain, "11", proto, "src", "Append")
+			netACLS := i.getRules(contextID, &rule, intP, netChain, "11", proto, "src", "Append")
 
 			if testReject(rule.policy) && testObserveApply(rule.policy) {
 
@@ -814,7 +775,6 @@
 		}
 	}
 
-	return nil
 }
 
 // addAppACLs adds a set of rules to the external services that are initiated
@@ -831,9 +791,7 @@
 		AcceptObserveContinue: [][]string{},
 	}
 
-	if err := i.addAllAppACLS(contextID, appChain, netChain, rules, rulesBucket); err != nil {
-		return fmt.Errorf("Unable to add app acls: %s", err)
-	}
+	i.addAllAppACLS(contextID, appChain, netChain, rules, rulesBucket)
 
 	tmpl := template.Must(template.New(acls).Funcs(template.FuncMap{
 		"joinRule": func(rule []string) string {
@@ -844,7 +802,7 @@
 
 	aclRules, err := extractRulesFromTemplate(tmpl, *rulesBucket)
 	if err != nil {
-		zap.L().Warn("unable to extract rules", zap.Error(err))
+		return fmt.Errorf("unable to extract rules from template: %s", err)
 	}
 
 	if err := i.processRulesFromList(aclRules, "Append"); err != nil {
@@ -868,9 +826,7 @@
 		AcceptObserveContinue: [][]string{},
 	}
 
-	if err := i.addAllNetACLS(contextID, appChain, netChain, rules, rulesBucket); err != nil {
-		return fmt.Errorf("Unable to add net acls: %s", err)
-	}
+	i.addAllNetACLS(contextID, appChain, netChain, rules, rulesBucket)
 
 	tmpl := template.Must(template.New(acls).Funcs(template.FuncMap{
 		"joinRule": func(rule []string) string {
@@ -881,7 +837,7 @@
 
 	aclRules, err := extractRulesFromTemplate(tmpl, *rulesBucket)
 	if err != nil {
-		zap.L().Warn("unable to extract rules", zap.Error(err))
+		return fmt.Errorf("unable to extract rules from template: %s", err)
 	}
 
 	if err := i.processRulesFromList(aclRules, "Append"); err != nil {
@@ -1214,7 +1170,6 @@
 func (i *Instance) addNATExclusionACLs(cgroupMark, setName string, exclusions []string) error {
 	destSetName, srvSetName := i.getSetNames(setName)
 
-<<<<<<< HEAD
 	aclInfo := ACLInfo{
 		NatTable:   i.appProxyIPTableContext,
 		NetChain:   natProxyInputChain,
@@ -1224,32 +1179,6 @@
 		SrvIPSet:   srvSetName,
 		CgroupMark: cgroupMark,
 		ProxyMark:  proxyMark,
-=======
-		if cgroupMark == "" {
-			if err := i.ipt.Insert(
-				i.appProxyIPTableContext, natProxyOutputChain, 1,
-				"-p", tcpProto,
-				"-m", "set", "--match-set", destSetName, "dst,dst",
-				"-m", "mark", "!", "--mark", proxyMark,
-				"-d", e,
-				"-j", "ACCEPT",
-			); err != nil {
-				return fmt.Errorf("unable to add exclusion rule for table %s , chain %s", i.appProxyIPTableContext, natProxyOutputChain)
-			}
-		} else {
-			if err := i.ipt.Insert(
-				i.appProxyIPTableContext, natProxyOutputChain, 1,
-				"-p", tcpProto,
-				"-m", "set", "--match-set", destSetName, "dst,dst",
-				"-m", "mark", "!", "--mark", proxyMark,
-				"-m", "cgroup", "--cgroup", cgroupMark,
-				"-d", e,
-				"-j", "ACCEPT",
-			); err != nil {
-				return fmt.Errorf("unable to add exclusion rule for table %s , chain %s", i.appProxyIPTableContext, natProxyOutputChain)
-			}
-		}
->>>>>>> b63ca450
 	}
 
 	tmpl := template.Must(template.New(excludedNatACLs).Funcs(template.FuncMap{
@@ -1258,50 +1187,9 @@
 		},
 	}).Parse(excludedNatACLs))
 
-<<<<<<< HEAD
 	rules, err := extractRulesFromTemplate(tmpl, aclInfo)
 	if err != nil {
 		return fmt.Errorf("unable to add extract exclusion rules: %s", err)
-=======
-	destSetName, srvSetName := i.getSetNames(setName)
-	for _, e := range exclusions {
-		if err := i.ipt.Delete(
-			i.appProxyIPTableContext, natProxyInputChain,
-			"-p", tcpProto,
-			"-m", "set",
-			"-s", e,
-			"--match-set", srvSetName, "dst",
-			"-m", "mark", "!",
-			"--mark", proxyMark,
-			"-j", "ACCEPT",
-		); err != nil {
-			return fmt.Errorf("unable to add exclusion NAT ACL for table %s chain %s: %s", i.appProxyIPTableContext, natProxyInputChain, err)
-		}
-		if cgroupMark == "" {
-			if err := i.ipt.Delete(
-				i.appProxyIPTableContext, natProxyOutputChain,
-				"-p", tcpProto,
-				"-m", "set", "--match-set", destSetName, "dst,dst",
-				"-m", "mark", "!", "--mark", proxyMark,
-				"-d", e,
-				"-j", "ACCEPT",
-			); err != nil {
-				return fmt.Errorf("unable to add exclusion rule for table %s , chain %s: %s", i.appProxyIPTableContext, natProxyOutputChain, err)
-			}
-		} else {
-			if err := i.ipt.Delete(
-				i.appProxyIPTableContext, natProxyOutputChain,
-				"-p", tcpProto,
-				"-m", "set", "--match-set", destSetName, "dst,dst",
-				"-m", "mark", "!", "--mark", proxyMark,
-				"-m", "cgroup", "--cgroup", cgroupMark,
-				"-d", e,
-				"-j", "ACCEPT",
-			); err != nil {
-				return fmt.Errorf("unable to add exclusion rule for table %s , chain %s: %s", i.appProxyIPTableContext, natProxyOutputChain, err)
-			}
-		}
->>>>>>> b63ca450
 	}
 
 	return i.processRulesFromList(rules, "Append")
@@ -1313,7 +1201,6 @@
 
 	destSetName, srvSetName := i.getSetNames(setName)
 
-<<<<<<< HEAD
 	aclInfo := ACLInfo{
 		NatTable:   i.appProxyIPTableContext,
 		NetChain:   natProxyInputChain,
@@ -1323,33 +1210,6 @@
 		SrvIPSet:   srvSetName,
 		CgroupMark: cgroupMark,
 		ProxyMark:  proxyMark,
-=======
-		if cgroupMark == "" {
-			if err := i.ipt.Insert(
-				i.appProxyIPTableContext, natProxyOutputChain, 1,
-				"-p", tcpProto,
-				"-m", "set", "--match-set", destSetName, "dst,dst",
-				"-m", "mark", "!", "--mark", proxyMark,
-				"-s", e,
-				"-j", "ACCEPT",
-			); err != nil {
-				return fmt.Errorf("unable to add exclusion rule for table %s , chain %s", i.appProxyIPTableContext, natProxyOutputChain)
-			}
-		} else {
-			if err := i.ipt.Insert(
-				i.appProxyIPTableContext, natProxyOutputChain, 1,
-				"-p", tcpProto,
-				"-m", "set", "--match-set", destSetName, "dst,dst",
-				"-m", "mark", "!", "--mark", proxyMark,
-				"-m", "multiport",
-				"--source-ports", tcpPorts,
-				"-d", e,
-				"-j", "ACCEPT",
-			); err != nil {
-				return fmt.Errorf("unable to add exclusion rule for table %s , chain %s", i.appProxyIPTableContext, natProxyOutputChain)
-			}
-		}
->>>>>>> b63ca450
 	}
 
 	tmpl := template.Must(template.New(excludedNatACLs).Funcs(template.FuncMap{
@@ -1358,51 +1218,9 @@
 		},
 	}).Parse(excludedNatACLs))
 
-<<<<<<< HEAD
 	rules, err := extractRulesFromTemplate(tmpl, aclInfo)
 	if err != nil {
 		return fmt.Errorf("unable to add extract exclusion rules: %s", err)
-=======
-	destSetName, srvSetName := i.getSetNames(setName)
-	for _, e := range exclusions {
-		if err := i.ipt.Delete(
-			i.appProxyIPTableContext, natProxyInputChain,
-			"-p", tcpProto,
-			"-m", "set",
-			"-s", e,
-			"--match-set", srvSetName, "dst",
-			"-m", "mark", "!",
-			"--mark", proxyMark,
-			"-j", "ACCEPT",
-		); err != nil {
-			return fmt.Errorf("unable to add exclusion NAT ACL for table %s chain %s: %s", i.appProxyIPTableContext, natProxyInputChain, err)
-		}
-		if cgroupMark == "" {
-			if err := i.ipt.Delete(
-				i.appProxyIPTableContext, natProxyOutputChain,
-				"-p", tcpProto,
-				"-m", "set", "--match-set", destSetName, "dst,dst",
-				"-m", "mark", "!", "--mark", proxyMark,
-				"-s", e,
-				"-j", "ACCEPT",
-			); err != nil {
-				return fmt.Errorf("unable to add exclusion rule for table %s , chain %s: %s", i.appProxyIPTableContext, natProxyOutputChain, err)
-			}
-		} else {
-			if err := i.ipt.Delete(
-				i.appProxyIPTableContext, natProxyOutputChain,
-				"-p", tcpProto,
-				"-m", "set", "--match-set", destSetName, "dst,dst",
-				"-m", "mark", "!", "--mark", proxyMark,
-				"-m", "multiport",
-				"--source-ports", tcpPorts,
-				"-d", e,
-				"-j", "ACCEPT",
-			); err != nil {
-				return fmt.Errorf("unable to add exclusion rule for table %s , chain %s: %s", i.appProxyIPTableContext, natProxyOutputChain, err)
-			}
-		}
->>>>>>> b63ca450
 	}
 
 	return i.processRulesFromList(rules, "Delete")
