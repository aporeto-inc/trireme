--- conflicted
+++ resolved
@@ -5,8 +5,6 @@
 import (
 	"fmt"
 	"strconv"
-
-	"go.uber.org/zap"
 
 	"github.com/aporeto-inc/trireme/cache"
 	"github.com/aporeto-inc/trireme/collector"
@@ -72,36 +70,7 @@
 
 	delete(s.initDone, contextID)
 
-<<<<<<< HEAD
 	s.prochdl.KillProcess(contextID)
-=======
-	request := &rpcwrapper.Request{
-		Payload: &rpcwrapper.UnSupervisePayload{
-			ContextID: contextID,
-		},
-	}
-
-	if err := s.rpchdl.RemoteCall(contextID, "Server.Unsupervise", request, &rpcwrapper.Response{}); err != nil {
-		zap.L().Warn("Failed to clean up supervisor in unsupervise",
-			zap.String("contextID", contextID),
-			zap.Error(err),
-		)
-		delete(s.initDone, contextID)
-	}
-
-	if !s.prochdl.GetExitStatus(contextID) {
-		//Unsupervise not called yet
-		if err := s.prochdl.SetExitStatus(contextID, true); err != nil {
-			zap.L().Warn("Failed to set exit status in unsupervise",
-				zap.String("contextID", contextID),
-				zap.Error(err),
-			)
-		}
-	} else {
-		//We are coming here last
-		s.prochdl.KillProcess(contextID)
-	}
->>>>>>> 0c832a30
 
 	return nil
 }
@@ -163,8 +132,6 @@
 
 	return nil
 
-<<<<<<< HEAD
-=======
 }
 
 //AddExcludedIPs call addexcluded ip on the remote supervisor
@@ -182,5 +149,4 @@
 		}
 	}
 	return nil
->>>>>>> 0c832a30
 }