--- conflicted
+++ resolved
@@ -507,22 +507,18 @@
 	// If all policies are restricted by port numbers this will allow port-specific policies
 	claims.T.AppendKeyValue(enforcerconstants.PortNumberLabelString, strconv.Itoa(int(tcpPacket.DestinationPort)))
 
-	// Validate against reject rules first - We always process reject with higher priority
-<<<<<<< HEAD
-	if index, action := context.SearchRejectRcvRules(claims.T); index >= 0 {
-		// Reject the connection
-		d.reportRejectedFlow(tcpPacket, conn, txLabel, context.ManagementID, context, collector.PolicyDrop, action)
-		return nil, nil, fmt.Errorf("connection rejected because of policy: %+v", claims.T)
-=======
-	if index, plc := context.SearchRejectRcvRules(claims.T); index >= 0 {
-		// Reject the connection
-		d.reportRejectedFlow(tcpPacket, conn, txLabel, context.ManagementID(), context, collector.PolicyDrop, plc.(*policy.FlowPolicy))
-		return nil, nil, fmt.Errorf("Connection rejected because of policy: %s", strings.Join(claims.T.Tags, " "))
->>>>>>> 0717e211
-	}
-
-	// Search the policy rules for a matching rule.
-	if index, action := context.SearchAcceptRcvRules(claims.T); index >= 0 {
+	index, report, packet := context.SearchRcvRules(claims.T)
+	if index >= 0 {
+
+		if report.Action.Rejected() {
+			d.reportRejectedFlow(tcpPacket, conn, txLabel, context.ManagementID(), context, collector.PolicyDrop, report)
+		} else {
+			conn.FlowPolicy = report
+		}
+
+		if packet.Action.Rejected() {
+			return nil, nil, fmt.Errorf("connection rejected because of policy: %s", strings.Join(claims.T.Tags, " "))
+		}
 
 		hash := tcpPacket.L4FlowHash()
 		// Update the connection state and store the Nonse send to us by the host.
@@ -534,20 +530,15 @@
 		d.appReplyConnectionTracker.AddOrUpdate(tcpPacket.L4ReverseFlowHash(), conn)
 
 		// Cache the action
-		conn.FlowPolicy = action
+		conn.FlowPolicy = report
 
 		// Accept the connection
 		return action, claims, nil
 	}
 
-<<<<<<< HEAD
 	// Default Policy is to drop
-	d.reportRejectedFlow(tcpPacket, conn, txLabel, context.ManagementID, context, collector.PolicyDrop, nil)
+	d.reportRejectedFlow(tcpPacket, conn, txLabel, context.ManagementID(), context, collector.PolicyDrop, nil)
 	return nil, nil, fmt.Errorf("no matched tags: reject %+v", claims.T)
-=======
-	d.reportRejectedFlow(tcpPacket, conn, txLabel, context.ManagementID(), context, collector.PolicyDrop, nil)
-	return nil, nil, fmt.Errorf("no matched tags -reject: %+v", claims.T)
->>>>>>> 0717e211
 }
 
 // processNetworkSynAckPacket processes a SynAck packet arriving from the network
@@ -643,26 +634,22 @@
 	// We can now verify the reverse policy. The system requires that policy
 	// is matched in both directions. We have to make this optional as it can
 	// become a very strong condition
-<<<<<<< HEAD
-	if index, action := context.SearchRejectTxtRules(claims.T); d.mutualAuthorization && index >= 0 {
-		d.reportRejectedFlow(tcpPacket, conn, context.ManagementID, conn.Auth.RemoteContextID, context, collector.PolicyDrop, action)
-		return nil, nil, errors.New("dropping because of reject rule on transmitter")
-	}
-
-	if index, action := context.SearchAcceptTxtRules(claims.T); !d.mutualAuthorization || index >= 0 {
-=======
-	if index, _ := context.SearchRejectTxRules(claims.T); d.mutualAuthorization && index >= 0 {
-		d.reportRejectedFlow(tcpPacket, conn, context.ManagementID(), conn.Auth.RemoteContextID, context, collector.PolicyDrop, nil)
-		return nil, nil, errors.New("dropping because of reject rule on transmitter")
-	}
-
-	if index, action := context.SearchAcceptTxRules(claims.T); !d.mutualAuthorization || index >= 0 {
->>>>>>> 0717e211
+	index, report, packet := context.SearchTxtRules(claims.T)
+	if index >= 0 {
+
+		if report.Action.Rejected() && d.mutualAuthorization {
+			d.reportRejectedFlow(tcpPacket, conn, context.ManagementID(), conn.Auth.RemoteContextID, context, collector.PolicyDrop, report)
+		}
+
+		if packet.Action.Rejected() {
+			return nil, nil, errors.New("dropping because of reject rule on transmitter")
+		}
+
 		conn.SetState(connection.TCPSynAckReceived)
 
 		// conntrack
 		d.netReplyConnectionTracker.AddOrUpdate(tcpPacket.L4FlowHash(), conn)
-		return action, claims, nil
+		return packet, claims, nil
 	}
 
 	d.reportRejectedFlow(tcpPacket, conn, context.ManagementID(), conn.Auth.RemoteContextID, context, collector.PolicyDrop, nil)
@@ -699,21 +686,16 @@
 
 		tcpPacket.DropDetachedBytes()
 
-<<<<<<< HEAD
 		if conn.FlowPolicy != nil && conn.FlowPolicy.Action.Rejected() {
-			if !conn.FlowPolicy.Action.Observed() {
-				zap.L().Error("Flow rejected but not observed", zap.String("conn", context.ManagementID))
+			if !conn.FlowPolicy.ObserveAction.ObserveContinue() {
+				zap.L().Error("Flow rejected but not observed", zap.String("conn", context.ManagementID()))
 			}
 			// Flow has been allowed because we are observing a deny rule's impact on the system. Packets are forwarded, reported as dropped + observed.
-			d.reportRejectedFlow(tcpPacket, conn, conn.Auth.RemoteContextID, context.ManagementID, context, collector.PolicyDrop, conn.FlowPolicy)
+			d.reportRejectedFlow(tcpPacket, conn, conn.Auth.RemoteContextID, context.ManagementID(), context, collector.PolicyDrop, conn.FlowPolicy)
 		} else {
 			// We accept the packet as a new flow
-			d.reportAcceptedFlow(tcpPacket, conn, conn.Auth.RemoteContextID, context.ManagementID, context, conn.FlowPolicy)
-		}
-=======
-		// We accept the packet as a new flow
-		d.reportAcceptedFlow(tcpPacket, conn, conn.Auth.RemoteContextID, context.ManagementID(), context, conn.FlowPolicy)
->>>>>>> 0717e211
+			d.reportAcceptedFlow(tcpPacket, conn, conn.Auth.RemoteContextID, context.ManagementID(), context, conn.FlowPolicy)
+		}
 
 		conn.SetState(connection.TCPData)
 
