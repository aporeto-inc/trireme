--- conflicted
+++ resolved
@@ -60,13 +60,10 @@
 )
 
 const (
-<<<<<<< HEAD
 	//DefaultProxyPort  the default port the l4 proxy listens on
 	DefaultProxyPort = "5000"
-=======
 	//DefaultProcMountPoint The default proc mountpoint
 	DefaultProcMountPoint = "/proc"
 	//DefaultAporetoProcMountPoint The aporeto proc mountpoint just in case we are launched with some specific docker config
 	DefaultAporetoProcMountPoint = "/aporetoproc"
->>>>>>> 25500603
 )