--- conflicted
+++ resolved
@@ -29,11 +29,7 @@
 // packet with the value.
 func (p *Packet) UpdateIPv4Checksum() {
 
-<<<<<<< HEAD
 	p.IPHdr.ipChecksum = p.computeIPv4Checksum()
-=======
-	p.IPHdr.ipChecksum = p.computeIPChecksum()
->>>>>>> 40a263a6
 
 	binary.BigEndian.PutUint16(p.IPHdr.Buffer[ipv4ChecksumPos:ipv4ChecksumPos+2], p.IPHdr.ipChecksum)
 }
@@ -45,34 +41,20 @@
 
 	sum := p.computeTCPChecksum()
 
-<<<<<<< HEAD
-	return sum == p.TCPHdr.TCPChecksum
-=======
 	return sum == p.TCPHdr.tcpChecksum
->>>>>>> 40a263a6
 }
 
 // UpdateTCPChecksum computes the TCP header checksum and updates the
 // packet with the value.
 func (p *Packet) UpdateTCPChecksum() {
-<<<<<<< HEAD
-	buffer := p.IPHdr.Buffer[p.IPHdr.IPHeaderLen:]
-	p.TCPHdr.TCPChecksum = p.computeTCPChecksum()
-	binary.BigEndian.PutUint16(buffer[TCPChecksumPos:TCPChecksumPos+2], p.TCPHdr.TCPChecksum)
-=======
 	buffer := p.IPHdr.Buffer[p.IPHdr.ipHeaderLen:]
 	p.TCPHdr.tcpChecksum = p.computeTCPChecksum()
 	binary.BigEndian.PutUint16(buffer[TCPChecksumPos:TCPChecksumPos+2], p.TCPHdr.tcpChecksum)
->>>>>>> 40a263a6
 }
 
 // UpdateTCPFlags
 func (p *Packet) updateTCPFlags(tcpFlags uint8) {
-<<<<<<< HEAD
-	buffer := p.IPHdr.Buffer[p.IPHdr.IPHeaderLen:]
-=======
-	buffer := p.IPHdr.Buffer[p.IPHdr.ipHeaderLen:]
->>>>>>> 40a263a6
+	buffer := p.IPHdr.Buffer[p.IPHdr.ipHeaderLen:]
 	buffer[tcpFlagsOffsetPos] = tcpFlags
 }
 
@@ -86,11 +68,7 @@
 	tcpFlags = tcpFlags | TCPAckMask
 
 	p.updateTCPFlags(tcpFlags)
-<<<<<<< HEAD
-	p.TCPHdr.TCPFlags = tcpFlags
-=======
 	p.TCPHdr.tcpFlags = tcpFlags
->>>>>>> 40a263a6
 
 	if err := p.TCPDataDetach(0); err != nil {
 		return fmt.Errorf("ack packet in wrong format")
@@ -115,11 +93,7 @@
 		buf.WriteString(" dstport=")
 		buf.WriteString(strconv.Itoa(int(p.DestPort())))
 		buf.WriteString(" tcpcksum=")
-<<<<<<< HEAD
-		buf.WriteString(fmt.Sprintf("0x%0x", p.TCPHdr.TCPChecksum))
-=======
 		buf.WriteString(fmt.Sprintf("0x%0x", p.TCPHdr.tcpChecksum))
->>>>>>> 40a263a6
 		buf.WriteString(" data")
 		buf.WriteString(hex.EncodeToString(p.GetBytes()))
 	}
@@ -130,18 +104,11 @@
 func (p *Packet) computeIPv4Checksum() uint16 {
 
 	// IP packet checksum is computed with the checksum value set to zero
-<<<<<<< HEAD
-	binary.BigEndian.PutUint16(p.IPHdr.Buffer[ipv4ChecksumPos:ipv4ChecksumPos+2], uint16(0))
-
-	// Compute checksum, over IP header only
-	sum := checksum(p.IPHdr.Buffer[:p.IPHdr.IPHeaderLen])
-=======
 	p.IPHdr.Buffer[ipv4ChecksumPos] = 0
 	p.IPHdr.Buffer[ipv4ChecksumPos+1] = 0
 
 	// Compute checksum, over IP header only
 	sum := checksum(p.IPHdr.Buffer[:p.IPHdr.ipHeaderLen])
->>>>>>> 40a263a6
 
 	// Restore the previous checksum (whether correct or not, as this function doesn't change it)
 	binary.BigEndian.PutUint16(p.IPHdr.Buffer[ipv4ChecksumPos:ipv4ChecksumPos+2], p.IPHdr.ipChecksum)
@@ -151,7 +118,6 @@
 
 // Computes the TCP header checksum. The packet is not modified.
 func (p *Packet) computeTCPChecksum() uint16 {
-<<<<<<< HEAD
 	var csum uint32
 	var buf [2]byte
 	buffer := p.IPHdr.Buffer[p.IPHdr.IPHeaderLen:]
@@ -172,22 +138,6 @@
 		csum = partialChecksum(csum, p.IPHdr.Buffer[ipv6DestAddrPos:ipv6DestAddrPos+16])
 	}
 
-=======
-	var buf [2]byte
-	buffer := p.IPHdr.Buffer[p.IPHdr.ipHeaderLen:]
-	tcpBufSize := uint16(len(buffer) + len(p.TCPHdr.tcpData) + len(p.TCPHdr.tcpOptions))
-
-	oldCsumLow := buffer[TCPChecksumPos]
-	oldCsumHigh := buffer[TCPChecksumPos+1]
-
-	// Put 0 to calculate the checksum. We will reset it back after the checksum
-	buffer[TCPChecksumPos] = 0
-	buffer[TCPChecksumPos+1] = 0
-
-	csum := partialChecksum(0, p.IPHdr.Buffer[ipv4SourceAddrPos:ipv4SourceAddrPos+4])
-	csum = partialChecksum(csum, p.IPHdr.Buffer[ipv4DestAddrPos:ipv4DestAddrPos+4])
-
->>>>>>> 40a263a6
 	// reserved 0 byte
 	buf[0] = 0
 	// tcp option 6
@@ -272,36 +222,22 @@
 func (p *Packet) UpdateUDPChecksum() {
 
 	// checksum set to 0, ignored by the stack
-<<<<<<< HEAD
-	buffer := p.IPHdr.Buffer[p.IPHdr.IPHeaderLen:]
-	ignoreCheckSum := []byte{0, 0}
-	p.UDPHdr.UDPChecksum = binary.BigEndian.Uint16(ignoreCheckSum[:])
-=======
 	buffer := p.IPHdr.Buffer[p.IPHdr.ipHeaderLen:]
 	ignoreCheckSum := []byte{0, 0}
 	p.UDPHdr.udpChecksum = binary.BigEndian.Uint16(ignoreCheckSum[:])
->>>>>>> 40a263a6
 
 	curLen := uint16(len(buffer))
 	udpDataLen := curLen - p.GetUDPDataStartBytes()
 
 	// update checksum.
-<<<<<<< HEAD
-	binary.BigEndian.PutUint16(buffer[UDPChecksumPos:UDPChecksumPos+2], p.UDPHdr.UDPChecksum)
-=======
 	binary.BigEndian.PutUint16(buffer[UDPChecksumPos:UDPChecksumPos+2], p.UDPHdr.udpChecksum)
->>>>>>> 40a263a6
 	// update length.
 	binary.BigEndian.PutUint16(buffer[UDPLengthPos:UDPLengthPos+2], udpDataLen+8)
 }
 
 // ReadUDPToken returnthe UDP token. Gets called only during the handshake process.
 func (p *Packet) ReadUDPToken() []byte {
-<<<<<<< HEAD
-	buffer := p.IPHdr.Buffer[p.IPHdr.IPHeaderLen:]
-=======
-	buffer := p.IPHdr.Buffer[p.IPHdr.ipHeaderLen:]
->>>>>>> 40a263a6
+	buffer := p.IPHdr.Buffer[p.IPHdr.ipHeaderLen:]
 	// 8 byte udp header, 20 byte udp marker
 	if len(buffer) <= UDPJwtTokenOffset {
 		return []byte{}
@@ -321,11 +257,7 @@
 	packetLenIncrease := uint16(len(udpdata) + len(udptoken))
 
 	// IP Header Processing
-<<<<<<< HEAD
-	p.FixupIPHdrOnDataModify(p.IPHdr.IPTotalLength, p.IPHdr.IPTotalLength+packetLenIncrease)
-=======
 	p.FixupIPHdrOnDataModify(p.IPHdr.ipTotalLength, p.IPHdr.ipTotalLength+packetLenIncrease)
->>>>>>> 40a263a6
 
 	// Attach Data @ the end of current buffer
 	p.IPHdr.Buffer = append(p.IPHdr.Buffer, p.UDPHdr.udpData...)
@@ -335,39 +267,29 @@
 
 // UDPDataAttach Attaches UDP data post encryption.
 func (p *Packet) UDPDataAttach(udpdata []byte) {
+
 	udpData := []byte{}
 	udpData = append(udpData, udpdata...)
 	p.UDPHdr.udpData = udpData
 	// Attach Data @ the end of current buffer. Add it to the IP header as that will be used when setverdict is called.
 	p.IPHdr.Buffer = append(p.IPHdr.Buffer, p.UDPHdr.udpData...)
 	// IP Header Processing
-<<<<<<< HEAD
-	p.FixupIPHdrOnDataModify(p.IPHdr.IPTotalLength, uint16(len(p.IPHdr.Buffer)))
-=======
 	p.FixupIPHdrOnDataModify(p.IPHdr.ipTotalLength, uint16(len(p.IPHdr.Buffer)))
->>>>>>> 40a263a6
 	p.UpdateUDPChecksum()
 }
 
 // UDPDataDetach detaches UDP payload from the Buffer. Called only during Encrypt/Decrypt.
 func (p *Packet) UDPDataDetach() {
+
 	// Create constants for IP header + UDP header. copy ?
-<<<<<<< HEAD
-	p.IPHdr.Buffer = p.IPHdr.Buffer[:p.IPHdr.IPHeaderLen+UDPDataPos]
-=======
 	p.IPHdr.Buffer = p.IPHdr.Buffer[:p.IPHdr.ipHeaderLen+UDPDataPos]
->>>>>>> 40a263a6
 	p.UDPHdr.udpData = []byte{}
 	// IP header/checksum updated on DataAttach.
 }
 
 // CreateReverseFlowPacket modifies the packet for reverse flow.
 func (p *Packet) CreateReverseFlowPacket(destIP net.IP, destPort uint16) {
-<<<<<<< HEAD
-	buffer := p.IPHdr.Buffer[p.IPHdr.IPHeaderLen:]
-=======
-	buffer := p.IPHdr.Buffer[p.IPHdr.ipHeaderLen:]
->>>>>>> 40a263a6
+	buffer := p.IPHdr.Buffer[p.IPHdr.ipHeaderLen:]
 
 	srcAddr := binary.BigEndian.Uint32(destIP.To4())
 	destAddr := binary.BigEndian.Uint32(p.IPHdr.Buffer[ipv4DestAddrPos : ipv4DestAddrPos+4])
@@ -375,28 +297,6 @@
 	// copy the fields
 	binary.BigEndian.PutUint32(p.IPHdr.Buffer[ipv4SourceAddrPos:ipv4SourceAddrPos+4], destAddr)
 	binary.BigEndian.PutUint32(p.IPHdr.Buffer[ipv4DestAddrPos:ipv4DestAddrPos+4], srcAddr)
-<<<<<<< HEAD
-	binary.BigEndian.PutUint16(buffer[udpSourcePortPos:udpSourcePortPos+2], p.UDPHdr.DestinationPort)
-	binary.BigEndian.PutUint16(buffer[udpDestPortPos:udpDestPortPos+2], destPort)
-
-	p.FixupIPHdrOnDataModify(p.IPHdr.IPTotalLength, uint16(p.IPHdr.IPHeaderLen+UDPDataPos))
-
-	// Just get the IP/UDP header. Ignore the rest. No need for packet
-	p.IPHdr.Buffer = p.IPHdr.Buffer[:p.IPHdr.IPHeaderLen+UDPDataPos]
-
-	// change the fields
-	p.IPHdr.SourceAddress = net.IP(p.IPHdr.Buffer[ipv4SourceAddrPos : ipv4SourceAddrPos+4])
-	p.IPHdr.DestinationAddress = destIP
-
-	p.UDPHdr.SourcePort = p.UDPHdr.DestinationPort
-	p.UDPHdr.DestinationPort = destPort
-
-	// ipv6 doesn't have a checksum field
-	if p.IPHdr.version == v4 {
-		p.UpdateIPv4Checksum()
-	}
-
-=======
 	binary.BigEndian.PutUint16(buffer[udpSourcePortPos:udpSourcePortPos+2], p.UDPHdr.destinationPort)
 	binary.BigEndian.PutUint16(buffer[udpDestPortPos:udpDestPortPos+2], destPort)
 
@@ -413,17 +313,13 @@
 	p.UDPHdr.destinationPort = destPort
 
 	p.UpdateIPChecksum()
->>>>>>> 40a263a6
+
 	p.UpdateUDPChecksum()
 }
 
 // GetUDPType returns udp type of packet.
 func (p *Packet) GetUDPType() byte {
-<<<<<<< HEAD
-	buffer := p.IPHdr.Buffer[p.IPHdr.IPHeaderLen:]
-=======
-	buffer := p.IPHdr.Buffer[p.IPHdr.ipHeaderLen:]
->>>>>>> 40a263a6
+	buffer := p.IPHdr.Buffer[p.IPHdr.ipHeaderLen:]
 	// Every UDP control packet has a 20 byte packet signature. The
 	// first 2 bytes represent the following control information.
 	// Byte 0 : Bits 0,1 are reserved fields.
