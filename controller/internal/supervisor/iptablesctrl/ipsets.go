package iptablesctrl

import (
	"fmt"
	"strconv"

	provider "go.aporeto.io/trireme-lib/controller/pkg/aclprovider"
	"go.aporeto.io/trireme-lib/policy"
	"go.uber.org/zap"
)

// updateTargetNetworks updates the set of target networks. Tries to minimize
// read/writes to the ipset structures
func (i *iptables) updateTargetNetworks(set provider.Ipset, old, new []string) error {

	deleteMap := map[string]bool{}
	for _, net := range old {
		deleteMap[net] = true
	}

	for _, net := range new {
		if _, ok := deleteMap[net]; ok {
			deleteMap[net] = false
			continue
		}
		if err := addToIPset(set, net); err != nil {
			return fmt.Errorf("unable to update target set: %s", err)
		}
	}

	for net, delete := range deleteMap {
		if delete {
			if err := delFromIPset(set, net); err != nil {
				zap.L().Debug("unable to remove network from set", zap.Error(err))
			}
		}
	}
	return nil
}

// createProxySet creates a new target set -- ipportset is a list of {ip,port}
func (i *iptables) createProxySets(portSetName string) error {
	destSetName, srvSetName := i.getSetNames(portSetName)

<<<<<<< HEAD
	// create ipset for net,port match
=======
>>>>>>> 59b6c8c5
	_, err := i.ipset.NewIpset(destSetName, "hash:net,port", i.impl.GetIPSetParam())
	if err != nil {
		return fmt.Errorf("unable to create ipset for %s: %s", destSetName, err)
	}

	// create ipset for port match
	_, err = i.ipset.NewIpset(srvSetName, "", nil)
	if err != nil {
		return fmt.Errorf("unable to create ipset for %s: %s", srvSetName, err)
	}

	return nil
}

func (i *iptables) updateProxySet(policy *policy.PUPolicy, portSetName string) error {

	ipFilter := i.impl.IPFilter()
	dstSetName, srvSetName := i.getSetNames(portSetName)
	vipTargetSet := i.ipset.GetIpset(dstSetName)
	if ferr := vipTargetSet.Flush(); ferr != nil {
		zap.L().Warn("Unable to flush the vip proxy set")
	}

	for _, dependentService := range policy.DependentServices() {
		addresses := dependentService.NetworkInfo.Addresses
		min, max := dependentService.NetworkInfo.Ports.Range()
		for _, addr := range addresses {
			if ipFilter(addr.IP) {
				for i := int(min); i <= int(max); i++ {
					pair := addr.String() + "," + strconv.Itoa(i)
					if err := vipTargetSet.Add(pair, 0); err != nil {
						return fmt.Errorf("unable to add dependent ip %s to target networks ipset: %s", pair, err)
					}
				}
			}
		}
	}

	srvTargetSet := i.ipset.GetIpset(srvSetName)
	if ferr := srvTargetSet.Flush(); ferr != nil {
		zap.L().Warn("Unable to flush the pip proxy set")
	}

	for _, exposedService := range policy.ExposedServices() {
		min, max := exposedService.PrivateNetworkInfo.Ports.Range()
		for i := int(min); i <= int(max); i++ {
			if err := srvTargetSet.Add(strconv.Itoa(i), 0); err != nil {
				zap.L().Error("Failed to add vip", zap.Error(err))
				return fmt.Errorf("unable to add ip %d to target ports ipset: %s", i, err)
			}
		}
		if exposedService.PublicNetworkInfo != nil {
			min, max := exposedService.PublicNetworkInfo.Ports.Range()
			for i := int(min); i <= int(max); i++ {
				if err := srvTargetSet.Add(strconv.Itoa(i), 0); err != nil {
					zap.L().Error("Failed to VIP for public network", zap.Error(err))
					return fmt.Errorf("Failed to program VIP: %s", err)
				}
			}
		}
	}
	return nil
}

//getSetNamePair returns a pair of strings represent proxySetNames
func (i *iptables) getSetNames(portSetName string) (string, string) {
	return portSetName + "-dst", portSetName + "-srv"
}<|MERGE_RESOLUTION|>--- conflicted
+++ resolved
@@ -42,10 +42,6 @@
 func (i *iptables) createProxySets(portSetName string) error {
 	destSetName, srvSetName := i.getSetNames(portSetName)
 
-<<<<<<< HEAD
-	// create ipset for net,port match
-=======
->>>>>>> 59b6c8c5
 	_, err := i.ipset.NewIpset(destSetName, "hash:net,port", i.impl.GetIPSetParam())
 	if err != nil {
 		return fmt.Errorf("unable to create ipset for %s: %s", destSetName, err)
