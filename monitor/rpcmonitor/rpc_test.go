package rpcmonitor

import (
	"fmt"
	"net"
	"net/rpc"
	"net/rpc/jsonrpc"
	"os"
	"testing"
	"time"

	"github.com/aporeto-inc/trireme-lib/constants"
	"github.com/aporeto-inc/trireme-lib/monitor"
	"github.com/aporeto-inc/trireme-lib/monitor/eventinfo"
	"github.com/aporeto-inc/trireme-lib/monitor/processor"
	"github.com/aporeto-inc/trireme-lib/monitor/processor/mock"
	"github.com/golang/mock/gomock"
	. "github.com/smartystreets/goconvey/convey"
)

// Util functions to start test RPC server
// This will always return success
var listener net.UnixListener
var testRPCAddress = "/tmp/test.sock"

func starttestserver() {

	os.Remove(testRPCAddress) // nolint
	rpcServer := rpc.NewServer()
	listener, err := net.ListenUnix("unix", &net.UnixAddr{
		Name: testRPCAddress,
		Net:  "unix",
	})

	if err != nil {
		fmt.Println(err)
	}

	for {
		conn, err := listener.Accept()
		if err != nil {
			break
		}
		rpcServer.ServeCodec(jsonrpc.NewServerCodec(conn))
	}
	os.Remove(testRPCAddress) // nolint
}

func stoptestserver() {
	listener.Close()          //nolint
	os.Remove(testRPCAddress) //nolint

}

type CustomProcessor struct {
	processor.EventProcessor
}

func TestNewRPCMonitor(t *testing.T) {
	Convey("When we try to instantiate a new monitor", t, func() {

		Convey("If we start with invalid rpc address", func() {
			_, err := NewRPCMonitor("", nil, false)
			Convey("It should fail ", func() {
				So(err, ShouldNotBeNil)
			})
		})

		Convey("If we start with an RPC address that exists", func() {

			os.Create("./testfile") // nolint : errcheck
			_, err := NewRPCMonitor("./testfile", nil, false)
			Convey("I should get no error and the file is removed", func() {
				So(err, ShouldBeNil)
				_, ferr := os.Stat("./testfile")
				So(ferr, ShouldNotBeNil)
			})
		})

		Convey("If we start with valid parameters", func() {
			mon, err := NewRPCMonitor("/tmp/monitor.sock", nil, false)
			Convey("It should succeed", func() {
				So(err, ShouldBeNil)
				So(mon.rpcAddress, ShouldResemble, "/tmp/monitor.sock")
				So(mon.monitorServer, ShouldNotBeNil)
			})
		})
	})
}

func TestRegisterProcessor(t *testing.T) {

	Convey("Given a new rpc monitor", t, func() {
		mon, _ := NewRPCMonitor(testRPCAddress, nil, false)
		Convey("When I try to register a new processor", func() {
			processor := &CustomProcessor{}
			err := mon.RegisterProcessor(constants.LinuxProcessPU, processor)
			Convey("Then it should succeed", func() {
				So(err, ShouldBeNil)
				So(mon.monitorServer.handlers, ShouldNotBeNil)
				So(mon.monitorServer.handlers[constants.LinuxProcessPU], ShouldNotBeNil)
			})
		})

		Convey("When I try to register the same processor twice", func() {
			processor := &CustomProcessor{}
			monerr := mon.RegisterProcessor(constants.LinuxProcessPU, processor)
			So(monerr, ShouldBeNil)
			err := mon.RegisterProcessor(constants.LinuxProcessPU, processor)
			Convey("Then it should fail", func() {
				So(err, ShouldNotBeNil)
			})
		})
	})
}

func TestStart(t *testing.T) {
	ctrl := gomock.NewController(t)
	defer ctrl.Finish()

	Convey("When we start an rpc processor ", t, func() {

		Convey("When the socket is busy", func() {
			clist := make(chan string, 1)
			clist <- ""

			testRPCMonitor, _ := NewRPCMonitor(testRPCAddress, nil, false)

			go starttestserver()
			time.Sleep(1 * time.Second)
			defer stoptestserver()
			err := testRPCMonitor.Start()
			Convey("It should fail ", func() {
				So(err, ShouldNotBeNil)
			})
			stoptestserver()
		})
	})
}

// TODO: remove nolint
// nolint
func TestHandleEvent(t *testing.T) {

	ctrl := gomock.NewController(t)
	defer ctrl.Finish()
	Convey("Given an RPC monitor", t, func() {
		contextlist := make(chan string, 2)
		contextlist <- "test1"
		contextlist <- ""

		testRPCMonitor, _ := NewRPCMonitor(testRPCAddress, nil, false)

		monerr := testRPCMonitor.Start()
		So(monerr, ShouldBeNil)

		Convey("If we receive an event with wrong type", func() {
			eventInfo := &eventinfo.EventInfo{
				EventType: "",
			}

			err := testRPCMonitor.monitorServer.HandleEvent(eventInfo, &RPCResponse{})
			Convey("We should get an error", func() {
				So(err, ShouldNotBeNil)
				testRPCMonitor.Stop() // nolint
			})
		})

		Convey("If we receive an event with no registered processor", func() {
			eventInfo := &eventinfo.EventInfo{
				EventType: monitor.EventCreate,
				PUType:    constants.LinuxProcessPU,
			}

			err := testRPCMonitor.monitorServer.HandleEvent(eventInfo, &RPCResponse{})
			Convey("We should get an error", func() {
				So(err, ShouldNotBeNil)
				testRPCMonitor.Stop() //nolint
			})
		})
<<<<<<< HEAD

		Convey("If we receive a good event with a registered processor", func() {

			processor := mockprocessor.NewMockEventProcessor(ctrl)
			processor.EXPECT().Start(gomock.Any()).Return(nil)
			fmt.Printf("Calling Register %v\n", processor)
			monerr := testRPCMonitor.RegisterProcessor(constants.LinuxProcessPU, processor)
			So(monerr, ShouldBeNil)

			eventInfo := &eventinfo.EventInfo{
				EventType: monitor.EventStart,
				PUType:    constants.LinuxProcessPU,
				PUID:      "/trireme/1234",
				PID:       "123",
			}

			ioutil.WriteFile(dummyPUPath, []byte{}, 0644) //nolint

			err := testRPCMonitor.monitorServer.HandleEvent(eventInfo, &RPCResponse{})
			Convey("We should get no error", func() {

				So(err, ShouldBeNil)
				testRPCMonitor.Stop() // nolint
			})
		})

		Convey("If we receive an event that fails processing", func() {

			processor := mockprocessor.NewMockEventProcessor(ctrl)
			processor.EXPECT().Create(gomock.Any()).Return(fmt.Errorf("Error"))
			monerr := testRPCMonitor.RegisterProcessor(constants.LinuxProcessPU, processor)
			So(monerr, ShouldBeNil)

			eventInfo := &eventinfo.EventInfo{
				EventType: monitor.EventCreate,
				PUType:    constants.LinuxProcessPU,
				PID:       "123",
			}

			err := testRPCMonitor.monitorServer.HandleEvent(eventInfo, &RPCResponse{})
			Convey("We should get an error", func() {
				So(err, ShouldNotBeNil)
				testRPCMonitor.Stop() // nolint
			})
		})
=======
>>>>>>> c61d89cb
	})
}

func TestDefaultEventMetadataExtractor(t *testing.T) {
	Convey("Given an event", t, func() {
		Convey("If the event name is empty", func() {
			eventInfo := &eventinfo.EventInfo{
				EventType: monitor.EventStop,
				PUType:    constants.LinuxProcessPU,
			}

			Convey("The default extractor must return an error ", func() {
				_, err := DefaultEventMetadataExtractor(eventInfo)
				So(err, ShouldNotBeNil)
			})
		})

		Convey("If the event PID is empty", func() {
			eventInfo := &eventinfo.EventInfo{
				Name:      "PU",
				EventType: monitor.EventStop,
				PUType:    constants.LinuxProcessPU,
			}

			Convey("The default extractor must return an error ", func() {
				_, err := DefaultEventMetadataExtractor(eventInfo)
				So(err, ShouldNotBeNil)
			})
		})

		Convey("If the PID is not a number", func() {
			eventInfo := &eventinfo.EventInfo{
				Name:      "PU",
				PID:       "abcera",
				PUID:      "12345",
				EventType: monitor.EventStop,
				PUType:    constants.LinuxProcessPU,
			}

			Convey("The default extractor must return an error ", func() {
				_, err := DefaultEventMetadataExtractor(eventInfo)
				So(err, ShouldNotBeNil)
			})
		})

		Convey("If all parameters are correct", func() {
			eventInfo := &eventinfo.EventInfo{
				Name:      "PU",
				PID:       "1",
				PUID:      "12345",
				EventType: monitor.EventStop,
				PUType:    constants.LinuxProcessPU,
			}

			Convey("The default extractor must return no error ", func() {
				runtime, err := DefaultEventMetadataExtractor(eventInfo)
				So(err, ShouldBeNil)
				So(runtime, ShouldNotBeNil)
			})
		})
	})
}<|MERGE_RESOLUTION|>--- conflicted
+++ resolved
@@ -2,6 +2,7 @@
 
 import (
 	"fmt"
+	"io/ioutil"
 	"net"
 	"net/rpc"
 	"net/rpc/jsonrpc"
@@ -178,7 +179,6 @@
 				testRPCMonitor.Stop() //nolint
 			})
 		})
-<<<<<<< HEAD
 
 		Convey("If we receive a good event with a registered processor", func() {
 
@@ -224,8 +224,6 @@
 				testRPCMonitor.Stop() // nolint
 			})
 		})
-=======
->>>>>>> c61d89cb
 	})
 }
 
