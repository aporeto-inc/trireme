package iptablesctrl

import (
	"context"
	"encoding/base64"
	"errors"
	"fmt"
	"io"
	"net"
	"text/template"

	"github.com/aporeto-inc/go-ipset/ipset"
	"github.com/spaolacci/murmur3"
	"go.aporeto.io/trireme-lib/common"
	"go.aporeto.io/trireme-lib/controller/constants"
	provider "go.aporeto.io/trireme-lib/controller/pkg/aclprovider"
	"go.aporeto.io/trireme-lib/controller/pkg/fqconfig"
	"go.aporeto.io/trireme-lib/controller/pkg/ipsetmanager"
	"go.aporeto.io/trireme-lib/controller/runtime"
	"go.aporeto.io/trireme-lib/monitor/extractors"
	"go.aporeto.io/trireme-lib/policy"
	"go.aporeto.io/trireme-lib/utils/cache"
	"go.uber.org/zap"
)

type iptables struct {
	impl                  IPImpl
	fqc                   *fqconfig.FilterQueue
	mode                  constants.ModeType
	isLegacyKernel        bool
	conntrackCmd          func([]string)
	ipset                 provider.IpsetProvider
	targetTCPSet          provider.Ipset
	targetUDPSet          provider.Ipset
	excludedNetworksSet   provider.Ipset
	cfg                   *runtime.Configuration
	contextIDToPortSetMap cache.DataStore
	aclmanager            ipsetmanager.ACLManager
}

// IPImpl interface is to be used by the iptable implentors like ipv4 and ipv6.
type IPImpl interface {
	provider.IptablesProvider
	GetIPSetPrefix() string
	IPsetVersion() int
	GetIPSetParam() *ipset.Params
	ProtocolAllowed(proto string) bool
	IPFilter() func(net.IP) bool
	GetDefaultIP() string
	NeedICMP() bool
}

type ipFilter func(net.IP) bool

func filterNetworks(c *runtime.Configuration, filter ipFilter) *runtime.Configuration {
	filterIPs := func(ips []string) []string {
		var filteredIPs []string

		for _, ip := range ips {
			netIP := net.ParseIP(ip)
			if netIP == nil {
				netIP, _, _ = net.ParseCIDR(ip)
			}

			if filter(netIP) {
				filteredIPs = append(filteredIPs, ip)
			}
		}

		return filteredIPs
	}

	return &runtime.Configuration{
		TCPTargetNetworks: filterIPs(c.TCPTargetNetworks),
		UDPTargetNetworks: filterIPs(c.UDPTargetNetworks),
		ExcludedNetworks:  filterIPs(c.ExcludedNetworks),
	}
}

func createIPInstance(impl IPImpl, ips provider.IpsetProvider, fqc *fqconfig.FilterQueue, mode constants.ModeType, aclmanager ipsetmanager.ACLManager) *iptables {

	return &iptables{
		impl:  impl,
		fqc:   fqc,
		mode:  mode,
		ipset: ips,
		//		isLegacyKernel:        buildflags.IsLegacyKernel(),
		isLegacyKernel: false,
		conntrackCmd:   flushUDPConntrack,
		cfg:            nil,
		contextIDToPortSetMap: cache.NewCache("contextIDToPortSetMap"),
		aclmanager:            aclmanager,
	}
}

func (i *iptables) SetTargetNetworks(c *runtime.Configuration) error {
	if c == nil {
		return nil
	}

	// If there are no target networks, capture all traffic
	if len(c.TCPTargetNetworks) == 0 {
		c.TCPTargetNetworks = []string{IPv4DefaultIP, IPv6DefaultIP}
	}
	cfg := filterNetworks(c, i.impl.IPFilter())
	var oldConfig *runtime.Configuration

	if i.cfg == nil {
		oldConfig = &runtime.Configuration{}
	} else {
		oldConfig = i.cfg.DeepCopy()
	}

	if err := i.updateAllTargetNetworks(cfg, oldConfig); err != nil {
		return err
	}

	i.cfg = cfg
	return nil
}

func (i *iptables) Run(ctx context.Context) error {

	go func() {
		<-ctx.Done()
		zap.L().Debug("Cleaning the iptable rules")
		i.CleanUp() // nolint
	}()

	// Clean any previous ACLs. This is needed in case we crashed at some
	// earlier point or there are other ACLs that create conflicts. We
	// try to clean only ACLs related to Trireme.
	if err := i.cleanACLs(); err != nil {
		return fmt.Errorf("Unable to clean previous acls while starting the supervisor: %s", err)
	}

	// Create all the basic target sets. These are the global target sets
	// that do not depend on policy configuration. If they already exist
	// we will delete them and start again.
	targetTCPSet, targetUDPSet, excludedSet, err := createGlobalSets(i.impl.GetIPSetPrefix(), i.ipset, i.impl.GetIPSetParam())
	if err != nil {
		return fmt.Errorf("unable to create global sets: %s", err)
	}
	targetTCPSet.Flush()
	i.targetTCPSet = targetTCPSet
	i.targetUDPSet = targetUDPSet
	i.excludedNetworksSet = excludedSet

	// Initialize all the global Trireme chains. There are several global chaims
	// that apply to all PUs:
	// Tri-App/Tri-Net are the main chains for the egress/ingress directions
	// UID related chains for any UID PUs.
	// Host, Service, Pid chains for the different modes of operation (host mode, pu mode, host service).
	// The priority is explicit (Pid activations take precedence of Service activations and Host Services)
	if err := i.initializeChains(); err != nil {
		return fmt.Errorf("Unable to initialize chains: %s", err)
	}

	// Insert the global ACLS. These are the main ACLs that will direct traffic from
	// the INPUT/OUTPUT chains to the Trireme chains. They also includes the main
	// rules of the main chains. These rules are never touched again, unless
	// if we gracefully terminate.
	if err := i.setGlobalRules(); err != nil {
		return fmt.Errorf("failed to update synack networks: %s", err)
	}

	return nil
}

func (i *iptables) ConfigureRules(version int, contextID string, pu *policy.PUInfo) error {

	var err error
	var cfg *ACLInfo

	// First we create an IPSet for destination matching ports. This only
	// applies to Linux type PUs. A port set is associated with every PU,
	// and packets matching this destination get associated with the context
	// of the PU.

	if err = i.createPortSet(contextID, pu.Runtime.Options().UserID); err != nil {
		return err
	}

	// We create the generic ACL object that is used for all the templates.
	cfg, err = i.newACLInfo(version, contextID, pu, pu.Runtime.PUType())
	if err != nil {
		return err
	}

	// Create the proxy sets. These are the target sets that will match
	// traffic towards the L4 and L4 services. There are two sets created
	// for every PU in this context (for outgoing and incoming traffic).
	// The outgoing sets capture all traffic towards specific destinations
	// as proxied traffic. Incoming sets correspond to the listening
	// services.

	if err = i.createProxySets(cfg.ProxySetName); err != nil {
		return err
	}

	// At this point we can install all the ACL rules that will direct
	// traffic to user space, allow for external access or direct
	// traffic towards the proxies
	if err = i.installRules(cfg, pu); err != nil {
		return err
	}

	// We commit the ACLs at the end. Note, that some of the ACLs in the
	// NAT table are not committed as a group. The commit function only
	// applies when newer versions of tables are installed (1.6.2 and above).
	if err = i.impl.Commit(); err != nil {
		zap.L().Error("unable to configure rules", zap.Error(err))
		return err
	}

	i.conntrackCmd(i.cfg.UDPTargetNetworks)
	return nil
}

func (i *iptables) DeleteRules(version int, contextID string, tcpPorts, udpPorts string, mark string, username string, proxyPort string, dnsProxyPort string, puType common.PUType) error {
	cfg, err := i.newACLInfo(version, contextID, nil, puType)
	if err != nil {
		zap.L().Error("unable to create cleanup configuration", zap.Error(err))
		return err
	}

	cfg.UDPPorts = udpPorts
	cfg.TCPPorts = tcpPorts
	cfg.CgroupMark = mark
	cfg.Mark = mark
	cfg.UID = username
	cfg.PUType = puType
	cfg.ProxyPort = proxyPort
	cfg.DNSProxyPort = dnsProxyPort
	// We clean up the chain rules first, so that we can delete the chains.
	// If any rule is not deleted, then the chain will show as busy.
	if err := i.deleteChainRules(cfg); err != nil {
		zap.L().Warn("Failed to clean rules", zap.Error(err))
	}

	// We can now delete the chains we have created for this PU. Note that
	// in every case we only create two chains for every PU. All other
	// chains are global.
	if err = i.deletePUChains(cfg.AppChain, cfg.NetChain); err != nil {
		zap.L().Warn("Failed to clean container chains while deleting the rules", zap.Error(err))
	}

	// We call commit to update all the changes, before destroying the ipsets.
	// References must be deleted for ipset deletion to succeed.
	if err := i.impl.Commit(); err != nil {
		zap.L().Warn("Failed to commit ACL changes", zap.Error(err))
	}

	// We delete the set that captures all destination ports of the
	// PU. This only holds for Linux PUs.
	if err := i.deletePortSet(contextID); err != nil {
		zap.L().Warn("Failed to remove port set")
	}

	// We delete the proxy port sets that were created for this PU.
	if err := i.deleteProxySets(cfg.ProxySetName); err != nil {
		zap.L().Warn("Failed to delete proxy sets", zap.Error(err))
	}

	return nil
}

func (i *iptables) UpdateRules(version int, contextID string, containerInfo *policy.PUInfo, oldContainerInfo *policy.PUInfo) error {
	policyrules := containerInfo.Policy
	if policyrules == nil {
		return errors.New("policy rules cannot be nil")
	}

	// We cache the old config and we use it to delete the previous
	// rules. Every time we update the policy the version changes to
	// its binary complement.
	newCfg, err := i.newACLInfo(version, contextID, containerInfo, containerInfo.Runtime.PUType())
	if err != nil {
		return err
	}

	oldCfg, err := i.newACLInfo(version^1, contextID, oldContainerInfo, containerInfo.Runtime.PUType())
	if err != nil {
		return err
	}

	// Install all the new rules. The hooks to the new chains are appended
	// and do not take effect yet.
	if err := i.installRules(newCfg, containerInfo); err != nil {
		zap.L().Error("unable to install rules on update", zap.Error(err))
		return err
	}

	// Remove mapping from old chain. By removing the old hooks the new
	// hooks take priority.
	if err := i.deleteChainRules(oldCfg); err != nil {
		return err
	}

	// Delete the old chains, since there are not references any more.
	if err := i.deletePUChains(oldCfg.AppChain, oldCfg.NetChain); err != nil {
		return err
	}

	// Commit all actions in on iptables-restore function.
	if err := i.impl.Commit(); err != nil {
		return err
	}

	return nil
}

func (i *iptables) CleanUp() error {

	if err := i.cleanACLs(); err != nil {
		zap.L().Error("Failed to clean acls while stopping the supervisor", zap.Error(err))
	}

	if err := i.ipset.DestroyAll(i.impl.GetIPSetPrefix()); err != nil {
		zap.L().Error("Failed to clean up ipsets", zap.Error(err))
	}

	return nil
}

func (i *iptables) updateAllTargetNetworks(cfg, oldConfig *runtime.Configuration) error {

	if err := i.updateTargetNetworks(i.targetTCPSet, oldConfig.TCPTargetNetworks, cfg.TCPTargetNetworks); err != nil {
		return err
	}

	if err := i.updateTargetNetworks(i.targetUDPSet, oldConfig.UDPTargetNetworks, cfg.UDPTargetNetworks); err != nil {
		return err
	}

	return i.updateTargetNetworks(i.excludedNetworksSet, oldConfig.ExcludedNetworks, cfg.ExcludedNetworks)
}

// InitializeChains initializes the chains.
func (i *iptables) initializeChains() error {

	cfg, err := i.newACLInfo(0, "", nil, 0)
	if err != nil {
		return err
	}

	tmpl := template.Must(template.New(triremChains).Funcs(template.FuncMap{
		"isLocalServer": func() bool {
			return i.mode == constants.LocalServer
		},
	}).Parse(triremChains))

	rules, err := extractRulesFromTemplate(tmpl, cfg)
	if err != nil {
		return fmt.Errorf("unable to create trireme chains:%s", err)
	}

	for _, rule := range rules {
		if len(rule) != 4 {
			continue
		}
		if err := i.impl.NewChain(rule[1], rule[3]); err != nil {
			return err
		}
	}

	return nil
}

// configureContainerRules adds the chain rules for a container.
// We separate in different methods to keep track of the changes
// independently.
func (i *iptables) configureContainerRules(cfg *ACLInfo) error {
	return i.addChainRules(cfg)
}

// configureLinuxRules adds the chain rules for a linux process or a UID process.
func (i *iptables) configureLinuxRules(cfg *ACLInfo) error {

	// These checks are for rather unusal error scenarios. We should
	// never see errors here. But better safe than sorry.
	if cfg.CgroupMark == "" {
		return errors.New("no mark value found")
	}

	if cfg.TCPPortSet == "" {
		return fmt.Errorf("port set was not found for the contextID. This should not happen")
	}

	return i.addChainRules(cfg)
}

func (i *iptables) deleteProxySets(proxyPortSetName string) error { // nolint

	dstPortSetName, srvPortSetName := i.getSetNames(proxyPortSetName)
	ips := i.ipset.GetIpset(dstPortSetName)
	if err := ips.Destroy(); err != nil {
		zap.L().Warn("Failed to destroy proxyPortSet", zap.String("SetName", dstPortSetName), zap.Error(err))
	}
	ips = i.ipset.GetIpset(srvPortSetName)
	if err := ips.Destroy(); err != nil {
		zap.L().Warn("Failed to clear proxy port set", zap.String("set name", srvPortSetName), zap.Error(err))
	}
	return nil
}

func createGlobalSets(ipsetPrefix string, ips provider.IpsetProvider, params *ipset.Params) (provider.Ipset, provider.Ipset, provider.Ipset, error) {

	var err error

	defer func() {
		if err != nil {
			ips.DestroyAll(ipsetPrefix) // nolint errcheck
		}
	}()

	targetTCPSet := ipsetPrefix + targetTCPNetworkSet
	targetUDPSet := ipsetPrefix + targetUDPNetworkSet
	excludedSet := ipsetPrefix + excludedNetworkSet

	targetSetNames := []string{targetTCPSet, targetUDPSet, excludedSet}

	targetSets := map[string]provider.Ipset{}

	existingSets, err := ips.ListIPSets()
	if err != nil {
		return nil, nil, nil, fmt.Errorf("unable to read current sets: %s", err)
	}

	setIndex := map[string]struct{}{}
	for _, s := range existingSets {
		setIndex[s] = struct{}{}
	}

	for _, t := range targetSetNames {
		_, ok := setIndex[t]

		createdSet, err := ips.NewIpset(t, "hash:net", params)

		if err != nil {
			if !ok {
				return nil, nil, nil, err
			}

			createdSet = ips.GetIpset(t)
		}
		if err = createdSet.Flush(); err != nil {
			return nil, nil, nil, err
		}

		targetSets[t] = createdSet
	}

	return targetSets[targetTCPSet], targetSets[targetUDPSet], targetSets[excludedSet], nil
}

type aclIPset struct {
	ipset string
	*policy.IPRule
}

func (i *iptables) getACLIPSets(ipRules policy.IPRuleList) []aclIPset {

<<<<<<< HEAD
	ipsets := i.aclmanager.GetIPsets(ipRules, i.impl.IPsetVersion())

	aclIPsets := make([]aclIPset, len(ipsets))

	for i, ipset := range ipsets {
		aclIPsets[i] = aclIPset{ipset, &ipRules[i]}
=======
	// ipset can not program this rule
	if data == IPv4DefaultIP {
		set.Add("0.0.0.0/1", 0)
		set.Add("128.0.0.0/1", 0)
		/* if err := addToIPset(set, "0.0.0.0/1"); err != nil {
			return err
		}

		return addToIPset(set, "128.0.0.0/1")
		*/
		return nil
	}

	// ipset can not program this rule
	if data == IPv6DefaultIP {
		set.Add("::/1", 0)
		set.Add("8000::/1", 0)
		return nil
		/* if err := addToIPset(set, "::/1"); err != nil {
			return err
		}

		return addToIPset(set, "8000::/1") */
>>>>>>> b069ebbe
	}

	return aclIPsets
}

// Install rules will install all the rules and update the port sets.
func (i *iptables) installRules(cfg *ACLInfo, containerInfo *policy.PUInfo) error {
	policyrules := containerInfo.Policy

	if err := i.updateProxySet(containerInfo.Policy, cfg.ProxySetName); err != nil {
		return err
	}

	appACLIPset := i.getACLIPSets(policyrules.ApplicationACLs())
	netACLIPset := i.getACLIPSets(policyrules.NetworkACLs())

	// Install the PU specific chain first.
	if err := i.addContainerChain(cfg); err != nil {
		return err
	}

	// If its a remote and thus container, configure container rules.
	if i.mode == constants.RemoteContainer || i.mode == constants.Sidecar {
		if err := i.configureContainerRules(cfg); err != nil {
			return err
		}
	}

	// If its a Linux process configure the Linux rules.
	if i.mode == constants.LocalServer {
		if err := i.configureLinuxRules(cfg); err != nil {
			return err
		}
	}

	isHostPU := extractors.IsHostPU(containerInfo.Runtime, i.mode)

	if err := i.addExternalACLs(cfg, cfg.AppChain, cfg.NetChain, appACLIPset, true); err != nil {
		return err
	}

	if err := i.addExternalACLs(cfg, cfg.NetChain, cfg.AppChain, netACLIPset, false); err != nil {
		return err
	}

	appAnyRules, netAnyRules, err := i.getProtocolAnyRules(cfg, appACLIPset, netACLIPset)
	if err != nil {
		return err
	}

	return i.addPacketTrap(cfg, isHostPU, appAnyRules, netAnyRules)
}

// puPortSetName returns the name of the pu portset.
func puPortSetName(contextID string, prefix string) string {
	hash := murmur3.New64()

	if _, err := io.WriteString(hash, contextID); err != nil {
		return ""
	}

	output := base64.URLEncoding.EncodeToString(hash.Sum(nil))

	if len(contextID) > 4 {
		contextID = contextID[:4] + output[:4]
	} else {
		contextID = contextID + output[:4]
	}

	if len(prefix) > 16 {
		prefix = prefix[:16]
	}

	return (prefix + contextID)
}

// flushUDPConntrack will flush the UDP conntrack table that matches our networks.
func flushUDPConntrack(networks []string) {
	// TODD: Add proper UDP connection flash for Linux processes
	// make sure that we only flush for the initiating process.
	// cmd := "conntrack"
	// for _, n := range networks {
	// 	if _, err := exec.Command(cmd, "-D", "-p", "udp", "--src", n).Output(); err != nil && err.Error() != "exit status 1" {
	// 		zap.L().Warn("Failed to remove source conntrack entries for UDP target network", zap.Error(err))
	// 	}
	// 	if _, err := exec.Command(cmd, "-D", "-p", "udp", "--dst", n).Output(); err != nil && err.Error() != "exit status 1" {
	// 		zap.L().Warn("Failed to remove destination conntrack entries for UDP target network", zap.Error(err))
	// 	}
	// }
}<|MERGE_RESOLUTION|>--- conflicted
+++ resolved
@@ -85,9 +85,9 @@
 		mode:  mode,
 		ipset: ips,
 		//		isLegacyKernel:        buildflags.IsLegacyKernel(),
-		isLegacyKernel: false,
-		conntrackCmd:   flushUDPConntrack,
-		cfg:            nil,
+		isLegacyKernel:        false,
+		conntrackCmd:          flushUDPConntrack,
+		cfg:                   nil,
 		contextIDToPortSetMap: cache.NewCache("contextIDToPortSetMap"),
 		aclmanager:            aclmanager,
 	}
@@ -461,38 +461,12 @@
 
 func (i *iptables) getACLIPSets(ipRules policy.IPRuleList) []aclIPset {
 
-<<<<<<< HEAD
 	ipsets := i.aclmanager.GetIPsets(ipRules, i.impl.IPsetVersion())
 
 	aclIPsets := make([]aclIPset, len(ipsets))
 
 	for i, ipset := range ipsets {
 		aclIPsets[i] = aclIPset{ipset, &ipRules[i]}
-=======
-	// ipset can not program this rule
-	if data == IPv4DefaultIP {
-		set.Add("0.0.0.0/1", 0)
-		set.Add("128.0.0.0/1", 0)
-		/* if err := addToIPset(set, "0.0.0.0/1"); err != nil {
-			return err
-		}
-
-		return addToIPset(set, "128.0.0.0/1")
-		*/
-		return nil
-	}
-
-	// ipset can not program this rule
-	if data == IPv6DefaultIP {
-		set.Add("::/1", 0)
-		set.Add("8000::/1", 0)
-		return nil
-		/* if err := addToIPset(set, "::/1"); err != nil {
-			return err
-		}
-
-		return addToIPset(set, "8000::/1") */
->>>>>>> b069ebbe
 	}
 
 	return aclIPsets
