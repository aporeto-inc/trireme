--- conflicted
+++ resolved
@@ -41,7 +41,6 @@
 
 //proxyInfo is the struct used to hold state about active enforcers in the system
 type proxyInfo struct {
-<<<<<<< HEAD
 	MutualAuth        bool
 	Secrets           tokens.Secrets
 	serverID          string
@@ -52,17 +51,6 @@
 	filterQueue       *enforcer.FilterQueue
 	commandArg        string
 	statsServerSecret string
-=======
-	MutualAuth  bool
-	Secrets     tokens.Secrets
-	serverID    string
-	validity    time.Duration
-	prochdl     processmon.ProcessManager
-	rpchdl      rpcwrapper.RPCClient
-	initDone    map[string]bool
-	filterQueue *enforcer.FilterQueue
-	commandArg  string
->>>>>>> 5000d8db
 }
 
 //InitRemoteEnforcer method makes a RPC call to the remote enforcer
@@ -226,10 +214,8 @@
 		//We will use current time as the secret
 		statsServersecret = time.Now().String()
 
-
 	}
 	proxydata := &proxyInfo{
-<<<<<<< HEAD
 		MutualAuth:        mutualAuth,
 		Secrets:           secrets,
 		serverID:          serverID,
@@ -240,17 +226,6 @@
 		filterQueue:       filterQueue,
 		commandArg:        cmdArg,
 		statsServerSecret: statsServersecret,
-=======
-		MutualAuth:  mutualAuth,
-		Secrets:     secrets,
-		serverID:    serverID,
-		validity:    validity,
-		prochdl:     processmon.GetProcessManagerHdl(),
-		rpchdl:      rpchdl,
-		initDone:    make(map[string]bool),
-		filterQueue: filterQueue,
-		commandArg:  cmdArg,
->>>>>>> 5000d8db
 	}
 	log.WithFields(log.Fields{
 		"package": "remenforcer",
