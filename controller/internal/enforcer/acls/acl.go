--- conflicted
+++ resolved
@@ -9,30 +9,18 @@
 
 	"go.aporeto.io/trireme-lib/controller/constants"
 	"go.aporeto.io/trireme-lib/policy"
-<<<<<<< HEAD
-	"go.aporeto.io/trireme-lib/utils/ipcache"
-=======
 	"go.aporeto.io/trireme-lib/utils/ipprefix"
->>>>>>> cc1c9ca3
 )
 
 // acl holds all the ACLS in an internal DB
 
 type acl struct {
-<<<<<<< HEAD
-	cache ipcache.IPcache
-=======
 	cache ipprefix.IPcache
->>>>>>> cc1c9ca3
 }
 
 func newACL() *acl {
 	return &acl{
-<<<<<<< HEAD
-		cache: ipcache.NewIPCache(),
-=======
 		cache: ipprefix.NewIPCache(),
->>>>>>> cc1c9ca3
 	}
 }
 
