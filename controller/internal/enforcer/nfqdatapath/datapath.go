--- conflicted
+++ resolved
@@ -504,11 +504,7 @@
 		Action:      actual.Action,
 		DropReason:  mode,
 		PolicyID:    actual.PolicyID,
-<<<<<<< HEAD
-		L4Protocol:  p.IPHdr.IPProto,
-=======
 		L4Protocol:  p.IPProto(),
->>>>>>> 40a263a6
 		Count:       1,
 	}
 
