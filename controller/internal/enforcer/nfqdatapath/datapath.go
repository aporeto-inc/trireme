--- conflicted
+++ resolved
@@ -5,14 +5,9 @@
 	"context"
 	"errors"
 	"fmt"
-	"net"
 	"os/exec"
 	"time"
 
-<<<<<<< HEAD
-	"github.com/ti-mo/conntrack"
-=======
->>>>>>> 0b89ae25
 	"go.aporeto.io/trireme-lib/buildflags"
 	"go.aporeto.io/trireme-lib/collector"
 	"go.aporeto.io/trireme-lib/common"
@@ -610,54 +605,4 @@
 	}()
 
 	return nil
-}
-
-func updateConntrack(srcIP, dstIP net.IP, srcPort, dstPort uint16, proto uint8, mark uint32) error {
-	c, err := conntrack.Dial(nil)
-
-	if err != nil {
-		zap.L().Error("conntrack(netlink) could not be established", zap.Error(err))
-		return errConntrackFailed
-	}
-
-	defer c.Close() //nolint
-
-	f := conntrack.NewFlow(
-		proto, 0,
-		srcIP,
-		dstIP,
-		srcPort,
-		dstPort,
-		0, mark)
-
-	err = c.Update(f)
-
-	if err != nil {
-		zap.L().Error("Conntrack Error", zap.Error(err))
-		return errConntrackFailed
-	}
-
-	return nil
-}
-
-//updateConntrack updates the mark on the packet
-func updateConntrackPacket(packet *packet.Packet, reverse bool, mark uint32) error {
-	var srcIP net.IP
-	var dstIP net.IP
-	var srcPort uint16
-	var dstPort uint16
-
-	if reverse {
-		srcIP = packet.DestinationAddress()
-		dstIP = packet.SourceAddress()
-		srcPort = packet.DestPort()
-		dstPort = packet.SourcePort()
-	} else {
-		srcIP = packet.SourceAddress()
-		dstIP = packet.DestinationAddress()
-		srcPort = packet.SourcePort()
-		dstPort = packet.DestPort()
-	}
-
-	return updateConntrack(srcIP, dstIP, srcPort, dstPort, packet.IPProto(), mark)
 }