--- conflicted
+++ resolved
@@ -198,13 +198,10 @@
 	if p.server != nil {
 		return fmt.Errorf("Server already running")
 	}
-<<<<<<< HEAD
 
 	// for usage by callbacks below
 	protoListener, _ := l.(*protomux.ProtoListener)
 
-=======
->>>>>>> 265b63ba
 	// If its an encrypted, wrap the listener in a TLS context. This is activated
 	// for the listener from the network, but not for the listener from a PU.
 	if encrypted {
